import re
from dataclasses import dataclass, field
from typing import (
    Any,
    NamedTuple,
    Pattern,
)

from packageurl import PackageURL

from app.sbom.parser.artifact import Artifact
from app.sbom.parser.debug_info_outputer import error_message
from app.sbom.parser.os_purl_utils import is_os_purl
from app.sbom.parser.sbom_info import SBOMInfo
from app.sbom.parser.sbom_parser import (
    SBOM,
    SBOMParser,
)


class TrivyCDXParser(SBOMParser):
    @dataclass
    class CDXComponent:
        class Target(NamedTuple):
            ref: str
            name: str

        bom_ref: str
        type: str
        group: str
        name: str
        version: str
        raw_purl: str | None
        properties: dict[str, Any]
        purl: PackageURL | None = field(init=False, repr=False)
        trivy_class: str | None = field(init=False, repr=False)
        targets: set[Target] = field(init=False, repr=False, default_factory=set)

        def __post_init__(self):
            if not self.bom_ref:
                raise ValueError("Warning: Missing bom-ref")
            if not self.name:
                raise ValueError("Warning: Missing name")
            self.purl = PackageURL.from_string(self.raw_purl) if self.raw_purl else None
            self.trivy_class = self.properties.get("aquasecurity:trivy:Class")

        @staticmethod
        def _fix_distro(distro: str) -> str:
            # Note:
            #   syft sees /etc/os-release, but trivy sees /etc/redhat-release.
            #   if the contents differ, it causes distro mismatch.
            #   we fix the mismatch here as far as we found out.
            fix_rules: list[tuple[Pattern[str], str]] = [
                (re.compile(r"^(centos-[0-9]+)\..+$"), r"\1"),
                (re.compile(r"^(debian-[0-9]+)\..+$"), r"\1"),
            ]
            for src, dst in fix_rules:
                distro = re.sub(src, dst, distro)
            return distro

        @staticmethod
        def _find_pkg_mgr(
            components_map: dict[str, "TrivyCDXParser.CDXComponent"],
            refs: list[str],
        ) -> "TrivyCDXParser.CDXComponent | None":
            if not refs:
                return None
            if len(refs) == 1:
                return components_map.get(refs[0])
            for ref in refs:
                if not (mgr_candidate := components_map.get(ref)):
                    continue
                if mgr_candidate.trivy_class == "os-pkgs":
                    return mgr_candidate
                if mgr_candidate.properties.get("aquasecurity:trivy:Type"):
                    return mgr_candidate
            return components_map.get(refs[0])

        def to_package_info(self, components_map: dict[str, Any]) -> dict | None:
            if not self.purl:
                return None
            pkg_name = (
                self.group + "/" + self.name if self.group else self.name
            ).casefold()  # given by trivy. may include namespace in some case.

            source_name = None
            for key, value in self.properties.items():
                if "aquasecurity:trivy:SrcName" in key:
                    source_name = str(value).casefold()
                    break

            pkg_info = self.purl.type
            pkg_mgr = ""
<<<<<<< HEAD

            if is_os_purl(self.purl):
                distro = (
                    self.purl.qualifiers.get("distro")
                    if isinstance(self.purl.qualifiers, dict)
                    else ""
                )
                pkg_info = self._fix_distro(distro) if distro else self.purl.type

            elif self.targets and (
                mgr := self._find_pkg_mgr(components_map, [t.ref for t in self.targets])
            ):
                pkg_mgr = mgr.properties.get("aquasecurity:trivy:Type", "")
=======
            if self.targets:
                mgr = self._find_pkg_mgr(components_map, [t.ref for t in self.targets])
                if not mgr:
                    pass
                elif mgr.trivy_class == "os-pkgs":
                    distro = (
                        self.purl.qualifiers.get("distro")
                        if isinstance(self.purl.qualifiers, dict)
                        else ""
                    )
                    pkg_info = str(self._fix_distro(distro)).casefold() if distro else ""
                else:
                    pkg_mgr = str(mgr.properties.get("aquasecurity:trivy:Type", "")).casefold()
>>>>>>> c09ddc21

            return {
                "pkg_name": pkg_name,
                "source_name": source_name,
                "ecosystem": pkg_info,
                "pkg_mgr": pkg_mgr,
            }

    @classmethod
    def parse_sbom(cls, sbom: SBOM, sbom_info: SBOMInfo) -> list[Artifact]:
        if (
            sbom_info.spec_name != "CycloneDX"
            or sbom_info.spec_version not in {"1.5", "1.6"}
            or sbom_info.tool_name != "trivy"
        ):
            raise ValueError(f"Not supported: {sbom_info}")
        actual_parse_func = {
            "1.5": cls.parse_func_1_5,
            "1.6": cls.parse_func_1_5,
        }.get(sbom_info.spec_version)
        if not actual_parse_func:
            raise ValueError("Internal error: actual_parse_func not found")
        return actual_parse_func(sbom)

    @classmethod
    def parse_func_1_5(cls, sbom: SBOM) -> list[Artifact]:
        meta_component = sbom.get("metadata", {}).get("component")
        raw_components = sbom.get("components", [])

        # parse components
        components_map: dict[str, TrivyCDXParser.CDXComponent] = {}
        for data in [meta_component, *raw_components]:
            if not data:
                continue
            try:
                components_map[data["bom-ref"]] = TrivyCDXParser.CDXComponent(
                    bom_ref=data.get("bom-ref"),
                    type=data.get("type"),
                    group=data.get("group"),
                    name=data.get("name"),
                    version=data.get("version"),
                    raw_purl=data.get("purl"),
                    properties={x["name"]: x["value"] for x in data.get("properties", [])},
                )
            except ValueError as err:
                error_message(err)
                error_message("Dopped component:", data)

        # parse dependencies
        dependencies: dict[str, set[str]] = {}
        for dep in sbom.get("dependencies", []):
            if not (from_ := dep.get("ref")):
                continue
            if to_ := dep.get("dependsOn"):
                dependencies[from_] = set(to_)

        def _recursive_get(ref_: str, current_: set[str]) -> set[str]:  # returns new refs only
            if ref_ in current_:
                return set()  # nothing to add
            if not (children_ := dependencies.get(ref_)):
                return {ref_}  # ref_ is the leaf
            ret_ = {ref_}
            for child_ in children_:
                if child_ in current_ | ret_:
                    continue  # already fixed
                ret_ |= _recursive_get(child_, ret_ | current_)
            return ret_

        # fill component.targets using dependencies
        for dep_ref in dependencies:
            if not (target_component := components_map.get(dep_ref)):
                raise ValueError(f"Missing dependency: {dep_ref}")
            if target_component.type in {"library"}:
                # https://cyclonedx.org/docs/1.5/json/#components_items_type
                continue  # omit pkg to pkg dependencies
            # FIXME: should omit scan root? e.g. contaner, rootfs, etc
            # if dep_ref == meta_component["bom-ref"]:
            #     continue  # omit scan root
            target_name = target_component.name or ""
            for pkg_ref in _recursive_get(dep_ref, set()):
                if pkg_ref == dep_ref:  # cross-reference
                    continue
                if not (pkg_component := components_map.get(pkg_ref)):
                    raise ValueError(f"Missing component: {pkg_ref}")
                pkg_component.targets |= {TrivyCDXParser.CDXComponent.Target(dep_ref, target_name)}

        # convert components to artifacts
        artifacts_map: dict[str, Artifact] = {}  # {artifacts_key: artifact}
        for component in components_map.values():
            if not component.version:
                continue  # maybe directory or image
            if not (package_info := component.to_package_info(components_map)):
                continue  # omit not packages

            artifacts_key = (
                f"{package_info['pkg_name']}:{package_info['ecosystem']}:{package_info['pkg_mgr']}"
            )
            artifact = artifacts_map.get(
                artifacts_key,
                Artifact(
                    package_name=package_info["pkg_name"],
                    source_name=package_info["source_name"],
                    ecosystem=package_info["ecosystem"],
                    package_manager=package_info["pkg_mgr"],
                ),
            )
            artifacts_map[artifacts_key] = artifact
            for _target_ref, target_name in component.targets:
                new_target = (target_name, component.version)
                if new_target in artifact.targets:
                    error_message("conflicted target:", artifacts_key, new_target)
                else:
                    artifact.targets.add(new_target)
            artifact.versions.add(component.version)

        return list(artifacts_map.values())<|MERGE_RESOLUTION|>--- conflicted
+++ resolved
@@ -91,7 +91,6 @@
 
             pkg_info = self.purl.type
             pkg_mgr = ""
-<<<<<<< HEAD
 
             if is_os_purl(self.purl):
                 distro = (
@@ -100,26 +99,14 @@
                     else ""
                 )
                 pkg_info = self._fix_distro(distro) if distro else self.purl.type
+                pkg_info = str(pkg_info).casefold()
 
             elif self.targets and (
                 mgr := self._find_pkg_mgr(components_map, [t.ref for t in self.targets])
             ):
-                pkg_mgr = mgr.properties.get("aquasecurity:trivy:Type", "")
-=======
-            if self.targets:
-                mgr = self._find_pkg_mgr(components_map, [t.ref for t in self.targets])
-                if not mgr:
-                    pass
-                elif mgr.trivy_class == "os-pkgs":
-                    distro = (
-                        self.purl.qualifiers.get("distro")
-                        if isinstance(self.purl.qualifiers, dict)
-                        else ""
-                    )
-                    pkg_info = str(self._fix_distro(distro)).casefold() if distro else ""
-                else:
-                    pkg_mgr = str(mgr.properties.get("aquasecurity:trivy:Type", "")).casefold()
->>>>>>> c09ddc21
+                pkg_mgr = str(mgr.properties.get("aquasecurity:trivy:Type", "")).casefold()
+
+            pkg_info = str(pkg_info).casefold()
 
             return {
                 "pkg_name": pkg_name,
