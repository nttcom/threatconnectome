import json
from uuid import UUID

from fastapi import APIRouter, Depends, HTTPException, Query, UploadFile, status
from fastapi.responses import Response
from sqlalchemy.orm import Session

from app import command, models, persistence, schemas, ticket_manager
from app.auth import get_current_user
from app.common import (
    auto_close_by_pteamtags,
    check_pteam_auth,
    check_pteam_membership,
    get_or_create_topic_tag,
    get_pteam_ext_tags,
    get_sorted_topics,
    get_tag_ids_with_parent_ids,
    pteamtag_try_auto_close_topic,
    set_pteam_topic_status_internal,
)
from app.constants import MEMBER_UUID, NOT_MEMBER_UUID
from app.database import get_db
from app.sbom import sbom_json_to_artifact_json_lines
from app.slack import validate_slack_webhook_url

router = APIRouter(prefix="/pteams", tags=["pteams"])


NOT_A_PTEAM_MEMBER = HTTPException(
    status_code=status.HTTP_403_FORBIDDEN,
    detail="Not a pteam member",
)
NOT_HAVE_AUTH = HTTPException(
    status_code=status.HTTP_403_FORBIDDEN,
    detail="You do not have authority",
)
NO_SUCH_ATEAM = HTTPException(status_code=status.HTTP_404_NOT_FOUND, detail="No such ateam")
NO_SUCH_PTEAM = HTTPException(status_code=status.HTTP_404_NOT_FOUND, detail="No such pteam")
NO_SUCH_TOPIC = HTTPException(status_code=status.HTTP_404_NOT_FOUND, detail="No such topic")
NO_SUCH_TAG = HTTPException(status_code=status.HTTP_404_NOT_FOUND, detail="No such tag")
NO_SUCH_SERVICE = HTTPException(status_code=status.HTTP_404_NOT_FOUND, detail="No such service")


@router.get("", response_model=list[schemas.PTeamEntry])
def get_pteams(
    current_user: models.Account = Depends(get_current_user), db: Session = Depends(get_db)
):
    """
    Get all pteams list.
    """
    return persistence.get_all_pteams(db)


@router.get("/auth_info", response_model=schemas.PTeamAuthInfo)
def get_auth_info(current_user: models.Account = Depends(get_current_user)):
    """
    Get pteam authority information.
    """
    return schemas.PTeamAuthInfo(
        authorities=[
            schemas.PTeamAuthInfo.PTeamAuthEntry(
                enum=key, name=str(value["name"]), desc=str(value["desc"])
            )
            for key, value in models.PTeamAuthEnum.info().items()
        ],
        pseudo_uuids=[
            schemas.PTeamAuthInfo.PseudoUUID(name="member", uuid=MEMBER_UUID),
            schemas.PTeamAuthInfo.PseudoUUID(name="others", uuid=NOT_MEMBER_UUID),
        ],
    )


@router.post("/apply_invitation", response_model=schemas.PTeamInfo)
def apply_invitation(
    request: schemas.ApplyInvitationRequest,
    current_user: models.Account = Depends(get_current_user),
    db: Session = Depends(get_db),
):
    """
    Apply invitation to pteam.
    """
    command.expire_pteam_invitations(db)

    if not (invitation := persistence.get_pteam_invitation_by_id(db, request.invitation_id)):
        raise HTTPException(
            status_code=status.HTTP_400_BAD_REQUEST, detail="Invalid (or expired) invitation id"
        )
    if current_user in invitation.pteam.members:
        raise HTTPException(
            status_code=status.HTTP_400_BAD_REQUEST, detail="Already joined to the pteam"
        )
    invitation.pteam.members.append(current_user)

    if invitation.authority:  # invitation with authority
        # Note: non-members never have pteam auth
        pteam_auth = models.PTeamAuthority(
            pteam_id=invitation.pteam_id,
            user_id=current_user.user_id,
            authority=invitation.authority,
        )
        persistence.create_pteam_authority(db, pteam_auth)

    pteam = invitation.pteam  # keep for the case invitation is expired
    invitation.used_count += 1
    db.flush()
    command.expire_pteam_invitations(db)

    db.commit()

    return pteam


@router.get("/invitation/{invitation_id}", response_model=schemas.PTeamInviterResponse)
def invited_pteam(invitation_id: UUID, db: Session = Depends(get_db)):
    if not (invitation := persistence.get_pteam_invitation_by_id(db, invitation_id)):
        raise HTTPException(status_code=status.HTTP_400_BAD_REQUEST, detail="Invalid invitation id")

    invitation_detail = {
        "pteam_id": invitation.pteam_id,
        "pteam_name": invitation.pteam.pteam_name,
        "email": invitation.inviter.email,
        "user_id": invitation.user_id,
    }
    return invitation_detail


@router.get("/{pteam_id}", response_model=schemas.PTeamInfo)
def get_pteam(
    pteam_id: UUID,
    current_user: models.Account = Depends(get_current_user),
    db: Session = Depends(get_db),
):
    """
    Get pteam details. members only.
    """
    if not (pteam := persistence.get_pteam_by_id(db, pteam_id)):
        raise NO_SUCH_PTEAM
    if not check_pteam_membership(db, pteam, current_user):
        raise NOT_A_PTEAM_MEMBER

    return pteam


<<<<<<< HEAD
@router.get("/{pteam_id}/services", response_model=schemas.PTeamServiceResponse)
def get_pteam_services(
=======
@router.get("/{pteam_id}/groups", response_model=schemas.PTeamGroupResponse)  # TODO: remove me
def get_pteam_groups(
>>>>>>> 871c1222
    pteam_id: UUID,
    current_user: models.Account = Depends(get_current_user),
    db: Session = Depends(get_db),
):
    """
    Get services of the pteam.
    """
    if not (pteam := persistence.get_pteam_by_id(db, pteam_id)):
        raise NO_SUCH_PTEAM
    if not check_pteam_membership(db, pteam, current_user):
        raise NOT_A_PTEAM_MEMBER

    services = [service.service_name for service in pteam.services]

    return {"services": services}


@router.get("/{pteam_id}/services", response_model=list[schemas.PTeamServiceResponse])
def get_pteam_services(
    pteam_id: UUID,
    current_user: models.Account = Depends(get_current_user),
    db: Session = Depends(get_db),
):
    if not (pteam := persistence.get_pteam_by_id(db, pteam_id)):
        raise NO_SUCH_PTEAM
    if not check_pteam_membership(db, pteam, current_user):
        raise NOT_A_PTEAM_MEMBER

    return sorted(pteam.services, key=lambda x: x.service_name)


@router.get(
    "/{pteam_id}/services/{service_id}/tags/summary", response_model=schemas.PTeamServiceTagsSummary
)
def get_pteam_service_tags_summary(
    pteam_id: UUID,
    service_id: UUID,
    current_user: models.Account = Depends(get_current_user),
    db: Session = Depends(get_db),
):
    """
    Get tags summary of the pteam service.
    """
    if not (pteam := persistence.get_pteam_by_id(db, pteam_id)):
        raise NO_SUCH_PTEAM
    if not (
        service := next(filter(lambda x: x.service_id == str(service_id), pteam.services), None)
    ):
        raise NO_SUCH_SERVICE
    if not check_pteam_membership(db, pteam, current_user):
        raise NOT_A_PTEAM_MEMBER

    tags_summary: dict[str, dict] = {}  # {tag_id: tag_summary}
    for dependency in service.dependencies:
        tag = dependency.tag
        # init tag summary if not yet
        if not (tag_summary := tags_summary.get(tag.tag_id)):
            tag_summary = {
                "tag_id": tag.tag_id,
                "tag_name": tag.tag_name,
                "parent_id": tag.parent_id,
                "parent_name": tag.parent_name,
                "references": [],
                "threat_impact": None,
                "updated_at": None,
                "status_count": {
                    status_type.value: 0 for status_type in list(models.TopicStatusType)
                },
            }
            tags_summary[tag.tag_id] = tag_summary
        # apply dependency
        tag_summary["references"].append(
            {
                "target": dependency.target,
                "version": dependency.version,
                "service": service.service_name,
            }
        )
        # apply threat and current ticket status
        for threat in dependency.threats:
            if not (ticket := threat.ticket):  # ignore threats if not have ticket
                continue
            topic = threat.topic
            if (
                tag_summary["threat_impact"] is None
                or tag_summary["threat_impact"] > topic.threat_impact
            ):
                tag_summary["threat_impact"] = topic.threat_impact
            if tag_summary["updated_at"] is None or tag_summary["updated_at"] < topic.updated_at:
                tag_summary["updated_at"] = topic.updated_at
            fixed_ticket_status = (
                models.TopicStatusType.alerted
                if (
                    not (current_ticket_status := ticket.current_ticket_status)
                    or current_ticket_status.topic_status is None
                )
                else current_ticket_status.topic_status
            )
            tag_summary["status_count"][fixed_ticket_status] += 1

    # count tags threat_impact
    threat_impact_count: dict[str, int] = {"1": 0, "2": 0, "3": 0, "4": 0}
    for tag_summary in tags_summary.values():
        threat_impact_count[str(tag_summary["threat_impact"] or 4)] += 1

    return {
        "threat_impact_count": threat_impact_count,
        "tags": sorted(
            list(tags_summary.values()),
            key=lambda x: (
                x["threat_impact"] or 4,
                -(_dt.timestamp() if (_dt := x.get("updated_at")) else 0),
                x["tag_name"],
            ),
        ),
    }


@router.get("/{pteam_id}/tags", response_model=list[schemas.ExtTagResponse])
def get_pteam_tags(
    pteam_id: UUID,
    current_user: models.Account = Depends(get_current_user),
    db: Session = Depends(get_db),
):
    """
    Get tags of the pteam.
    """
    if not (pteam := persistence.get_pteam_by_id(db, pteam_id)):
        raise NO_SUCH_PTEAM
    if not check_pteam_membership(db, pteam, current_user):
        raise NOT_A_PTEAM_MEMBER

    return get_pteam_ext_tags(db, pteam)


@router.get("/{pteam_id}/tags/summary", response_model=schemas.PTeamTagsSummary)
def get_pteam_tags_summary(
    pteam_id: UUID,
    current_user: models.Account = Depends(get_current_user),
    db: Session = Depends(get_db),
):
    """
    Get summary of the pteam tags.
    """
    if not (pteam := persistence.get_pteam_by_id(db, pteam_id)):
        raise NO_SUCH_PTEAM
    if not check_pteam_membership(db, pteam, current_user):
        raise NOT_A_PTEAM_MEMBER

    return command.get_pteam_tags_summary(db, pteam)


@router.get("/{pteam_id}/tags/{tag_id}/solved_topic_ids", response_model=schemas.PTeamTaggedTopics)
def get_pteam_tagged_solved_topic_ids(
    pteam_id: UUID,
    tag_id: UUID,
    current_user: models.Account = Depends(get_current_user),
    db: Session = Depends(get_db),
):
    """
    Get tagged and solved topic id list of the pteam.
    """
    if not (pteam := persistence.get_pteam_by_id(db, pteam_id)):
        raise NO_SUCH_PTEAM
    if not check_pteam_membership(db, pteam, current_user):
        raise NOT_A_PTEAM_MEMBER
    if not (tag := persistence.get_tag_by_id(db, tag_id)):
        raise NO_SUCH_TAG
    if tag not in pteam.tags:
        raise HTTPException(status_code=status.HTTP_404_NOT_FOUND, detail="No such pteam tag")

    topic_ids = command.get_sorted_topic_ids_by_pteam_tag_and_status(db, pteam_id, tag_id, True)
    threat_impact_count = command.count_pteam_topics_per_threat_impact(db, pteam_id, tag_id, True)

    return {
        "pteam_id": pteam_id,
        "tag_id": tag_id,
        "topic_ids": topic_ids,
        "threat_impact_count": threat_impact_count,
    }


@router.get(
    "/{pteam_id}/tags/{tag_id}/unsolved_topic_ids", response_model=schemas.PTeamTaggedTopics
)
def get_pteam_tagged_unsolved_topic_ids(
    pteam_id: UUID,
    tag_id: UUID,
    current_user: models.Account = Depends(get_current_user),
    db: Session = Depends(get_db),
):
    """
    Get tagged and unsolved topic id list of the pteam.
    """
    if not (pteam := persistence.get_pteam_by_id(db, pteam_id)):
        raise NO_SUCH_PTEAM
    if not check_pteam_membership(db, pteam, current_user):
        raise NOT_A_PTEAM_MEMBER
    if not (tag := persistence.get_tag_by_id(db, tag_id)):
        raise NO_SUCH_TAG
    if tag not in pteam.tags:
        raise HTTPException(status_code=status.HTTP_404_NOT_FOUND, detail="No such pteam tag")

    topic_ids = command.get_sorted_topic_ids_by_pteam_tag_and_status(db, pteam_id, tag_id, False)
    threat_impact_count = command.count_pteam_topics_per_threat_impact(db, pteam_id, tag_id, False)

    return {
        "pteam_id": pteam_id,
        "tag_id": tag_id,
        "threat_impact_count": threat_impact_count,
        "topic_ids": topic_ids,
    }


@router.get("/{pteam_id}/topics", response_model=list[schemas.TopicResponse])
def get_pteam_topics(
    pteam_id: UUID,
    current_user: models.Account = Depends(get_current_user),
    db: Session = Depends(get_db),
):
    """
    Get topics of the pteam.
    """
    if not (pteam := persistence.get_pteam_by_id(db, pteam_id)):
        raise NO_SUCH_PTEAM
    if not check_pteam_membership(db, pteam, current_user):
        raise NOT_A_PTEAM_MEMBER

    if not pteam.tags:
        return []
    topic_tag_ids = get_tag_ids_with_parent_ids(pteam.tags)
    return get_sorted_topics(persistence.get_topics_by_tag_ids(db, topic_tag_ids))


@router.post("", response_model=schemas.PTeamInfo)
def create_pteam(
    data: schemas.PTeamCreateRequest,
    current_user: models.Account = Depends(get_current_user),
    db: Session = Depends(get_db),
):
    """
    Create a pteam.

    `tags` is optional, the default is an empty list.
    """

    if data.alert_slack and data.alert_slack.webhook_url:
        validate_slack_webhook_url(data.alert_slack.webhook_url)
    pteam = models.PTeam(
        pteam_name=data.pteam_name.strip(),
        contact_info=data.contact_info.strip(),
        alert_threat_impact=data.alert_threat_impact,
    )
    pteam.alert_slack = models.PTeamSlack(
        pteam_id=pteam.pteam_id,
        enable=data.alert_slack.enable if data.alert_slack else True,
        webhook_url=data.alert_slack.webhook_url if data.alert_slack else "",
    )
    pteam.alert_mail = models.PTeamMail(
        pteam_id=pteam.pteam_id,
        enable=data.alert_mail.enable if data.alert_mail else True,
        address=data.alert_mail.address if data.alert_mail else "",
    )
    persistence.create_pteam(db, pteam)

    # join to the created pteam
    pteam.members.append(current_user)

    # set default authority
    user_auth = models.PTeamAuthority(
        pteam_id=pteam.pteam_id,
        user_id=current_user.user_id,
        authority=models.PTeamAuthIntFlag.PTEAM_MASTER,
    )
    member_auth = models.PTeamAuthority(
        pteam_id=pteam.pteam_id,
        user_id=str(MEMBER_UUID),
        authority=models.PTeamAuthIntFlag.PTEAM_MEMBER,
    )
    not_member_auth = models.PTeamAuthority(
        pteam_id=pteam.pteam_id,
        user_id=str(NOT_MEMBER_UUID),
        authority=models.PTeamAuthIntFlag.FREE_TEMPLATE,
    )
    persistence.create_pteam_authority(db, user_auth)
    persistence.create_pteam_authority(db, member_auth)
    persistence.create_pteam_authority(db, not_member_auth)

    db.commit()

    return pteam


@router.post("/{pteam_id}/authority", response_model=list[schemas.PTeamAuthResponse])
def update_pteam_auth(
    pteam_id: UUID,
    requests: list[schemas.PTeamAuthRequest],
    current_user: models.Account = Depends(get_current_user),
    db: Session = Depends(get_db),
):
    """
    Update pteam authority.

    Pseudo UUIDs:
      - 00000000-0000-0000-0000-0000cafe0001 : pteam member
      - 00000000-0000-0000-0000-0000cafe0002 : not pteam member
    """
    if not (pteam := persistence.get_pteam_by_id(db, pteam_id)):
        raise NO_SUCH_PTEAM
    if not check_pteam_auth(db, pteam, current_user, models.PTeamAuthIntFlag.ADMIN):
        raise NOT_HAVE_AUTH

    str_ids = [str(request.user_id) for request in requests]
    if len(set(str_ids)) != len(str_ids):
        raise HTTPException(status_code=status.HTTP_400_BAD_REQUEST, detail="Ambiguous request")

    response = []
    for request in requests:
        if (user_id := str(request.user_id)) in list(map(str, [MEMBER_UUID, NOT_MEMBER_UUID])):
            if "admin" in request.authorities:
                raise HTTPException(
                    status_code=status.HTTP_400_BAD_REQUEST,
                    detail="Cannot give ADMIN to pseudo account",
                )
        else:
            if not (user := persistence.get_account_by_id(db, user_id)):
                raise HTTPException(
                    status_code=status.HTTP_400_BAD_REQUEST,
                    detail="Invalid user id",
                )
            if not check_pteam_membership(db, pteam, user, ignore_ateam=True):
                raise HTTPException(
                    status_code=status.HTTP_400_BAD_REQUEST,
                    detail="Not a pteam member",
                )
        if not (auth := persistence.get_pteam_authority(db, pteam_id, user_id)):
            auth = models.PTeamAuthority(
                pteam_id=str(pteam_id),
                user_id=user_id,
                authority=0,  # fix later
            )
            persistence.create_pteam_authority(db, auth)
        auth.authority = models.PTeamAuthIntFlag.from_enums(request.authorities)

    db.flush()
    if command.missing_pteam_admin(db, pteam):
        raise HTTPException(
            status_code=status.HTTP_400_BAD_REQUEST, detail="Removing last ADMIN is not allowed"
        )

    db.commit()

    for request in requests:
        auth = persistence.get_pteam_authority(db, pteam_id, request.user_id)
        response.append(
            {
                "user_id": request.user_id,
                "authorities": models.PTeamAuthIntFlag(auth.authority).to_enums() if auth else [],
            }
        )
    return response


@router.get("/{pteam_id}/authority", response_model=list[schemas.PTeamAuthResponse])
def get_pteam_auth(
    pteam_id: UUID,
    current_user: models.Account = Depends(get_current_user),
    db: Session = Depends(get_db),
):
    """
    Get pteam authority.

    Pseudo UUIDs:
      - 00000000-0000-0000-0000-0000cafe0001 : pteam member
      - 00000000-0000-0000-0000-0000cafe0002 : not pteam member
    """
    if not (pteam := persistence.get_pteam_by_id(db, pteam_id)):
        raise NO_SUCH_PTEAM

    if current_user in pteam.members:  # member can get all authorities
        authorities = persistence.get_pteam_all_authorities(db, pteam_id)
    else:  # not member can get only for NOT_MEMBER_UUID
        auth_for_not_member = persistence.get_pteam_authority(db, pteam_id, NOT_MEMBER_UUID)
        authorities = [auth_for_not_member] if auth_for_not_member else []

    response = []
    for auth in authorities:
        enums = models.PTeamAuthIntFlag(auth.authority).to_enums()
        response.append({"user_id": auth.user_id, "authorities": enums})
    return response


@router.get("/{pteam_id}/tags/{tag_id}", response_model=schemas.PTeamtagExtResponse)
def get_pteamtag(
    pteam_id: UUID,
    tag_id: UUID,
    current_user: models.Account = Depends(get_current_user),
    db: Session = Depends(get_db),
):
    """
    Get detals of the pteam tag with last updated date.
    """
    if not (pteam := persistence.get_pteam_by_id(db, pteam_id)):
        raise NO_SUCH_PTEAM
    if not check_pteam_membership(db, pteam, current_user):
        raise NOT_A_PTEAM_MEMBER
    if not (tag := persistence.get_tag_by_id(db, tag_id)):
        raise NO_SUCH_TAG
    if tag not in pteam.tags:
        raise HTTPException(status_code=status.HTTP_404_NOT_FOUND, detail="No such pteam tag")

    references = []
    for service in pteam.services:
        for dependency in service.dependencies:
            if dependency.tag_id == str(tag_id):
                references.append(
                    {
                        "service": service.service_name,
                        "target": dependency.target,
                        "version": dependency.version,
                    }
                )

    last_updated_at = command.get_last_updated_at_in_current_pteam_topic_tag_status(
        db, pteam_id, tag_id
    )

    return {
        "pteam_id": pteam_id,
        "tag_id": tag_id,
        "references": references,
        "last_updated_at": last_updated_at,
    }


def _check_file_extention(file: UploadFile, extention: str):
    """
    Error when file don't have a specified extention
    """
    if file.filename is None or not file.filename.endswith(extention):
        raise HTTPException(
            status_code=status.HTTP_400_BAD_REQUEST,
            detail=f"Please upload a file with {extention} as extension",
        )


def _check_empty_file(file: UploadFile):
    """
    Error when file is empty
    """
    if len(file.file.read().decode()) == 0:
        raise HTTPException(
            status_code=status.HTTP_400_BAD_REQUEST,
            detail="Upload file is empty",
        )
    file.file.seek(0)  # move the cursor back to the beginning


def _json_loads(s: str | bytes | bytearray):
    try:
        return json.loads(s)
    except json.JSONDecodeError as error:
        raise HTTPException(
            status_code=status.HTTP_400_BAD_REQUEST,
            detail=("Wrong file content: " + f'{s[:32]!s}{"..." if len(s) > 32 else ""}'),
        ) from error


@router.post("/{pteam_id}/upload_sbom_file", response_model=list[schemas.ExtTagResponse])
def upload_pteam_sbom_file(
    pteam_id: UUID,
    file: UploadFile,
    service: str = Query("", description="name of service(repository or product)"),
    force_mode: bool = Query(False, description="if true, create unexist tags"),
    current_user: models.Account = Depends(get_current_user),
    db: Session = Depends(get_db),
):
    """
    upload sbom file
    """
    if not (pteam := persistence.get_pteam_by_id(db, pteam_id)):
        raise NO_SUCH_PTEAM
    if not check_pteam_membership(db, pteam, current_user):
        raise NOT_A_PTEAM_MEMBER
    if not service:
        raise HTTPException(status_code=status.HTTP_400_BAD_REQUEST, detail="Missing service_name")
    _check_file_extention(file, ".json")
    _check_empty_file(file)
    try:
        jdata = json.load(file.file)
    except json.JSONDecodeError as error:
        raise HTTPException(
            status_code=status.HTTP_400_BAD_REQUEST,
            detail=("Wrong file content"),
        ) from error

    if not (
        service_model := next(filter(lambda x: x.service_name == service, pteam.services), None)
    ):
        service_model = models.Service(pteam_id=str(pteam_id), service_name=service)
        pteam.services.append(service_model)
        db.flush()

    try:
        json_lines = sbom_json_to_artifact_json_lines(jdata)
        apply_service_tags(
            db, pteam, service_model, json_lines, auto_create_tags=force_mode, auto_close=False
        )
    except ValueError as err:
        raise HTTPException(status_code=status.HTTP_400_BAD_REQUEST, detail=str(err))

    db.commit()

    return get_pteam_ext_tags(db, pteam)


@router.post("/{pteam_id}/upload_tags_file", response_model=list[schemas.ExtTagResponse])
def upload_pteam_tags_file(
    pteam_id: UUID,
    file: UploadFile,
    service: str = Query("", description="name of service(repository or product)"),
    force_mode: bool = Query(False, description="if true, create unexist tags"),
    current_user: models.Account = Depends(get_current_user),
    db: Session = Depends(get_db),
):
    """
    Update pteam tags by uploading a .jsonl file.

    Format of file content must be JSON Lines.
    """
    if not (pteam := persistence.get_pteam_by_id(db, pteam_id)):
        raise NO_SUCH_PTEAM
    if not check_pteam_membership(db, pteam, current_user):
        raise NOT_A_PTEAM_MEMBER
    if not service:
        raise HTTPException(status_code=status.HTTP_400_BAD_REQUEST, detail="Missing service_name")
    _check_file_extention(file, ".jsonl")
    _check_empty_file(file)

    # Read from file
    json_lines = []
    for bline in file.file:
        json_lines.append(_json_loads(bline))

    if not (
        service_model := next(filter(lambda x: x.service_name == service, pteam.services), None)
    ):
        service_model = models.Service(pteam_id=pteam_id, service_name=service)
        pteam.services.append(service_model)
        db.flush()

    try:
        apply_service_tags(
            db, pteam, service_model, json_lines, auto_create_tags=force_mode, auto_close=True
        )
    except ValueError as err:
        raise HTTPException(status_code=status.HTTP_400_BAD_REQUEST, detail=str(err))

    db.commit()

    return get_pteam_ext_tags(db, pteam)


def apply_service_tags(
    db: Session,
    pteam: models.PTeam,
    service: models.Service,
    json_lines: list[dict],
    auto_create_tags=False,
    auto_close=False,
) -> None:
    def _collect_versions_of_pteam_tags(pteam: models.PTeam) -> dict[str, set[str]]:
        ret: dict[str, set[str]] = {}
        for service in pteam.services:
            for dependency in service.dependencies:
                versions = ret.get(dependency.tag_id, set())
                versions.add(dependency.version)
                ret[dependency.tag_id] = versions
        return ret

    # Check file format and get tag_names
    missing_tags = set()
    new_dependencies_set: set[tuple[str, str, str]] = set()  # (tag_id, target, version)
    for line in json_lines:
        if not (_tag_name := line.get("tag_name")):
            raise ValueError("Missing tag_name")
        if not (_refs := line.get("references")):
            raise ValueError("Missing references")
        if any(None in {_ref.get("target"), _ref.get("version")} for _ref in _refs):
            raise ValueError("Missing target and|or version")
        if not (_tag := persistence.get_tag_by_name(db, _tag_name)):
            if auto_create_tags:
                _tag = get_or_create_topic_tag(db, _tag_name)  # FIXME!!
            else:
                missing_tags.add(_tag_name)
        if _tag:
            for ref in line.get("references", [{}]):
                new_dependencies_set.add(
                    (_tag.tag_id, ref.get("target", ""), ref.get("version", ""))
                )
    if missing_tags:
        raise ValueError(f"No such tags: {', '.join(sorted(missing_tags))}")

    if auto_close:
        old_versions = _collect_versions_of_pteam_tags(pteam)

    # separate dependencis to keep, delete or create
    obsoleted_dependencies = []
    for dependency in service.dependencies:
        if (
            item := (dependency.tag_id, dependency.target, dependency.version)
        ) in new_dependencies_set:
            new_dependencies_set.remove(item)  # already exists
            continue
        obsoleted_dependencies.append(dependency)
    for obsoleted in obsoleted_dependencies:
        service.dependencies.remove(obsoleted)
    # create new dependencies
    for [tag_id, target, version] in new_dependencies_set:
        new_dependency = models.Dependency(
            service_id=service.service_id,
            tag_id=tag_id,
            version=version,
            target=target,
        )
        service.dependencies.append(new_dependency)
    db.flush()

    # try auto close if make sense
    if auto_close:
        new_versions = _collect_versions_of_pteam_tags(pteam)
        if tags_for_auto_close := [
            tag
            for tag in pteam.tags
            if new_versions.get(tag.tag_id, set()) != old_versions.get(tag.tag_id, set())
        ]:
            auto_close_by_pteamtags(db, [(pteam, tag) for tag in tags_for_auto_close])

    command.fix_current_status_by_pteam(db, pteam)


@router.delete("/{pteam_id}/tags", status_code=status.HTTP_204_NO_CONTENT)
def remove_pteam_tags_by_service(
    pteam_id: UUID,
    service: str = Query("", description="name of service(repository or product)"),
    current_user: models.Account = Depends(get_current_user),
    db: Session = Depends(get_db),
):
    """
    Remove pteam tags filtered by service.
    """
    if not (pteam := persistence.get_pteam_by_id(db, pteam_id)):
        raise NO_SUCH_PTEAM
    if not check_pteam_membership(db, pteam, current_user):
        raise NOT_A_PTEAM_MEMBER

    if not (
        service_model := next(filter(lambda x: x.service_name == service, pteam.services), None)
    ):
        # do not raise error even if specified service does not exist
        return Response(status_code=status.HTTP_204_NO_CONTENT)

    pteam.services.remove(service_model)
    db.flush()
    command.fix_current_status_by_pteam(db, pteam)

    db.commit()

    return Response(status_code=status.HTTP_204_NO_CONTENT)


@router.put("/{pteam_id}", response_model=schemas.PTeamInfo)
def update_pteam(
    pteam_id: UUID,
    data: schemas.PTeamUpdateRequest,
    current_user: models.Account = Depends(get_current_user),
    db: Session = Depends(get_db),
):
    """
    Update a pteam.

    Note: monitoring tags cannot be update with this api. use (add|update|remove)_pteamtag instead.
    """
    if not (pteam := persistence.get_pteam_by_id(db, pteam_id)):
        raise NO_SUCH_PTEAM
    if not check_pteam_auth(db, pteam, current_user, models.PTeamAuthIntFlag.ADMIN):
        raise NOT_HAVE_AUTH
    if data.alert_slack and data.alert_slack.webhook_url:
        validate_slack_webhook_url(data.alert_slack.webhook_url)
        pteam.alert_slack = models.PTeamSlack(
            pteam_id=pteam.pteam_id,
            enable=data.alert_slack.enable,
            webhook_url=data.alert_slack.webhook_url,
        )
    elif data.alert_slack and data.alert_slack.webhook_url == "":
        pteam.alert_slack = models.PTeamSlack(
            pteam_id=pteam.pteam_id,
            enable=data.alert_slack.enable,
            webhook_url="",
        )

    if data.pteam_name is not None:
        pteam.pteam_name = data.pteam_name
    if data.contact_info is not None:
        pteam.contact_info = data.contact_info
    if data.alert_threat_impact is not None:
        pteam.alert_threat_impact = data.alert_threat_impact
    if data.alert_mail is not None:
        pteam.alert_mail = models.PTeamMail(**data.alert_mail.__dict__)

    db.commit()

    return pteam


@router.get(
    "/{pteam_id}/topicstatusessummary/{tag_id}", response_model=schemas.PTeamTopicStatusesSummary
)
def get_pteam_topic_statuses_summary(
    pteam_id: UUID,
    tag_id: UUID,
    current_user: models.Account = Depends(get_current_user),
    db: Session = Depends(get_db),
):
    """
    Get current status summary of all pteam topics.
    """
    if not (pteam := persistence.get_pteam_by_id(db, pteam_id)):
        raise NO_SUCH_PTEAM
    if not check_pteam_membership(db, pteam, current_user):
        raise NOT_A_PTEAM_MEMBER
    if not (tag := persistence.get_tag_by_id(db, tag_id)):
        raise NO_SUCH_TAG
    if tag not in pteam.tags:
        raise HTTPException(status_code=status.HTTP_404_NOT_FOUND, detail="No such pteam tag")
    return command.get_pteam_topic_statuses_summary(db, pteam, tag)


@router.post(
    "/{pteam_id}/topicstatus/{topic_id}/{tag_id}", response_model=schemas.TopicStatusResponse
)
def set_pteam_topic_status(
    pteam_id: UUID,
    topic_id: UUID,
    tag_id: UUID,
    data: schemas.TopicStatusRequest,
    current_user: models.Account = Depends(get_current_user),
    db: Session = Depends(get_db),
):
    """
    Set topic status of the pteam.
    """
    if not (pteam := persistence.get_pteam_by_id(db, pteam_id)):
        raise NO_SUCH_PTEAM
    if not check_pteam_membership(db, pteam, current_user):
        raise NOT_A_PTEAM_MEMBER

    # TODO: should check pteam auth: topic_status

    if not (topic := persistence.get_topic_by_id(db, topic_id)):
        raise HTTPException(status_code=status.HTTP_404_NOT_FOUND, detail="No such topic")
    # TODO: should check pteam topic???
    # TODO: should check topic tag?? -- should care about parent&child

    if not (tag := persistence.get_tag_by_id(db, tag_id)):
        raise NO_SUCH_TAG
    if tag not in pteam.tags:
        raise HTTPException(status_code=status.HTTP_404_NOT_FOUND, detail="No such pteam tag")

    if not command.check_tag_is_related_to_topic(db, tag, topic):
        raise HTTPException(status_code=status.HTTP_400_BAD_REQUEST, detail="Tag mismatch")

    if data.topic_status not in {
        models.TopicStatusType.acknowledged,
        models.TopicStatusType.scheduled,
        models.TopicStatusType.completed,
    }:
        raise HTTPException(status_code=status.HTTP_400_BAD_REQUEST, detail="Wrong topic status")

    for logging_id_ in data.logging_ids:
        if not (log := persistence.get_action_log_by_id(db, logging_id_)):
            raise HTTPException(
                status_code=status.HTTP_400_BAD_REQUEST,
                detail="No such actionlog",
            )
        if log.pteam_id != str(pteam_id):
            raise HTTPException(
                status_code=status.HTTP_400_BAD_REQUEST,
                detail="Not an actionlog for the pteam",
            )
        if log.topic_id != str(topic_id):
            raise HTTPException(
                status_code=status.HTTP_400_BAD_REQUEST,
                detail="Not an actionlog for the topic",
            )
    for assignee in data.assignees:
        if not (a_user := persistence.get_account_by_id(db, assignee)):
            raise HTTPException(
                status_code=status.HTTP_400_BAD_REQUEST,
                detail="No such user",
            )
        if not check_pteam_membership(db, pteam, a_user):
            raise HTTPException(
                status_code=status.HTTP_400_BAD_REQUEST,
                detail="Not a pteam member",
            )

    ret = set_pteam_topic_status_internal(db, current_user, pteam, topic, tag, data)
    ticket_manager.set_ticket_statuses(db, current_user, pteam, topic, tag, data)

    db.commit()

    return ret


@router.get(
    "/{pteam_id}/topicstatus/{topic_id}/{tag_id}", response_model=schemas.TopicStatusResponse
)
def get_pteam_topic_status(
    pteam_id: UUID,
    topic_id: UUID,
    tag_id: UUID,
    current_user: models.Account = Depends(get_current_user),
    db: Session = Depends(get_db),
):
    """
    Get the current status (or None) of the pteam topic.
    """
    if not (pteam := persistence.get_pteam_by_id(db, pteam_id)):
        raise NO_SUCH_PTEAM
    if not check_pteam_membership(db, pteam, current_user):
        raise NOT_A_PTEAM_MEMBER
    if not persistence.get_topic_by_id(db, topic_id):
        raise NO_SUCH_TOPIC
    if not (tag := persistence.get_tag_by_id(db, tag_id)):
        raise NO_SUCH_TAG
    if tag not in pteam.tags:
        raise HTTPException(status_code=status.HTTP_404_NOT_FOUND, detail="No such pteam tag")

    # TODO: should check pteam topic???
    # TODO: should check topic tag?? -- should care about parent&child

    current_row = persistence.get_current_pteam_topic_tag_status(db, pteam_id, topic_id, tag_id)
    if current_row is None or current_row.status_id is None:
        # should not happen if request is right
        return {
            "pteam_id": pteam_id,
            "topic_id": topic_id,
            "tag_id": tag_id,
        }

    status_row = persistence.get_pteam_topic_tag_status_by_id(db, current_row.status_id)
    assert status_row
    return command.pteam_topic_tag_status_to_response(db, status_row)


@router.get("/{pteam_id}/members", response_model=list[schemas.UserResponse])
def get_pteam_members(
    pteam_id: UUID,
    current_user: models.Account = Depends(get_current_user),
    db: Session = Depends(get_db),
):
    """
    Get members of the pteam.
    """
    if not (pteam := persistence.get_pteam_by_id(db, pteam_id)):
        raise NO_SUCH_PTEAM
    if not check_pteam_membership(db, pteam, current_user):
        raise NOT_A_PTEAM_MEMBER
    return pteam.members


@router.delete("/{pteam_id}/members/{user_id}", status_code=status.HTTP_204_NO_CONTENT)
def delete_member(
    pteam_id: UUID,
    user_id: UUID,
    current_user: models.Account = Depends(get_current_user),
    db: Session = Depends(get_db),
):
    """
    User leaves the pteam.
    """
    if not (pteam := persistence.get_pteam_by_id(db, pteam_id)):
        raise NO_SUCH_PTEAM
    if current_user.user_id != str(user_id) and not check_pteam_auth(
        db, pteam, current_user, models.PTeamAuthIntFlag.ADMIN
    ):
        raise NOT_HAVE_AUTH

    target_users = [x for x in pteam.members if x.user_id == str(user_id)]
    if len(target_users) == 0:
        raise HTTPException(status_code=status.HTTP_404_NOT_FOUND, detail="No such pteam member")

    # remove all extra authorities  # FIXME: should be deleted on cascade
    if auth := persistence.get_pteam_authority(db, pteam_id, user_id):
        command.workaround_delete_pteam_authority(db, auth)

    # remove from members
    pteam.members.remove(target_users[0])

    db.flush()
    if command.missing_pteam_admin(db, pteam):
        raise HTTPException(
            status_code=status.HTTP_400_BAD_REQUEST, detail="Removing last ADMIN is not allowed"
        )

    db.commit()
    return Response(status_code=status.HTTP_204_NO_CONTENT)  # avoid Content-Length Header


@router.post("/{pteam_id}/invitation", response_model=schemas.PTeamInvitationResponse)
def create_invitation(
    pteam_id: UUID,
    request: schemas.PTeamInvitationRequest,
    current_user: models.Account = Depends(get_current_user),
    db: Session = Depends(get_db),
):
    """
    Create a new pteam invitation token.
    """
    if not (pteam := persistence.get_pteam_by_id(db, pteam_id)):
        raise NO_SUCH_PTEAM
    if not check_pteam_auth(db, pteam, current_user, models.PTeamAuthIntFlag.INVITE):
        raise NOT_HAVE_AUTH
    # only ADMIN can set authorities to the invitation
    if request.authorities is not None and not check_pteam_auth(
        db, pteam, current_user, models.PTeamAuthIntFlag.ADMIN
    ):
        raise HTTPException(
            status_code=status.HTTP_400_BAD_REQUEST, detail="ADMIN required to set authorities"
        )
    intflag = models.PTeamAuthIntFlag.from_enums(request.authorities or [])
    if request.limit_count is not None and request.limit_count <= 0:
        raise HTTPException(
            status_code=status.HTTP_400_BAD_REQUEST,
            detail="Unwise limit_count (give Null for unlimited)",
        )

    command.expire_pteam_invitations(db)

    del request.authorities
    invitation = models.PTeamInvitation(
        **request.model_dump(),
        pteam_id=str(pteam_id),
        user_id=current_user.user_id,
        authority=intflag,
    )
    persistence.create_pteam_invitation(db, invitation)

    ret = {
        **invitation.__dict__,  # cannot get after db.commit() without refresh
        "authorities": models.PTeamAuthIntFlag(invitation.authority).to_enums(),
    }

    db.commit()

    return ret


@router.get("/{pteam_id}/invitation", response_model=list[schemas.PTeamInvitationResponse])
def list_invitations(
    pteam_id: UUID,
    current_user: models.Account = Depends(get_current_user),
    db: Session = Depends(get_db),
):
    """
    list effective invitations.
    """
    if not (pteam := persistence.get_pteam_by_id(db, pteam_id)):
        raise NO_SUCH_PTEAM
    if not check_pteam_auth(db, pteam, current_user, models.PTeamAuthIntFlag.INVITE):
        raise NOT_HAVE_AUTH

    command.expire_pteam_invitations(db)
    # do not commit within GET method

    return [
        {
            **invitation.__dict__,
            "authorities": models.PTeamAuthIntFlag(invitation.authority).to_enums(),
        }
        for invitation in persistence.get_pteam_invitations(db, pteam_id)
    ]


@router.delete("/{pteam_id}/invitation/{invitation_id}", status_code=status.HTTP_204_NO_CONTENT)
def delete_invitation(
    pteam_id: UUID,
    invitation_id: UUID,
    current_user: models.Account = Depends(get_current_user),
    db: Session = Depends(get_db),
):
    if not (pteam := persistence.get_pteam_by_id(db, pteam_id)):
        raise NO_SUCH_PTEAM
    if not check_pteam_auth(db, pteam, current_user, models.PTeamAuthIntFlag.INVITE):
        raise NOT_HAVE_AUTH

    command.expire_pteam_invitations(db)

    invitation = persistence.get_pteam_invitation_by_id(db, invitation_id)
    if invitation:  # can be expired before deleting
        persistence.delete_pteam_invitation(db, invitation)

    db.commit()  # commit not only deleted but also expired

    return Response(status_code=status.HTTP_204_NO_CONTENT)  # avoid Content-Length Header


@router.get("/{pteam_id}/watchers", response_model=list[schemas.ATeamEntry])
def get_pteam_watchers(
    pteam_id: UUID,
    current_user: models.Account = Depends(get_current_user),
    db: Session = Depends(get_db),
):
    """
    Get watching pteams of the ateam.
    """
    if not (pteam := persistence.get_pteam_by_id(db, pteam_id)):
        raise NO_SUCH_PTEAM
    if not check_pteam_membership(db, pteam, current_user):
        raise NOT_A_PTEAM_MEMBER

    return pteam.ateams


@router.delete("/{pteam_id}/watchers/{ateam_id}", status_code=status.HTTP_204_NO_CONTENT)
def remove_watcher_ateam(
    pteam_id: UUID,
    ateam_id: UUID,
    current_user: models.Account = Depends(get_current_user),
    db: Session = Depends(get_db),
):
    """
    Remove ateam from watchers list.
    """
    if not (pteam := persistence.get_pteam_by_id(db, pteam_id)):
        raise NO_SUCH_PTEAM
    if not check_pteam_auth(db, pteam, current_user, models.PTeamAuthIntFlag.ADMIN):
        raise NOT_HAVE_AUTH
    if not (ateam := persistence.get_ateam_by_id(db, ateam_id)):
        raise NO_SUCH_ATEAM
    if ateam in pteam.ateams:  # ignore removing not-watcher
        pteam.ateams.remove(ateam)
        db.commit()

    return Response(status_code=status.HTTP_204_NO_CONTENT)


@router.post("/{pteam_id}/fix_status_mismatch")
def fix_status_mismatch(
    pteam_id: UUID,
    current_user: models.Account = Depends(get_current_user),
    db: Session = Depends(get_db),
):
    if not (pteam := persistence.get_pteam_by_id(db, pteam_id)):
        raise NO_SUCH_PTEAM
    if not check_pteam_membership(db, pteam, current_user):
        raise NOT_A_PTEAM_MEMBER

    for tag, topic in command.get_auto_close_triable_pteam_tags_and_topics(db, pteam):
        pteamtag_try_auto_close_topic(db, pteam, tag, topic)

    db.commit()

    return Response(status_code=status.HTTP_200_OK)


@router.post("/{pteam_id}/tags/{tag_id}/fix_status_mismatch")
def fix_status_mismatch_tag(
    pteam_id: UUID,
    tag_id: UUID,
    current_user: models.Account = Depends(get_current_user),
    db: Session = Depends(get_db),
):
    if not (pteam := persistence.get_pteam_by_id(db, pteam_id)):
        raise NO_SUCH_PTEAM
    if not check_pteam_membership(db, pteam, current_user):
        raise NOT_A_PTEAM_MEMBER
    if not (tag := persistence.get_tag_by_id(db, tag_id)):
        raise NO_SUCH_TAG
    if tag not in pteam.tags:
        raise HTTPException(status_code=status.HTTP_404_NOT_FOUND, detail="No such pteam tag")

    for topic in command.get_auto_close_triable_pteam_topics(db, pteam, tag):
        pteamtag_try_auto_close_topic(db, pteam, tag, topic)

    db.commit()

    return Response(status_code=status.HTTP_200_OK)<|MERGE_RESOLUTION|>--- conflicted
+++ resolved
@@ -139,30 +139,6 @@
         raise NOT_A_PTEAM_MEMBER
 
     return pteam
-
-
-<<<<<<< HEAD
-@router.get("/{pteam_id}/services", response_model=schemas.PTeamServiceResponse)
-def get_pteam_services(
-=======
-@router.get("/{pteam_id}/groups", response_model=schemas.PTeamGroupResponse)  # TODO: remove me
-def get_pteam_groups(
->>>>>>> 871c1222
-    pteam_id: UUID,
-    current_user: models.Account = Depends(get_current_user),
-    db: Session = Depends(get_db),
-):
-    """
-    Get services of the pteam.
-    """
-    if not (pteam := persistence.get_pteam_by_id(db, pteam_id)):
-        raise NO_SUCH_PTEAM
-    if not check_pteam_membership(db, pteam, current_user):
-        raise NOT_A_PTEAM_MEMBER
-
-    services = [service.service_name for service in pteam.services]
-
-    return {"services": services}
 
 
 @router.get("/{pteam_id}/services", response_model=list[schemas.PTeamServiceResponse])
