--- conflicted
+++ resolved
@@ -851,7 +851,42 @@
     return ret
 
 
-<<<<<<< HEAD
+@router.get("/{pteam_id}/tickets/{ticket_id}", response_model=schemas.TicketResponse)
+def get_ticket(
+    pteam_id: UUID,
+    ticket_id: UUID,
+    current_user: models.Account = Depends(get_current_user),
+    db: Session = Depends(get_db),
+):
+    """
+    Get a ticket.
+    """
+
+    if not (pteam := persistence.get_pteam_by_id(db, pteam_id)):
+        raise NO_SUCH_PTEAM
+    if not check_pteam_membership(pteam, current_user):
+        raise NOT_A_PTEAM_MEMBER
+    if not (ticket := persistence.get_ticket_by_id(db, ticket_id)):
+        raise NO_SUCH_TICKET
+
+    service = ticket.dependency.service
+    if str(service.pteam_id) != str(pteam_id):
+        raise NO_SUCH_TICKET
+
+    vuln_id = ticket.threat.vuln_id if ticket.threat else None
+
+    return {
+        "ticket_id": ticket.ticket_id,
+        "vuln_id": vuln_id,
+        "dependency_id": ticket.dependency_id,
+        "created_at": ticket.created_at,
+        "ssvc_deployer_priority": ticket.ssvc_deployer_priority,
+        "ticket_safety_impact": ticket.ticket_safety_impact,
+        "reason_safety_impact": ticket.reason_safety_impact,
+        "ticket_status": ticket.ticket_status,
+    }
+
+
 @router.put(
     "/{pteam_id}/tickets/{ticket_id}",
     response_model=schemas.TicketResponse,
@@ -860,24 +895,13 @@
     pteam_id: UUID,
     ticket_id: UUID,
     data: schemas.TicketUpdateRequest,
-=======
-@router.get("/{pteam_id}/tickets/{ticket_id}", response_model=schemas.TicketResponse)
-def get_ticket(
-    pteam_id: UUID,
-    ticket_id: UUID,
->>>>>>> b4309e70
-    current_user: models.Account = Depends(get_current_user),
-    db: Session = Depends(get_db),
-):
-    """
-<<<<<<< HEAD
+    current_user: models.Account = Depends(get_current_user),
+    db: Session = Depends(get_db),
+):
+    """
     Update ticket_safety_impact.
     """
     max_reason_safety_impact_length_in_half = 500
-=======
-    Get a ticket.
-    """
->>>>>>> b4309e70
 
     if not (pteam := persistence.get_pteam_by_id(db, pteam_id)):
         raise NO_SUCH_PTEAM
@@ -886,7 +910,6 @@
     if not (ticket := persistence.get_ticket_by_id(db, ticket_id)):
         raise NO_SUCH_TICKET
 
-<<<<<<< HEAD
     need_fix_ssvc_priority = False
     updated_keys = data.model_dump(exclude_unset=True).keys()
     if "ticket_safety_impact" in updated_keys:
@@ -919,24 +942,6 @@
     db.commit()
 
     return ticket
-=======
-    service = ticket.dependency.service
-    if str(service.pteam_id) != str(pteam_id):
-        raise NO_SUCH_TICKET
-
-    vuln_id = ticket.threat.vuln_id if ticket.threat else None
-
-    return {
-        "ticket_id": ticket.ticket_id,
-        "vuln_id": vuln_id,
-        "dependency_id": ticket.dependency_id,
-        "created_at": ticket.created_at,
-        "ssvc_deployer_priority": ticket.ssvc_deployer_priority,
-        "ticket_safety_impact": ticket.ticket_safety_impact,
-        "reason_safety_impact": ticket.reason_safety_impact,
-        "ticket_status": ticket.ticket_status,
-    }
->>>>>>> b4309e70
 
 
 @router.post("", response_model=schemas.PTeamInfo)
