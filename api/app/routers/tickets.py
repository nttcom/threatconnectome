--- conflicted
+++ resolved
@@ -338,42 +338,7 @@
     insight = ticket.insight
     response = _create_insight_response(db, insight, ticket_id)
 
-<<<<<<< HEAD
-    response_data = {
-        "ticket_id": ticket_id,
-        "description": insight.description,
-        "data_processing_strategy": insight.data_processing_strategy,
-        "created_at": insight.created_at,
-        "updated_at": insight.updated_at,
-        "threat_scenarios": [
-            {
-                "impact_category": scenario.impact_category,
-                "title": scenario.title,
-                "description": scenario.description,
-            }
-            for scenario in insight.threat_scenarios
-        ],
-        "affected_objects": [
-            {
-                "object_category": obj.object_category,
-                "name": obj.name,
-                "description": obj.description,
-            }
-            for obj in insight.affected_objects
-        ],
-        "insight_references": [
-            {
-                "link_text": ref.link_text,
-                "url": ref.url,
-            }
-            for ref in insight.insight_references
-        ],
-    }
-
-    return schemas.InsightResponse(**response_data)
-=======
     return response
->>>>>>> 5b2bc8f3
 
 
 @router.delete("/{ticket_id}/insight", status_code=status.HTTP_204_NO_CONTENT)
