from datetime import datetime, timezone
from uuid import UUID

from fastapi import APIRouter, Depends, HTTPException, Query, status
from fastapi.responses import Response
from sqlalchemy.orm import Session

from app import command, database, models, persistence, schemas
from app.auth.account import get_current_user
from app.routers.validators.account_validator import check_pteam_membership

router = APIRouter(prefix="/tickets", tags=["tickets"])

NO_SUCH_TICKET = HTTPException(status_code=status.HTTP_404_NOT_FOUND, detail="No such ticket")
NOT_A_PTEAM_MEMBER = HTTPException(
    status_code=status.HTTP_403_FORBIDDEN,
    detail="Not a pteam member",
)


def ticket_to_response(ticket: models.Ticket):
    dependency = ticket.dependency
    service = dependency.service
    pteam_id = service.pteam_id
    service_id = service.service_id
    return schemas.TicketResponse(
        ticket_id=UUID(ticket.ticket_id),
        vuln_id=UUID(ticket.threat.vuln_id),
        dependency_id=UUID(ticket.dependency_id),
        service_id=service_id,
        pteam_id=pteam_id,
        created_at=ticket.created_at,
        ssvc_deployer_priority=ticket.ssvc_deployer_priority,
        ticket_safety_impact=ticket.ticket_safety_impact,
        ticket_safety_impact_change_reason=ticket.ticket_safety_impact_change_reason,
        ticket_status=(schemas.TicketStatusResponse.model_validate(ticket.ticket_status)),
    )


@router.get("", response_model=schemas.TicketListResponse)
def get_tickets(
    assigned_to_me: bool = Query(False),
    pteam_ids: list[UUID] | None = Query(None),
    offset: int = Query(0, ge=0),
    limit: int = Query(100, ge=1, le=1000),
    sort_keys: list = Query(["-ssvc_deployer_priority", "-created_at"]),
    exclude_statuses: list[models.VulnStatusType] | None = Query(None),
    cve_ids: list[str] | None = Query(None),
    current_user: models.Account = Depends(get_current_user),
    db: Session = Depends(database.get_db),
):
    """
    Get tickets.

    Get a list of tickets with optional filtering, sorting, and pagination.

    ### Filtering:
    - `assigned_to_me`: Filter tickets assigned to the current user.
    - `pteam_ids`: List of pteam IDs to filter tickets.
      If not provided, uses all pteams the user belongs to.
    - `exclude_statuses`: List of vulnerability statuses to exclude from results.
    - `cve_ids`: List of CVE IDs to filter tickets by.

    ### Sorting:
    - `sort_keys`: Sort key for the results.
      - Supported values:
        - ssvc_deployer_priority
        - created_at
        - scheduled_at
        - cve_id
        - package_name
        - pteam_name
        - service_name
    - If a minus sign is added, the order is descending. if not, the order is ascending.
        - Example: -ssvc_deployer_priority, -created_at, -scheduled_at etc.


    ### Pagination:
    - `offset`: Number of items to skip before starting to collect the result set.
    - `limit`: Maximum number of items to return.

    Defaults are `None` for all filtering parameters, which means skip filtering.
    Different parameters are combined with AND conditions.

    Examples:
    - `...?assigned_to_me=true` -> Only tickets assigned to the current user.
    - `...?cve_ids=CVE-2023-1234` -> Filter by the specific CVE ID.
    - `...?exclude_statuses=completed` -> Exclude completed tickets.
    """

    if not pteam_ids:
        user_pteam_ids = {UUID(str(role.pteam_id)) for role in current_user.pteam_roles}
        pteam_ids = list(user_pteam_ids)

    db_pteams = persistence.get_pteams_by_ids(db, pteam_ids)
    found_pteam_ids = {str(pteam.pteam_id) for pteam in db_pteams}
    not_found = set(str(pid) for pid in pteam_ids) - found_pteam_ids
    if not_found:
        raise HTTPException(
            status_code=status.HTTP_400_BAD_REQUEST,
            detail=f"Specified pteam_ids do not exist: {not_found}",
        )

    not_belong = [
        pteam.pteam_id for pteam in db_pteams if not check_pteam_membership(pteam, current_user)
    ]
    if not_belong:
        raise HTTPException(
            status_code=status.HTTP_400_BAD_REQUEST,
            detail=f"Specified pteam_ids not belonging to the user: {not_belong}",
        )

    assigned_user_id = (
        UUID(current_user.user_id) if assigned_to_me and current_user.user_id else None
    )
    try:
        total_count, tickets = command.get_sorted_paginated_tickets_for_pteams(
            db=db,
            pteam_ids=pteam_ids,
            assigned_user_id=assigned_user_id,
            offset=offset,
            limit=limit,
            sort_keys=sort_keys,
            exclude_statuses=exclude_statuses,
            cve_ids=cve_ids,
        )
    except ValueError as e:
        raise HTTPException(
            status_code=status.HTTP_400_BAD_REQUEST,
            detail=f"Invalid input: {e}",
        )

    return schemas.TicketListResponse(
        total=total_count,
        tickets=[ticket_to_response(ticket) for ticket in tickets],
    )


@router.post("/{ticket_id}/insight", response_model=schemas.InsightResponse)
def create_insight(
    ticket_id: UUID,
    request: schemas.InsightRequest,
    current_user: models.Account = Depends(get_current_user),
    db: Session = Depends(database.get_db),
):
    if not (ticket := persistence.get_ticket_by_id(db, ticket_id)):
        raise NO_SUCH_TICKET
    if not check_pteam_membership(ticket.dependency.service.pteam, current_user):
        raise NOT_A_PTEAM_MEMBER
    if ticket.insight is not None:
        raise HTTPException(
            status_code=status.HTTP_409_CONFLICT,
            detail="Insight is already registered for this ticket",
        )

    now = datetime.now(timezone.utc)
    insight = models.Insight(
        ticket_id=str(ticket_id),
        description=request.description,
        reasoning_and_planning=request.reasoning_and_planning,
        created_at=now,
        updated_at=now,
    )
    persistence.create_insight(db, insight)

    for threat_scenario in request.threat_scenarios:
        threat_scenario_model = models.ThreatScenario(
            insight_id=str(insight.insight_id),
            impact_category=threat_scenario.impact_category,
            title=threat_scenario.title,
            description=threat_scenario.description,
        )
        persistence.create_threat_scenario(db, threat_scenario_model)

    for affected_object in request.affected_objects:
        affected_object_model = models.AffectedObject(
            insight_id=str(insight.insight_id),
            object_category=affected_object.object_category,
            name=affected_object.name,
            description=affected_object.description,
        )
        persistence.create_affected_object(db, affected_object_model)

    for insight_reference in request.insight_references:
        insight_reference_model = models.InsightReference(
            insight_id=str(insight.insight_id),
            link_text=insight_reference.link_text,
            url=insight_reference.url,
        )
        persistence.create_insight_reference(db, insight_reference_model)

    db.commit()

    insight_base = request.model_dump()
    insight_base["ticket_id"] = ticket_id
    insight_base["created_at"] = now
    insight_base["updated_at"] = now
    return schemas.InsightResponse(**insight_base)


<<<<<<< HEAD
@router.get("/{ticket_id}/insight", response_model=schemas.InsightResponse)
def get_insight(
=======
@router.delete("/{ticket_id}/insight", status_code=status.HTTP_204_NO_CONTENT)
def delete_insight(
>>>>>>> 673b1c8f
    ticket_id: UUID,
    current_user: models.Account = Depends(get_current_user),
    db: Session = Depends(database.get_db),
):
<<<<<<< HEAD
    if not (ticket := persistence.get_ticket_by_id(db, ticket_id)):
        raise NO_SUCH_TICKET
    if not check_pteam_membership(ticket.dependency.service.pteam, current_user):
        raise NOT_A_PTEAM_MEMBER
    if ticket.insight is None:
        raise HTTPException(
            status_code=status.HTTP_404_NOT_FOUND, detail="No insight found for this ticket"
        )

    insight = ticket.insight

    response_data = {
        "ticket_id": ticket_id,
        "description": insight.description,
        "reasoning_and_planing": insight.reasoning_and_planing,
        "created_at": insight.created_at,
        "updated_at": insight.updated_at,
        "threat_scenarios": [
            {
                "impact_category": scenario.impact_category,
                "title": scenario.title,
                "description": scenario.description,
            }
            for scenario in insight.threat_scenarios
        ],
        "affected_objects": [
            {
                "object_category": obj.object_category.value,
                "name": obj.name,
                "description": obj.description,
            }
            for obj in insight.affected_objects
        ],
        "insight_references": [
            {
                "link_text": ref.link_text,
                "url": ref.url,
            }
            for ref in insight.insight_references
        ],
    }

    return schemas.InsightResponse(**response_data)
=======
    """
    Delete an insight by its ID.
    """
    if not (ticket := persistence.get_ticket_by_id(db, ticket_id)):
        raise NO_SUCH_TICKET

    if not ticket.insight:
        raise HTTPException(
            status_code=status.HTTP_404_NOT_FOUND,
            detail="No insight associated with this ticket",
        )

    if not check_pteam_membership(ticket.dependency.service.pteam, current_user):
        raise NOT_A_PTEAM_MEMBER

    persistence.delete_insight(db, ticket.insight)

    db.commit()

    return Response(status_code=status.HTTP_204_NO_CONTENT)
>>>>>>> 673b1c8f
<|MERGE_RESOLUTION|>--- conflicted
+++ resolved
@@ -198,18 +198,12 @@
     return schemas.InsightResponse(**insight_base)
 
 
-<<<<<<< HEAD
 @router.get("/{ticket_id}/insight", response_model=schemas.InsightResponse)
 def get_insight(
-=======
-@router.delete("/{ticket_id}/insight", status_code=status.HTTP_204_NO_CONTENT)
-def delete_insight(
->>>>>>> 673b1c8f
     ticket_id: UUID,
     current_user: models.Account = Depends(get_current_user),
     db: Session = Depends(database.get_db),
 ):
-<<<<<<< HEAD
     if not (ticket := persistence.get_ticket_by_id(db, ticket_id)):
         raise NO_SUCH_TICKET
     if not check_pteam_membership(ticket.dependency.service.pteam, current_user):
@@ -253,7 +247,14 @@
     }
 
     return schemas.InsightResponse(**response_data)
-=======
+
+
+@router.delete("/{ticket_id}/insight", status_code=status.HTTP_204_NO_CONTENT)
+def delete_insight(
+    ticket_id: UUID,
+    current_user: models.Account = Depends(get_current_user),
+    db: Session = Depends(database.get_db),
+):
     """
     Delete an insight by its ID.
     """
@@ -273,5 +274,4 @@
 
     db.commit()
 
-    return Response(status_code=status.HTTP_204_NO_CONTENT)
->>>>>>> 673b1c8f
+    return Response(status_code=status.HTTP_204_NO_CONTENT)