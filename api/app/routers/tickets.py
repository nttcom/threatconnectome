from datetime import datetime, timezone
from uuid import UUID

from fastapi import APIRouter, Depends, HTTPException, Query, status
from fastapi.responses import Response
from sqlalchemy.orm import Session

from app import command, database, models, persistence, schemas
from app.auth.account import get_current_user
from app.routers.validators.account_validator import check_pteam_membership

router = APIRouter(prefix="/tickets", tags=["tickets"])

NO_SUCH_TICKET = HTTPException(status_code=status.HTTP_404_NOT_FOUND, detail="No such ticket")
NOT_A_PTEAM_MEMBER = HTTPException(
    status_code=status.HTTP_403_FORBIDDEN,
    detail="Not a pteam member",
)


def ticket_to_response(ticket: models.Ticket):
    dependency = ticket.dependency
    service = dependency.service
    pteam_id = service.pteam_id
    service_id = service.service_id
    return schemas.TicketResponse(
        ticket_id=UUID(ticket.ticket_id),
        vuln_id=UUID(ticket.threat.vuln_id),
        dependency_id=UUID(ticket.dependency_id),
        service_id=service_id,
        pteam_id=pteam_id,
        created_at=ticket.created_at,
        ssvc_deployer_priority=ticket.ssvc_deployer_priority,
        ticket_safety_impact=ticket.ticket_safety_impact,
        ticket_safety_impact_change_reason=ticket.ticket_safety_impact_change_reason,
        ticket_status=(schemas.TicketStatusResponse.model_validate(ticket.ticket_status)),
    )


@router.get("", response_model=schemas.TicketListResponse)
def get_tickets(
    assigned_to_me: bool = Query(False),
    pteam_ids: list[UUID] | None = Query(None),
    offset: int = Query(0, ge=0),
    limit: int = Query(100, ge=1, le=1000),
    sort_keys: list = Query(["-ssvc_deployer_priority", "-created_at"]),
    exclude_statuses: list[models.VulnStatusType] | None = Query(None),
    cve_ids: list[str] | None = Query(None),
    current_user: models.Account = Depends(get_current_user),
    db: Session = Depends(database.get_db),
):
    """
    Get tickets.

    Get a list of tickets with optional filtering, sorting, and pagination.

    ### Filtering:
    - `assigned_to_me`: Filter tickets assigned to the current user.
    - `pteam_ids`: List of pteam IDs to filter tickets.
      If not provided, uses all pteams the user belongs to.
    - `exclude_statuses`: List of vulnerability statuses to exclude from results.
    - `cve_ids`: List of CVE IDs to filter tickets by.

    ### Sorting:
    - `sort_keys`: Sort key for the results.
      - Supported values:
        - ssvc_deployer_priority
        - created_at
        - scheduled_at
        - cve_id
        - package_name
        - pteam_name
        - service_name
    - If a minus sign is added, the order is descending. if not, the order is ascending.
        - Example: -ssvc_deployer_priority, -created_at, -scheduled_at etc.


    ### Pagination:
    - `offset`: Number of items to skip before starting to collect the result set.
    - `limit`: Maximum number of items to return.

    Defaults are `None` for all filtering parameters, which means skip filtering.
    Different parameters are combined with AND conditions.

    Examples:
    - `...?assigned_to_me=true` -> Only tickets assigned to the current user.
    - `...?cve_ids=CVE-2023-1234` -> Filter by the specific CVE ID.
    - `...?exclude_statuses=completed` -> Exclude completed tickets.
    """

    if not pteam_ids:
        user_pteam_ids = {UUID(str(role.pteam_id)) for role in current_user.pteam_roles}
        pteam_ids = list(user_pteam_ids)

    db_pteams = persistence.get_pteams_by_ids(db, pteam_ids)
    found_pteam_ids = {str(pteam.pteam_id) for pteam in db_pteams}
    not_found = set(str(pid) for pid in pteam_ids) - found_pteam_ids
    if not_found:
        raise HTTPException(
            status_code=status.HTTP_400_BAD_REQUEST,
            detail=f"Specified pteam_ids do not exist: {not_found}",
        )

    not_belong = [
        pteam.pteam_id for pteam in db_pteams if not check_pteam_membership(pteam, current_user)
    ]
    if not_belong:
        raise HTTPException(
            status_code=status.HTTP_400_BAD_REQUEST,
            detail=f"Specified pteam_ids not belonging to the user: {not_belong}",
        )

    assigned_user_id = (
        UUID(current_user.user_id) if assigned_to_me and current_user.user_id else None
    )
    try:
        total_count, tickets = command.get_sorted_paginated_tickets_for_pteams(
            db=db,
            pteam_ids=pteam_ids,
            assigned_user_id=assigned_user_id,
            offset=offset,
            limit=limit,
            sort_keys=sort_keys,
            exclude_statuses=exclude_statuses,
            cve_ids=cve_ids,
        )
    except ValueError as e:
        raise HTTPException(
            status_code=status.HTTP_400_BAD_REQUEST,
            detail=f"Invalid input: {e}",
        )

    return schemas.TicketListResponse(
        total=total_count,
        tickets=[ticket_to_response(ticket) for ticket in tickets],
    )


<<<<<<< HEAD
@router.delete("/{ticket_id}/insight", status_code=status.HTTP_204_NO_CONTENT)
def delete_insight(
    ticket_id: UUID,
    current_user: models.Account = Depends(get_current_user),
    db: Session = Depends(database.get_db),
):
    """
    Delete an insight by its ID.
    """
    if not (ticket := persistence.get_ticket_by_id(db, ticket_id)):
        raise NO_SUCH_TICKET

    if not ticket.insight:
        raise HTTPException(
            status_code=status.HTTP_404_NOT_FOUND,
            detail="No insight associated with this ticket",
        )

    if not check_pteam_membership(ticket.dependency.service.pteam, current_user):
        raise NOT_A_PTEAM_MEMBER

    persistence.delete_insight(db, ticket.insight)

    db.commit()

    return Response(status_code=status.HTTP_204_NO_CONTENT)
=======
@router.post("/{ticket_id}/insight", response_model=schemas.InsightResponse)
def create_insight(
    ticket_id: UUID,
    request: schemas.InsightRequest,
    current_user: models.Account = Depends(get_current_user),
    db: Session = Depends(database.get_db),
):
    if not (ticket := persistence.get_ticket_by_id(db, ticket_id)):
        raise NO_SUCH_TICKET
    if not check_pteam_membership(ticket.dependency.service.pteam, current_user):
        raise NOT_A_PTEAM_MEMBER
    if ticket.insight is not None:
        raise HTTPException(
            status_code=status.HTTP_409_CONFLICT,
            detail="Insight is already registered for this ticket",
        )

    now = datetime.now(timezone.utc)
    insight = models.Insight(
        ticket_id=str(ticket_id),
        description=request.description,
        reasoning_and_planing=request.reasoning_and_planing,
        created_at=now,
        updated_at=now,
    )
    persistence.create_insight(db, insight)

    for threat_scenario in request.threat_scenarios:
        threat_scenario_model = models.ThreatScenario(
            insight_id=str(insight.insight_id),
            impact_category=threat_scenario.impact_category,
            title=threat_scenario.title,
            description=threat_scenario.description,
        )
        persistence.create_threat_scenario(db, threat_scenario_model)

    for affected_object in request.affected_objects:
        affected_object_model = models.AffectedObject(
            insight_id=str(insight.insight_id),
            object_category=affected_object.object_category,
            name=affected_object.name,
            description=affected_object.description,
        )
        persistence.create_affected_object(db, affected_object_model)

    for insight_reference in request.insight_references:
        insight_reference_model = models.InsightReference(
            insight_id=str(insight.insight_id),
            link_text=insight_reference.link_text,
            url=insight_reference.url,
        )
        persistence.create_insight_reference(db, insight_reference_model)

    db.commit()

    insight_base = request.model_dump()
    insight_base["ticket_id"] = ticket_id
    insight_base["created_at"] = now
    insight_base["updated_at"] = now
    return schemas.InsightResponse(**insight_base)
>>>>>>> 428549cc
<|MERGE_RESOLUTION|>--- conflicted
+++ resolved
@@ -10,6 +10,12 @@
 from app.routers.validators.account_validator import check_pteam_membership
 
 router = APIRouter(prefix="/tickets", tags=["tickets"])
+
+NO_SUCH_TICKET = HTTPException(status_code=status.HTTP_404_NOT_FOUND, detail="No such ticket")
+NOT_A_PTEAM_MEMBER = HTTPException(
+    status_code=status.HTTP_403_FORBIDDEN,
+    detail="Not a pteam member",
+)
 
 NO_SUCH_TICKET = HTTPException(status_code=status.HTTP_404_NOT_FOUND, detail="No such ticket")
 NOT_A_PTEAM_MEMBER = HTTPException(
@@ -136,34 +142,6 @@
     )
 
 
-<<<<<<< HEAD
-@router.delete("/{ticket_id}/insight", status_code=status.HTTP_204_NO_CONTENT)
-def delete_insight(
-    ticket_id: UUID,
-    current_user: models.Account = Depends(get_current_user),
-    db: Session = Depends(database.get_db),
-):
-    """
-    Delete an insight by its ID.
-    """
-    if not (ticket := persistence.get_ticket_by_id(db, ticket_id)):
-        raise NO_SUCH_TICKET
-
-    if not ticket.insight:
-        raise HTTPException(
-            status_code=status.HTTP_404_NOT_FOUND,
-            detail="No insight associated with this ticket",
-        )
-
-    if not check_pteam_membership(ticket.dependency.service.pteam, current_user):
-        raise NOT_A_PTEAM_MEMBER
-
-    persistence.delete_insight(db, ticket.insight)
-
-    db.commit()
-
-    return Response(status_code=status.HTTP_204_NO_CONTENT)
-=======
 @router.post("/{ticket_id}/insight", response_model=schemas.InsightResponse)
 def create_insight(
     ticket_id: UUID,
@@ -224,4 +202,31 @@
     insight_base["created_at"] = now
     insight_base["updated_at"] = now
     return schemas.InsightResponse(**insight_base)
->>>>>>> 428549cc
+
+
+@router.delete("/{ticket_id}/insight", status_code=status.HTTP_204_NO_CONTENT)
+def delete_insight(
+    ticket_id: UUID,
+    current_user: models.Account = Depends(get_current_user),
+    db: Session = Depends(database.get_db),
+):
+    """
+    Delete an insight by its ID.
+    """
+    if not (ticket := persistence.get_ticket_by_id(db, ticket_id)):
+        raise NO_SUCH_TICKET
+
+    if not ticket.insight:
+        raise HTTPException(
+            status_code=status.HTTP_404_NOT_FOUND,
+            detail="No insight associated with this ticket",
+        )
+
+    if not check_pteam_membership(ticket.dependency.service.pteam, current_user):
+        raise NOT_A_PTEAM_MEMBER
+
+    persistence.delete_insight(db, ticket.insight)
+
+    db.commit()
+
+    return Response(status_code=status.HTTP_204_NO_CONTENT)