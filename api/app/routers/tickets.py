from datetime import datetime, timezone
from uuid import UUID

from fastapi import APIRouter, Depends, HTTPException, Query, status
from sqlalchemy.orm import Session

from app import command, database, models, persistence, schemas
from app.auth.account import get_current_user
from app.routers.validators.account_validator import check_pteam_membership

router = APIRouter(prefix="/tickets", tags=["tickets"])

NO_SUCH_TICKET = HTTPException(status_code=status.HTTP_404_NOT_FOUND, detail="No such ticket")
NOT_A_PTEAM_MEMBER = HTTPException(
    status_code=status.HTTP_403_FORBIDDEN,
    detail="Not a pteam member",
)


def ticket_to_response(ticket: models.Ticket):
    dependency = ticket.dependency
    service = dependency.service
    pteam_id = service.pteam_id
    service_id = service.service_id
    return schemas.TicketResponse(
        ticket_id=UUID(ticket.ticket_id),
        vuln_id=UUID(ticket.threat.vuln_id),
        dependency_id=UUID(ticket.dependency_id),
        service_id=service_id,
        pteam_id=pteam_id,
        created_at=ticket.created_at,
        ssvc_deployer_priority=ticket.ssvc_deployer_priority,
        ticket_safety_impact=ticket.ticket_safety_impact,
        ticket_safety_impact_change_reason=ticket.ticket_safety_impact_change_reason,
        ticket_status=(schemas.TicketStatusResponse.model_validate(ticket.ticket_status)),
    )


@router.get("", response_model=schemas.TicketListResponse)
def get_tickets(
    assigned_to_me: bool = Query(False),
    pteam_ids: list[UUID] | None = Query(None),
    offset: int = Query(0, ge=0),
    limit: int = Query(100, ge=1, le=1000),
    sort_keys: list = Query(["-ssvc_deployer_priority", "-created_at"]),
    exclude_statuses: list[models.VulnStatusType] | None = Query(None),
    cve_ids: list[str] | None = Query(None),
    current_user: models.Account = Depends(get_current_user),
    db: Session = Depends(database.get_db),
):
    """
    Get tickets.

    Get a list of tickets with optional filtering, sorting, and pagination.

    ### Filtering:
    - `assigned_to_me`: Filter tickets assigned to the current user.
    - `pteam_ids`: List of pteam IDs to filter tickets.
      If not provided, uses all pteams the user belongs to.
    - `exclude_statuses`: List of vulnerability statuses to exclude from results.
    - `cve_ids`: List of CVE IDs to filter tickets by.

    ### Sorting:
    - `sort_keys`: Sort key for the results.
      - Supported values:
        - ssvc_deployer_priority
        - created_at
        - scheduled_at
        - cve_id
        - package_name
        - pteam_name
        - service_name
    - If a minus sign is added, the order is descending. if not, the order is ascending.
        - Example: -ssvc_deployer_priority, -created_at, -scheduled_at etc.


    ### Pagination:
    - `offset`: Number of items to skip before starting to collect the result set.
    - `limit`: Maximum number of items to return.

    Defaults are `None` for all filtering parameters, which means skip filtering.
    Different parameters are combined with AND conditions.

    Examples:
    - `...?assigned_to_me=true` -> Only tickets assigned to the current user.
    - `...?cve_ids=CVE-2023-1234` -> Filter by the specific CVE ID.
    - `...?exclude_statuses=completed` -> Exclude completed tickets.
    """

    if not pteam_ids:
        user_pteam_ids = {UUID(str(role.pteam_id)) for role in current_user.pteam_roles}
        pteam_ids = list(user_pteam_ids)

    db_pteams = persistence.get_pteams_by_ids(db, pteam_ids)
    found_pteam_ids = {str(pteam.pteam_id) for pteam in db_pteams}
    not_found = set(str(pid) for pid in pteam_ids) - found_pteam_ids
    if not_found:
        raise HTTPException(
            status_code=status.HTTP_400_BAD_REQUEST,
            detail=f"Specified pteam_ids do not exist: {not_found}",
        )

    not_belong = [
        pteam.pteam_id for pteam in db_pteams if not check_pteam_membership(pteam, current_user)
    ]
    if not_belong:
        raise HTTPException(
            status_code=status.HTTP_400_BAD_REQUEST,
            detail=f"Specified pteam_ids not belonging to the user: {not_belong}",
        )

    assigned_user_id = (
        UUID(current_user.user_id) if assigned_to_me and current_user.user_id else None
    )
    try:
        total_count, tickets = command.get_sorted_paginated_tickets_for_pteams(
            db=db,
            pteam_ids=pteam_ids,
            assigned_user_id=assigned_user_id,
            offset=offset,
            limit=limit,
            sort_keys=sort_keys,
            exclude_statuses=exclude_statuses,
            cve_ids=cve_ids,
        )
    except ValueError as e:
        raise HTTPException(
            status_code=status.HTTP_400_BAD_REQUEST,
            detail=f"Invalid input: {e}",
        )

    return schemas.TicketListResponse(
        total=total_count,
        tickets=[ticket_to_response(ticket) for ticket in tickets],
    )


@router.post("/{ticket_id}/insight", response_model=schemas.InsightResponse)
def create_insight(
    ticket_id: UUID,
    request: schemas.InsightRequest,
    current_user: models.Account = Depends(get_current_user),
    db: Session = Depends(database.get_db),
):
    if not (ticket := persistence.get_ticket_by_id(db, ticket_id)):
        raise NO_SUCH_TICKET
    if not check_pteam_membership(ticket.dependency.service.pteam, current_user):
        raise NOT_A_PTEAM_MEMBER
    if ticket.insight is not None:
        raise HTTPException(
            status_code=status.HTTP_409_CONFLICT,
            detail="Insight is already registered for this ticket",
        )
    object_categories = persistence.get_object_categories(db)
    object_category_names = [object_categorie.name for object_categorie in object_categories]
    for affected_object in request.affected_objects:
        if affected_object.object_category not in object_category_names:
            raise HTTPException(
                status_code=status.HTTP_400_BAD_REQUEST,
                detail=f"Invalid object category: {affected_object.object_category}",
            )

    now = datetime.now(timezone.utc)
    insight = models.Insight(
        ticket_id=str(ticket_id),
        description=request.description,
        reasoning_and_planing=request.reasoning_and_planing,
        created_at=now,
        updated_at=now,
    )
    persistence.create_insight(db, insight)

    for threat_scenario in request.threat_scenarios:
        threat_scenario_model = models.ThreatScenario(
            insight_id=str(insight.insight_id),
            impact_category=threat_scenario.impact_category,
            title=threat_scenario.title,
            description=threat_scenario.description,
        )
        persistence.create_threat_scenario(db, threat_scenario_model)

    for affected_object in request.affected_objects:
        object_category_model = next(
            (
                object_category
                for object_category in object_categories
                if object_category.name == affected_object.object_category
            ),
            None,
        )

        affected_object_model = models.AffectedObject(
            insight_id=str(insight.insight_id),
            object_category=object_category_model,
            name=affected_object.name,
            description=affected_object.description,
        )
        persistence.create_affected_object(db, affected_object_model)

    for insight_reference in request.insight_references:
        insight_reference_model = models.InsightReference(
            insight_id=str(insight.insight_id),
            link_text=insight_reference.link_text,
            url=insight_reference.url,
        )
        persistence.create_insight_reference(db, insight_reference_model)

    db.commit()

    insight_base = request.model_dump()
    insight_base["ticket_id"] = ticket_id
<<<<<<< HEAD
    return schemas.InsightResponse(**insight_base)


@router.get("/{ticket_id}/insight", response_model=schemas.InsightResponse)
def get_insight(
    ticket_id: UUID,
    current_user: models.Account = Depends(get_current_user),
    db: Session = Depends(database.get_db),
):
    if not (ticket := persistence.get_ticket_by_id(db, ticket_id)):
        raise NO_SUCH_TICKET
    if not check_pteam_membership(ticket.dependency.service.pteam, current_user):
        raise NOT_A_PTEAM_MEMBER
    if ticket.insight is None:
        raise HTTPException(
            status_code=status.HTTP_404_NOT_FOUND, detail="No insight found for this ticket"
        )

    insight = ticket.insight

    response_data = {
        "insight_id": UUID(insight.insight_id),
        "ticket_id": ticket_id,
        "description": insight.description,
        "reasoning_and_planing": insight.reasoning_and_planing,
        "threat_scenarios": [
            {
                "impact_category": scenario.impact_category,
                "title": scenario.title,
                "description": scenario.description,
            }
            for scenario in insight.threat_scenarios
        ],
        "affected_objects": [
            {
                "object_category": obj.object_category.name,
                "name": obj.name,
                "description": obj.description,
            }
            for obj in insight.affected_objects
        ],
        "insight_references": [
            {
                "link_text": ref.link_text,
                "url": ref.url,
            }
            for ref in insight.insight_references
        ],
    }

    return schemas.InsightResponse(**response_data)
=======
    insight_base["created_at"] = now
    insight_base["updated_at"] = now
    return schemas.InsightResponse(**insight_base)
>>>>>>> bdfc2825
<|MERGE_RESOLUTION|>--- conflicted
+++ resolved
@@ -209,7 +209,8 @@
 
     insight_base = request.model_dump()
     insight_base["ticket_id"] = ticket_id
-<<<<<<< HEAD
+    insight_base["created_at"] = now
+    insight_base["updated_at"] = now
     return schemas.InsightResponse(**insight_base)
 
 
@@ -260,9 +261,4 @@
         ],
     }
 
-    return schemas.InsightResponse(**response_data)
-=======
-    insight_base["created_at"] = now
-    insight_base["updated_at"] = now
-    return schemas.InsightResponse(**insight_base)
->>>>>>> bdfc2825
+    return schemas.InsightResponse(**response_data)