from typing import Sequence
from uuid import UUID

from sqlalchemy import and_, select
from sqlalchemy.orm import Session

from app import models

### Account


def get_account_by_uid(db: Session, uid: str) -> models.Account | None:
    return db.scalars(select(models.Account).where(models.Account.uid == uid)).one_or_none()


def get_account_by_id(db: Session, user_id: UUID | str) -> models.Account | None:
    return db.scalars(
        select(models.Account).where(models.Account.user_id == str(user_id))
    ).one_or_none()


def create_account(db: Session, account: models.Account) -> None:
    db.add(account)
    db.flush()


def delete_account(db: Session, account: models.Account) -> None:
    db.delete(account)
    db.flush()


### Action


def get_action_by_id(db: Session, action_id: UUID | str) -> models.VulnAction | None:
    return db.scalars(
        select(models.VulnAction).where(models.VulnAction.action_id == str(action_id))
    ).one_or_none()


def delete_action(db: Session, action: models.VulnAction) -> None:
    db.delete(action)
    db.flush()


### ActionLog


def get_action_log_by_id(db: Session, logging_id: UUID | str) -> models.ActionLog | None:
    return db.scalars(
        select(models.ActionLog).where(models.ActionLog.logging_id == str(logging_id))
    ).one_or_none()


def get_action_logs_by_user_id(db: Session, user_id: UUID | str) -> Sequence[models.ActionLog]:
    return db.scalars(
        select(models.ActionLog).where(
            models.ActionLog.pteam_id.in_(
                db.scalars(
                    select(models.PTeamAccountRole.pteam_id).where(
                        models.PTeamAccountRole.user_id == str(user_id)
                    )
                )
            )
        )
    ).all()


def create_action_log(db: Session, action_log: models.ActionLog) -> None:
    db.add(action_log)
    db.flush()


def get_vuln_logs_by_user_id(
    db: Session,
    vuln_id: UUID | str,
    user_id: UUID | str,
) -> Sequence[models.ActionLog]:
    return db.scalars(
        select(models.ActionLog).where(
            models.ActionLog.vuln_id == str(vuln_id),
            models.ActionLog.pteam_id.in_(
                db.scalars(
                    select(models.PTeamAccountRole.pteam_id).where(
                        models.PTeamAccountRole.user_id == str(user_id)
                    )
                )
            ),
        )
    ).all()


### Affect


def create_affect(db: Session, affect: models.Affect) -> None:
    db.add(affect)
    db.flush()


def delete_affect(db: Session, affect: models.Affect) -> None:
    db.delete(affect)
    db.flush()


### AffectedObject


def create_affected_object(db: Session, affected_object: models.AffectedObject):
    db.add(affected_object)
    db.flush()


### Insight


def create_insight(db: Session, insight: models.Insight):
    db.add(insight)
    db.flush()


### InsightReference


def create_insight_reference(db: Session, insight_reference: models.InsightReference):
    db.add(insight_reference)
    db.flush()


<<<<<<< HEAD
### ObjectCategory
def get_object_categories(db: Session) -> Sequence[models.ObjectCategory]:
    return db.scalars(select(models.ObjectCategory)).all()


=======
>>>>>>> 428549cc
### PTeam


def get_all_pteams(db: Session) -> Sequence[models.PTeam]:
    return db.scalars(select(models.PTeam)).all()


def get_pteam_by_id(db: Session, pteam_id: UUID | str) -> models.PTeam | None:
    return db.scalars(
        select(models.PTeam).where(models.PTeam.pteam_id == str(pteam_id))
    ).one_or_none()


def create_pteam(db: Session, pteam: models.PTeam) -> None:
    db.add(pteam)
    db.flush()


def delete_pteam(db: Session, pteam: models.PTeam) -> None:
    db.delete(pteam)
    db.flush()


### PTeamInvitation


def get_pteam_invitations(
    db: Session,
    pteam_id: UUID | str,
) -> Sequence[models.PTeamInvitation]:
    return db.scalars(
        select(models.PTeamInvitation).where(models.PTeamInvitation.pteam_id == str(pteam_id))
    ).all()


def get_pteam_invitation_by_id(
    db: Session,
    invitation_id: UUID | str,
) -> models.PTeamInvitation | None:
    return db.scalars(
        select(models.PTeamInvitation).where(
            models.PTeamInvitation.invitation_id == str(invitation_id)
        )
    ).one_or_none()


def create_pteam_invitation(db: Session, invitation: models.PTeamInvitation) -> None:
    db.add(invitation)
    db.flush()


def delete_pteam_invitation(db: Session, invitation: models.PTeamInvitation) -> None:
    db.delete(invitation)
    db.flush()


### PTeamAccountRole


def get_pteam_account_role(
    db: Session, pteam_id: UUID | str, user_id: UUID | str
) -> models.PTeamAccountRole | None:
    return db.scalars(
        select(models.PTeamAccountRole).where(
            models.PTeamAccountRole.pteam_id == str(pteam_id),
            models.PTeamAccountRole.user_id == str(user_id),
        )
    ).one_or_none()


def create_pteam_account_role(db: Session, account_role: models.PTeamAccountRole) -> None:
    db.add(account_role)
    db.flush()


### Package
def get_package_by_id(db: Session, package_id: UUID | str) -> models.Package | None:
    return db.scalars(
        select(models.Package).where(models.Package.package_id == str(package_id))
    ).one_or_none()


def get_package_by_name_and_ecosystem_and_source_name(
    db: Session, name: str, ecosystem: str, source_name: str | None
) -> models.Package | None:
    return db.scalars(
        select(models.Package).where(
            and_(
                models.Package.name == name,
                models.Package.ecosystem == ecosystem,
                models.OSPackage.source_name == source_name,
            )
        )
    ).one_or_none()


def create_package(db: Session, package: models.Package) -> None:
    db.add(package)
    db.flush()


def delete_package(db: Session, package: models.Package) -> None:
    db.delete(package)
    db.flush()


### PackageVersion
def get_package_version_by_id(
    db: Session, package_version_id: UUID | str
) -> models.PackageVersion | None:
    return db.scalars(
        select(models.PackageVersion).where(
            models.PackageVersion.package_version_id == str(package_version_id)
        )
    ).one_or_none()


def get_package_version_by_package_id_and_version(
    db: Session, package_id: UUID | str, version: str
) -> models.PackageVersion | None:
    return db.scalars(
        select(models.PackageVersion).where(
            and_(
                models.PackageVersion.package_id == str(package_id),
                models.PackageVersion.version == version,
            )
        )
    ).one_or_none()


def create_package_version(db: Session, package_version: models.PackageVersion) -> None:
    db.add(package_version)
    db.flush()


def delete_package_version(db: Session, package_version: models.PackageVersion) -> None:
    db.delete(package_version)
    db.flush()


### Threat


def create_threat(db: Session, threat: models.Threat) -> None:
    db.add(threat)
    db.flush()


def delete_threat(db: Session, threat: models.Threat) -> None:
    db.delete(threat)
    db.flush()


def get_threat_by_package_version_id_and_vuln_id(
    db: Session, package_version_id: UUID | str, vuln_id: UUID | str
) -> models.Threat | None:
    return db.scalars(
        select(models.Threat).where(
            models.Threat.package_version_id == str(package_version_id),
            models.Threat.vuln_id == str(vuln_id),
        )
    ).one_or_none()


### ThreatScenario


def create_threat_scenario(db: Session, threat_scenario: models.ThreatScenario):
    db.add(threat_scenario)
    db.flush()


### Ticket


def create_ticket(db: Session, ticket: models.Ticket) -> None:
    db.add(ticket)
    db.flush()


def delete_ticket(db: Session, ticket: models.Ticket) -> None:
    db.delete(ticket)
    db.flush()


def get_ticket_by_id(db: Session, ticket_id: UUID | str) -> models.Ticket | None:
    return db.scalars(
        select(models.Ticket).where(models.Ticket.ticket_id == str(ticket_id))
    ).one_or_none()


def get_ticket_by_threat_id_and_dependency_id(
    db: Session, threat_id: UUID | str, dependency_id: UUID | str
) -> models.Ticket | None:
    return db.scalars(
        select(models.Ticket).where(
            models.Ticket.threat_id == str(threat_id),
            models.Ticket.dependency_id == str(dependency_id),
        )
    ).one_or_none()


def get_pteams_by_ids(db: Session, pteam_ids: list[UUID]):
    str_pteam_ids = [str(pid) for pid in pteam_ids]
    return db.query(models.PTeam).filter(models.PTeam.pteam_id.in_(str_pteam_ids)).all()


### TicketStatus


def create_ticket_status(
    db: Session,
    status: models.TicketStatus,
) -> None:
    db.add(status)
    db.flush()


### Vuln
def get_vuln_by_id(db: Session, vuln_id: UUID | str) -> models.Vuln | None:
    return db.scalars(select(models.Vuln).where(models.Vuln.vuln_id == str(vuln_id))).one_or_none()


def create_vuln(db: Session, vuln: models.Vuln):
    db.add(vuln)
    db.flush()


def delete_vuln(db: Session, vuln: models.Vuln) -> None:
    db.delete(vuln)
    db.flush()


### Service


def get_service_by_id(db: Session, service_id: UUID | str) -> models.Service | None:
    return db.scalars(
        select(models.Service).where(models.Service.service_id == str(service_id))
    ).one_or_none()


### Dependency


def get_dependency_by_id(db: Session, dependency_id: UUID | str) -> models.Dependency | None:
    return db.scalars(
        select(models.Dependency).where(models.Dependency.dependency_id == str(dependency_id))
    ).one_or_none()


def get_dependencies_from_service_id_and_package_id(
    db: Session, service_id: UUID | str, package_id: UUID | str
) -> Sequence[models.Dependency]:
    return db.scalars(
        select(models.Dependency)
        .join(models.PackageVersion)
        .where(
            models.Dependency.service_id == str(service_id),
            models.PackageVersion.package_id == str(package_id),
        )
    ).all()


### Alert


def create_alert(db: Session, alert: models.Alert) -> None:
    db.add(alert)
    db.flush()<|MERGE_RESOLUTION|>--- conflicted
+++ resolved
@@ -127,14 +127,6 @@
     db.flush()
 
 
-<<<<<<< HEAD
-### ObjectCategory
-def get_object_categories(db: Session) -> Sequence[models.ObjectCategory]:
-    return db.scalars(select(models.ObjectCategory)).all()
-
-
-=======
->>>>>>> 428549cc
 ### PTeam
 
 
