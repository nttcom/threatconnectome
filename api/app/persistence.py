--- conflicted
+++ resolved
@@ -181,89 +181,11 @@
     db.flush()
 
 
-<<<<<<< HEAD
-### Artifact Tag
-
-
-def get_all_tags(db: Session) -> Sequence[models.Tag]:
-    return db.scalars(select(models.Tag)).all()
-
-
-def get_tag_by_id(db: Session, tag_id: UUID | str) -> models.Tag | None:
-    return db.scalars(select(models.Tag).where(models.Tag.tag_id == str(tag_id))).one_or_none()
-
-
-def get_tag_by_name(db: Session, tag_name: str) -> models.Tag | None:
-    return db.scalars(select(models.Tag).where(models.Tag.tag_name == tag_name)).one_or_none()
-
-
-def create_tag(db: Session, tag: models.Tag) -> None:
-    db.add(tag)
-    db.flush()
-
-
-def delete_tag(db: Session, tag: models.Tag):
-    db.delete(tag)
-    db.flush()
-
-
-### MispTag
-
-
-def get_all_misp_tags(db: Session) -> Sequence[models.MispTag]:
-    return db.scalars(select(models.MispTag)).all()
-
-
-def get_misp_tag_by_name(db: Session, tag_name: str) -> models.MispTag | None:
-    return db.scalars(
-        select(models.MispTag).where(models.MispTag.tag_name == tag_name)
-    ).one_or_none()
-
-
-def create_misp_tag(db: Session, misptag: models.MispTag) -> None:
-    db.add(misptag)
-    db.flush()
-
-
 ### package
 def get_package_by_name(db: Session, name: str) -> models.Package | None:
     return db.scalars(select(models.Package).where(models.Package.name == name)).one_or_none()
 
 
-### Topic
-
-
-def get_all_topics(db: Session) -> Sequence[models.Topic]:
-    return db.scalars(select(models.Topic)).all()
-
-
-def get_topics_by_tag_ids(db: Session, tag_ids: Sequence[UUID | str]) -> Sequence[models.Topic]:
-    return db.scalars(
-        select(models.Topic)
-        .join(models.TopicTag)
-        .where(models.TopicTag.tag_id.in_(list(map(str, tag_ids))))
-        .distinct()
-    ).all()
-
-
-def get_topic_by_id(db: Session, topic_id: UUID | str) -> models.Topic | None:
-    return db.scalars(
-        select(models.Topic).where(models.Topic.topic_id == str(topic_id))
-    ).one_or_none()
-
-
-def create_topic(db: Session, topic: models.Topic):
-    db.add(topic)
-    db.flush()
-
-
-def delete_topic(db: Session, topic: models.Topic):
-    db.delete(topic)
-    db.flush()
-
-
-=======
->>>>>>> f1fbfe35
 ### Threat
 
 
