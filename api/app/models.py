--- conflicted
+++ resolved
@@ -139,13 +139,6 @@
 
 
 class ImpactCategoryEnum(str, enum.Enum):
-<<<<<<< HEAD
-    pass
-
-
-class ObjectCategoryEnum(str, enum.Enum):
-    pass
-=======
     # https://attack.mitre.org/tactics/TA0105/
     DAMAGE_TO_PROPERTY = "damage_to_property"
     DENIAL_OF_CONTROL = "denial_of_control"
@@ -171,7 +164,6 @@
     PHYSICAL_MEDIA = "physical_media"
     FACILITY = "facility"
     PERSON = "person"
->>>>>>> 28934bd8
 
 
 # Base class
