import enum
import uuid
from datetime import datetime

<<<<<<< HEAD
from sqlalchemy import JSON, ForeignKey, LargeBinary, String, Text, UniqueConstraint
from sqlalchemy.dialects.postgresql import ARRAY
=======
from sqlalchemy import (
    ARRAY,
    JSON,
    ForeignKey,
    LargeBinary,
    String,
    Text,
    UniqueConstraint,
    case,
    func,
)
from sqlalchemy.ext.hybrid import hybrid_property
>>>>>>> b84e710c
from sqlalchemy.orm import DeclarativeBase, Mapped, mapped_column, registry, relationship
from sqlalchemy.sql.functions import current_timestamp
from typing_extensions import Annotated

# ENUMs


class ComparableStringEnum(str, enum.Enum):
    @property
    # Note: this method can be a classmethod in python3.10, but chaining classmethod descriptors
    #       is depricated in python3.11.
    def _orders_map(self):
        # Note: list(Enum) returns enums in definition order.
        #       see enum.EnumMeta.__iter__()
        return {element.value: index for index, element in enumerate(self.__class__)}

    def _comparable(self, other):
        return isinstance(other, self.__class__)

    def __lt__(self, other):
        if not self._comparable(other):
            return NotImplemented
        return self._orders_map[self] < self._orders_map[other]

    def __le__(self, other):
        if not self._comparable(other):
            return NotImplemented
        return self._orders_map[self] <= self._orders_map[other]

    def __gt__(self, other):
        if not self._comparable(other):
            return NotImplemented
        return self._orders_map[self] > self._orders_map[other]

    def __ge__(self, other):
        if not self._comparable(other):
            return NotImplemented
        return self._orders_map[self] >= self._orders_map[other]


class ActionType(str, enum.Enum):
    elimination = "elimination"
    transfer = "transfer"
    mitigation = "mitigation"
    acceptance = "acceptance"
    detection = "detection"
    rejection = "rejection"


class PackageType(str, enum.Enum):
    LANG = "lang"
    OS = "os"
    PACKAGE = "package"


class VulnStatusType(str, enum.Enum):
    alerted = "alerted"
    acknowledged = "acknowledged"
    scheduled = "scheduled"
    completed = "completed"


class AutomatableEnum(str, enum.Enum):
    # https://certcc.github.io/SSVC/reference/decision_points/automatable/
    # Automatable v2.0.0
    YES = "yes"
    NO = "no"


class ExploitationEnum(str, enum.Enum):
    # https://certcc.github.io/SSVC/reference/decision_points/exploitation/
    # Exploitation v1.1.0
    ACTIVE = "active"
    PUBLIC_POC = "public_poc"
    NONE = "none"


class SystemExposureEnum(str, enum.Enum):
    # https://certcc.github.io/SSVC/reference/decision_points/system_exposure/
    # System Exposure v1.0.1
    OPEN = "open"
    CONTROLLED = "controlled"
    SMALL = "small"


class SafetyImpactEnum(str, enum.Enum):
    # https://certcc.github.io/SSVC/reference/decision_points/safety_impact/
    # Safety Impact v2.0.0
    # see also,
    # https://certcc.github.io/SSVC/reference/decision_points/human_impact/
    # Human Impact v2.0.1
    CATASTROPHIC = "catastrophic"
    CRITICAL = "critical"
    MARGINAL = "marginal"
    NEGLIGIBLE = "negligible"


class MissionImpactEnum(str, enum.Enum):
    # https://certcc.github.io/SSVC/reference/decision_points/mission_impact/
    # Mission Impact v2.0.0
    MISSION_FAILURE = "mission_failure"
    MEF_FAILURE = "mef_failure"
    MEF_SUPPORT_CRIPPLED = "mef_support_crippled"
    DEGRADED = "degraded"


class HumanImpactEnum(str, enum.Enum):
    # https://certcc.github.io/SSVC/reference/decision_points/human_impact/
    # Human Impact v2.0.1
    LOW = "low"
    MEDIUM = "medium"
    HIGH = "high"
    VERY_HIGH = "very_high"


class SSVCDeployerPriorityEnum(ComparableStringEnum):
    # https://certcc.github.io/SSVC/howto/deployer_tree/#deployer-decision-outcomes
    IMMEDIATE = "immediate"
    OUT_OF_CYCLE = "out_of_cycle"
    SCHEDULED = "scheduled"
    DEFER = "defer"


# Base class

StrUUID = Annotated[str, 36]
Str255 = Annotated[str, 255]


class Base(DeclarativeBase):
    registry = registry(
        type_annotation_map={
            str: Text,
            StrUUID: String(36),
            Str255: String(255),
            dict: JSON,
            list[dict]: ARRAY(JSON),
            list[str]: ARRAY(Text),
            list[StrUUID]: ARRAY(String(36)),
            list[Str255]: ARRAY(String(255)),
            bytes: LargeBinary(),
        }
    )


# primary tables #


class PTeamAccountRole(Base):
    __tablename__ = "pteamaccountrole"
    # deleting PTeamAccountRole via relationship may cause SAWarning,
    #   "DELETE statement on table 'pteamaccountrole' expected to delete 2 row(s); 1 were matched."
    # set False to confirm_deleted_rows to prevent this warning.
    __mapper_args__ = {"confirm_deleted_rows": False}

    pteam_id = mapped_column(
        ForeignKey("pteam.pteam_id", ondelete="CASCADE"), primary_key=True, index=True
    )
    user_id = mapped_column(
        ForeignKey("account.user_id", ondelete="CASCADE"), primary_key=True, index=True
    )
    is_admin: Mapped[bool] = mapped_column(default=False)

    pteam = relationship("PTeam", back_populates="pteam_roles", uselist=False)
    account = relationship("Account", back_populates="pteam_roles", uselist=False)


class Account(Base):
    def __init__(self, *args, **kwargs) -> None:
        super().__init__(*args, **kwargs)
        if not self.user_id:
            self.user_id = str(uuid.uuid4())

    __tablename__ = "account"

    user_id: Mapped[StrUUID] = mapped_column(primary_key=True)
    uid: Mapped[str | None] = mapped_column(unique=True)
    email: Mapped[Str255 | None]
    disabled: Mapped[bool] = mapped_column(default=False)
    years: Mapped[int | None]

    pteam_invitations = relationship("PTeamInvitation", back_populates="inviter")
    action_logs = relationship("ActionLog", back_populates="executed_by")
    pteam_roles = relationship(
        "PTeamAccountRole", back_populates="account", cascade="all, delete-orphan"
    )


class PackageVersion(Base):
    __tablename__ = "packageversion"
    __table_args__ = (
        UniqueConstraint("package_id", "version", name="package_version_package_id_version_key"),
    )

    def __init__(self, *args, **kwargs) -> None:
        super().__init__(*args, **kwargs)
        if not self.package_version_id:
            self.package_version_id = str(uuid.uuid4())

    package_version_id: Mapped[StrUUID] = mapped_column(primary_key=True)
    version: Mapped[str] = mapped_column()
    package_id: Mapped[StrUUID] = mapped_column(
        ForeignKey("package.package_id", ondelete="CASCADE"), index=True
    )

    package = relationship("Package", back_populates="package_versions")
    dependencies = relationship(
        "Dependency", back_populates="package_version", cascade="all, delete-orphan"
    )


class Package(Base):
    __tablename__ = "package"

    def __init__(self, *args, **kwargs) -> None:
        super().__init__(*args, **kwargs)
        if not self.package_id:
            self.package_id = str(uuid.uuid4())

    @hybrid_property
    def vuln_matching_ecosystem(self) -> str:
        """
        Returns the ecosystem string for vulnerability matching.
        If the ecosystem starts with "alpine-",
        it change the value to include only the minor version.
        If it starts with "rocky-", it keeps only the major version.
        Example: "alpine-3.22.0" → "alpine-3.22", "rocky-9.3" → "rocky-9"
        For other ecosystems, returns the original value.
        """
        if not self.ecosystem:
            return self.ecosystem
        if self.ecosystem.startswith("alpine-"):
            parts = self.ecosystem.split("-")
            if len(parts) == 2:
                version = parts[1].split(".")
                if len(version) >= 2:
                    return f"alpine-{version[0]}.{version[1]}"
        elif self.ecosystem.startswith("rocky-"):
            parts = self.ecosystem.split("-")
            if len(parts) == 2:
                version = parts[1].split(".")
                if len(version) >= 1:
                    return f"rocky-{version[0]}"
        return self.ecosystem

    @vuln_matching_ecosystem.inplace.expression
    def vuln_matching_ecosystem_for_sql_query(cls):
        """
        SQL expression for vuln_matching_ecosystem.
        If the ecosystem starts with 'alpine-', returns only up to the minor version
        (e.g., 'alpine-3.22.0' → 'alpine-3.22').
        If the ecosystem starts with 'rocky-', returns only the major version
        (e.g., 'rocky-9.3' → 'rocky-9').
        Otherwise, returns the original ecosystem value.
        """
        return case(
            (
                # Beginning with "alpine-", split in two by "-", split in three by "."
                cls.ecosystem.like("alpine-%")
                & (func.array_length(func.string_to_array(cls.ecosystem, "-"), 1) == 2)
                & (
                    func.array_length(
                        func.string_to_array(func.split_part(cls.ecosystem, "-", 2), "."), 1
                    )
                    == 3
                ),
                func.concat(
                    "alpine-",
                    func.split_part(func.split_part(cls.ecosystem, "-", 2), ".", 1),
                    ".",
                    func.split_part(func.split_part(cls.ecosystem, "-", 2), ".", 2),
                ),
            ),
            (
                # rocky-: "rocky-x.y" → "rocky-x"
                cls.ecosystem.like("rocky-%")
                & (func.array_length(func.string_to_array(cls.ecosystem, "-"), 1) == 2)
                & (
                    func.array_length(
                        func.string_to_array(func.split_part(cls.ecosystem, "-", 2), "."), 1
                    )
                    > 1
                ),
                func.concat(
                    "rocky-",
                    func.split_part(func.split_part(cls.ecosystem, "-", 2), ".", 1),
                ),
            ),
            else_=cls.ecosystem,
        )

    package_id: Mapped[StrUUID] = mapped_column(primary_key=True)
    name: Mapped[str] = mapped_column()
    ecosystem: Mapped[str] = mapped_column()

    type: Mapped[PackageType] = mapped_column()

    __mapper_args__ = {
        "polymorphic_on": type,
        "polymorphic_identity": PackageType.PACKAGE,
    }

    package_versions = relationship(
        "PackageVersion", back_populates="package", cascade="all, delete-orphan"
    )


class LangPackage(Package):
    __mapper_args__ = {
        "polymorphic_identity": PackageType.LANG,
    }


class OSPackage(Package):
    source_name: Mapped[str] = mapped_column(nullable=True)

    __mapper_args__ = {
        "polymorphic_identity": PackageType.OS,
    }


UniqueConstraint(
    Package.name,
    Package.ecosystem,
    OSPackage.source_name,
    name="package_name_ecosystem_source_name_key",
)


class Dependency(Base):
    __tablename__ = "dependency"
    __table_args__: tuple = (
        UniqueConstraint(
            "service_id",
            "package_version_id",
            "target",
            name="dependency_service_id_package_version_id_target_key",
        ),
    )

    def __init__(self, *args, **kwargs) -> None:
        super().__init__(*args, **kwargs)
        if not self.dependency_id:
            self.dependency_id = str(uuid.uuid4())

    dependency_id: Mapped[StrUUID] = mapped_column(primary_key=True)
    service_id: Mapped[StrUUID] = mapped_column(
        ForeignKey("service.service_id", ondelete="CASCADE"), index=True
    )
    package_version_id: Mapped[StrUUID] = mapped_column(
        ForeignKey("packageversion.package_version_id", ondelete="CASCADE"), index=True
    )
    target: Mapped[str]
    package_manager: Mapped[str]
    dependency_mission_impact: Mapped[MissionImpactEnum | None] = mapped_column(
        server_default=None, nullable=True
    )

    service = relationship("Service", back_populates="dependencies")
    package_version = relationship("PackageVersion", uselist=False, back_populates="dependencies")
    tickets = relationship("Ticket", back_populates="dependency", cascade="all, delete-orphan")


class Service(Base):
    __tablename__ = "service"
    __table_args__: tuple = (
        UniqueConstraint("pteam_id", "service_name", name="service_pteam_id_service_name_key"),
    )

    def __init__(self, *args, **kwargs) -> None:
        super().__init__(*args, **kwargs)
        if not self.service_id:
            self.service_id = str(uuid.uuid4())
        if not self.system_exposure:
            self.system_exposure = SystemExposureEnum.OPEN
        if not self.service_mission_impact:
            self.service_mission_impact = MissionImpactEnum.MISSION_FAILURE
        if not self.service_safety_impact:
            self.service_safety_impact = SafetyImpactEnum.NEGLIGIBLE

    service_id: Mapped[StrUUID] = mapped_column(primary_key=True)
    pteam_id: Mapped[StrUUID] = mapped_column(
        ForeignKey("pteam.pteam_id", ondelete="CASCADE"), index=True
    )
    service_name: Mapped[Str255]
    system_exposure: Mapped[SystemExposureEnum] = mapped_column(
        server_default=SystemExposureEnum.OPEN
    )
    service_mission_impact: Mapped[MissionImpactEnum] = mapped_column(
        server_default=MissionImpactEnum.MISSION_FAILURE
    )
    service_safety_impact: Mapped[SafetyImpactEnum] = mapped_column(
        server_default=SafetyImpactEnum.NEGLIGIBLE
    )
    sbom_uploaded_at: Mapped[datetime | None]
    description: Mapped[str | None]
    keywords: Mapped[list[Str255]] = mapped_column(server_default="{}")

    pteam = relationship("PTeam", back_populates="services")
    dependencies = relationship(
        "Dependency", back_populates="service", cascade="all, delete-orphan"
    )
    thumbnail = relationship("ServiceThumbnail", uselist=False, cascade="all, delete-orphan")


class ServiceThumbnail(Base):
    __tablename__ = "servicethumbnail"

    service_id: Mapped[StrUUID] = mapped_column(
        ForeignKey("service.service_id", ondelete="CASCADE"), primary_key=True, index=True
    )
    media_type: Mapped[Str255]
    image_data: Mapped[bytes]


class Threat(Base):
    __tablename__ = "threat"
    __table_args__ = (
        UniqueConstraint(
            "package_version_id", "vuln_id", name="threat_package_version_id_vuln_id_key"
        ),
    )

    def __init__(self, *args, **kwargs) -> None:
        super().__init__(*args, **kwargs)
        if not self.threat_id:
            self.threat_id = str(uuid.uuid4())

    threat_id: Mapped[StrUUID] = mapped_column(primary_key=True)
    package_version_id: Mapped[StrUUID] = mapped_column(
        ForeignKey("packageversion.package_version_id", ondelete="CASCADE"), index=True
    )
    vuln_id: Mapped[StrUUID] = mapped_column(
        ForeignKey("vuln.vuln_id", ondelete="CASCADE"), index=True
    )

    vuln = relationship("Vuln", back_populates="threats")
    package_version = relationship("PackageVersion")
    tickets = relationship("Ticket", back_populates="threat", cascade="all, delete-orphan")


class Ticket(Base):
    __tablename__ = "ticket"

    def __init__(self, *args, **kwargs) -> None:
        now = datetime.now()
        super().__init__(*args, **kwargs)
        if not self.ticket_id:
            self.ticket_id = str(uuid.uuid4())
        if not self.created_at:
            self.created_at = now

    ticket_id: Mapped[StrUUID] = mapped_column(primary_key=True)
    threat_id: Mapped[StrUUID] = mapped_column(
        ForeignKey("threat.threat_id", ondelete="CASCADE"), index=True
    )
    dependency_id: Mapped[StrUUID] = mapped_column(
        ForeignKey("dependency.dependency_id", ondelete="CASCADE"), index=True
    )
    created_at: Mapped[datetime] = mapped_column(server_default=current_timestamp())
    ticket_safety_impact: Mapped[SafetyImpactEnum | None] = mapped_column(nullable=True)
    ticket_safety_impact_change_reason: Mapped[str | None] = mapped_column(nullable=True)
    ssvc_deployer_priority: Mapped[SSVCDeployerPriorityEnum | None] = mapped_column(nullable=True)

    dependency = relationship("Dependency", back_populates="tickets")
    threat = relationship("Threat", uselist=False, back_populates="tickets")
    alerts = relationship("Alert", back_populates="ticket")
    ticket_status = relationship("TicketStatus", uselist=False, cascade="all, delete-orphan")


class TicketStatus(Base):
    __tablename__ = "ticketstatus"

    def __init__(self, *args, **kwargs) -> None:
        now = datetime.now()
        super().__init__(*args, **kwargs)
        if not self.status_id:
            self.status_id = str(uuid.uuid4())
        if not self.created_at:
            self.created_at = now

    status_id: Mapped[StrUUID] = mapped_column(primary_key=True)
    ticket_id: Mapped[StrUUID] = mapped_column(
        ForeignKey("ticket.ticket_id", ondelete="CASCADE"), index=True
    )
    user_id: Mapped[StrUUID | None] = mapped_column(
        ForeignKey("account.user_id", ondelete="SET NULL"), index=True
    )
    vuln_status: Mapped[VulnStatusType]
    note: Mapped[str | None]
    logging_ids: Mapped[list[StrUUID]] = mapped_column(default=[])
    assignees: Mapped[list[StrUUID]] = mapped_column(default=[])
    scheduled_at: Mapped[datetime | None]
    created_at: Mapped[datetime] = mapped_column(server_default=current_timestamp())

    action_logs = relationship(
        "ActionLog",
        primaryjoin="TicketStatus.logging_ids.any(foreign(ActionLog.logging_id))",
        collection_class=set,
        viewonly=True,
    )


class Alert(Base):
    __tablename__ = "alert"

    def __init__(self, *args, **kwargs) -> None:
        now = datetime.now()
        super().__init__(*args, **kwargs)
        if not self.alert_id:
            self.alert_id = str(uuid.uuid4())
        if not self.alerted_at:
            self.alerted_at = now

    alert_id: Mapped[StrUUID] = mapped_column(primary_key=True)
    ticket_id: Mapped[StrUUID | None] = mapped_column(
        ForeignKey("ticket.ticket_id", ondelete="SET NULL"), index=True, nullable=True
    )
    alerted_at: Mapped[datetime] = mapped_column(server_default=current_timestamp())
    alert_content: Mapped[str | None] = mapped_column(nullable=True)  # WORKAROUND

    ticket = relationship("Ticket", back_populates="alerts")


class PTeam(Base):
    def __init__(self, *args, **kwargs) -> None:
        super().__init__(*args, **kwargs)
        if not self.pteam_id:
            self.pteam_id = str(uuid.uuid4())
        if not self.alert_ssvc_priority:
            self.alert_ssvc_priority = SSVCDeployerPriorityEnum.IMMEDIATE

    __tablename__ = "pteam"

    pteam_id: Mapped[StrUUID] = mapped_column(primary_key=True)
    pteam_name: Mapped[Str255]
    contact_info: Mapped[Str255]
    alert_ssvc_priority: Mapped[SSVCDeployerPriorityEnum] = mapped_column(
        server_default=SSVCDeployerPriorityEnum.IMMEDIATE
    )

    services = relationship(
        "Service",
        order_by="Service.service_name",
        back_populates="pteam",
        cascade="all, delete-orphan",
    )
    # set members viewonly to prevent confliction with pream_roles.
    # to update members, update pteam_foles instead.
    members = relationship("Account", secondary=PTeamAccountRole.__tablename__, viewonly=True)
    pteam_roles = relationship(
        "PTeamAccountRole", back_populates="pteam", cascade="all, delete-orphan"
    )
    invitations = relationship(
        "PTeamInvitation", back_populates="pteam", cascade="all, delete-orphan"
    )
    alert_slack: Mapped["PTeamSlack"] = relationship(
        back_populates="pteam", cascade="all, delete-orphan"
    )
    alert_mail: Mapped["PTeamMail"] = relationship(
        back_populates="pteam", cascade="all, delete-orphan"
    )


class PTeamMail(Base):
    __tablename__ = "pteammail"

    pteam_id: Mapped[StrUUID] = mapped_column(
        ForeignKey("pteam.pteam_id", ondelete="CASCADE"), primary_key=True, index=True
    )
    enable: Mapped[bool]
    address: Mapped[Str255]

    pteam: Mapped[PTeam] = relationship(back_populates="alert_mail")


class PTeamSlack(Base):
    __tablename__ = "pteamslack"

    pteam_id: Mapped[StrUUID] = mapped_column(
        ForeignKey("pteam.pteam_id", ondelete="CASCADE"), primary_key=True, index=True
    )
    enable: Mapped[bool] = mapped_column(default=True)
    webhook_url: Mapped[Str255]

    pteam: Mapped[PTeam] = relationship(back_populates="alert_slack")


class Vuln(Base):
    __tablename__ = "vuln"

    def __init__(self, *args, **kwargs) -> None:
        super().__init__(*args, **kwargs)
        if not self.vuln_id:
            self.vuln_id = str(uuid.uuid4())
        if not self.exploitation:
            self.exploitation = ExploitationEnum.NONE
        if not self.automatable:
            self.automatable = AutomatableEnum.NO

    vuln_id: Mapped[StrUUID] = mapped_column(primary_key=True)
    cve_id: Mapped[str | None] = mapped_column(nullable=True)
    detail: Mapped[str]
    title: Mapped[Str255]
    created_by: Mapped[StrUUID | None] = mapped_column(
        ForeignKey("account.user_id", ondelete="SET NULL"), index=True, nullable=True
    )
    created_at: Mapped[datetime] = mapped_column(server_default=current_timestamp())
    updated_at: Mapped[datetime] = mapped_column(server_default=current_timestamp())
    exploitation: Mapped[ExploitationEnum] = mapped_column(server_default=ExploitationEnum.NONE)
    automatable: Mapped[AutomatableEnum] = mapped_column(server_default=AutomatableEnum.NO)
    cvss_v3_score: Mapped[float | None] = mapped_column(server_default=None, nullable=True)

    vuln_actions = relationship("VulnAction", cascade="all, delete-orphan")
    affects = relationship("Affect", back_populates="vuln", cascade="all, delete-orphan")
    threats = relationship("Threat", back_populates="vuln", cascade="all, delete-orphan")


class VulnAction(Base):
    __tablename__ = "vulnaction"

    def __init__(self, *args, **kwargs) -> None:
        super().__init__(*args, **kwargs)
        if not self.action_id:
            self.action_id = str(uuid.uuid4())

    action_id: Mapped[StrUUID] = mapped_column(primary_key=True)
    vuln_id: Mapped[StrUUID] = mapped_column(
        ForeignKey("vuln.vuln_id", ondelete="CASCADE"), index=True
    )
    action: Mapped[str]
    action_type: Mapped[ActionType] = mapped_column(default=ActionType.elimination)
    recommended: Mapped[bool] = mapped_column(default=False)
    created_at: Mapped[datetime] = mapped_column(server_default=current_timestamp())


class Affect(Base):
    __tablename__ = "affect"
    __table_args__ = (
        UniqueConstraint(
            "vuln_id",
            "affected_name",
            "ecosystem",
            name="affect_vuln_id_affected_name_ecosystem_key",
        ),
    )

    def __init__(self, *args, **kwargs) -> None:
        super().__init__(*args, **kwargs)
        if not self.affect_id:
            self.affect_id = str(uuid.uuid4())

    affect_id: Mapped[StrUUID] = mapped_column(primary_key=True)
    vuln_id: Mapped[StrUUID] = mapped_column(
        ForeignKey("vuln.vuln_id", ondelete="CASCADE"), index=True
    )

    affected_versions: Mapped[list[str]] = mapped_column(default=[])
    fixed_versions: Mapped[list[str]] = mapped_column(default=[])
    affected_name: Mapped[str] = mapped_column()
    ecosystem: Mapped[str] = mapped_column()

    vuln = relationship("Vuln", back_populates="affects")


class ActionLog(Base):
    def __init__(self, *args, **kwargs) -> None:
        super().__init__(*args, **kwargs)
        if not self.logging_id:
            self.logging_id = str(uuid.uuid4())

    __tablename__ = "actionlog"

    logging_id: Mapped[StrUUID] = mapped_column(primary_key=True)
    action_id: Mapped[StrUUID | None] = mapped_column(
        nullable=True
    )  # snapshot: don't set ForeignKey.
    vuln_id: Mapped[StrUUID]  # snapshot: don't set ForeignKey.
    action: Mapped[str]  # snapshot: don't update even if VulnAction is modified.
    action_type: Mapped[ActionType]
    recommended: Mapped[bool]  # snapshot: don't update even if VulnAction is modified.
    user_id: Mapped[StrUUID | None] = mapped_column(
        ForeignKey("account.user_id", ondelete="SET NULL"), index=True
    )
    pteam_id: Mapped[StrUUID] = mapped_column(
        ForeignKey("pteam.pteam_id", ondelete="CASCADE"), index=True
    )
    service_id: Mapped[StrUUID | None] = mapped_column(
        ForeignKey("service.service_id", ondelete="SET NULL"), index=True
    )
    ticket_id: Mapped[StrUUID | None] = mapped_column(
        ForeignKey("ticket.ticket_id", ondelete="SET NULL"), index=True
    )
    email: Mapped[Str255]  # snapshot: don't set ForeignKey.
    executed_at: Mapped[datetime] = mapped_column(server_default=current_timestamp())
    created_at: Mapped[datetime] = mapped_column(server_default=current_timestamp())

    executed_by = relationship("Account", back_populates="action_logs")


class PTeamInvitation(Base):
    def __init__(self, *args, **kwargs) -> None:
        super().__init__(*args, **kwargs)
        if not self.invitation_id:
            self.invitation_id = str(uuid.uuid4())

    __tablename__ = "pteaminvitation"

    invitation_id: Mapped[StrUUID] = mapped_column(primary_key=True)
    pteam_id: Mapped[StrUUID] = mapped_column(
        ForeignKey("pteam.pteam_id", ondelete="CASCADE"), index=True
    )
    user_id: Mapped[StrUUID] = mapped_column(
        ForeignKey("account.user_id", ondelete="CASCADE"), index=True
    )
    expiration: Mapped[datetime]
    limit_count: Mapped[int | None]  # None for unlimited
    used_count: Mapped[int] = mapped_column(server_default="0")

    pteam = relationship("PTeam", back_populates="invitations")
    inviter = relationship("Account", back_populates="pteam_invitations")<|MERGE_RESOLUTION|>--- conflicted
+++ resolved
@@ -2,12 +2,7 @@
 import uuid
 from datetime import datetime
 
-<<<<<<< HEAD
-from sqlalchemy import JSON, ForeignKey, LargeBinary, String, Text, UniqueConstraint
-from sqlalchemy.dialects.postgresql import ARRAY
-=======
 from sqlalchemy import (
-    ARRAY,
     JSON,
     ForeignKey,
     LargeBinary,
@@ -17,8 +12,8 @@
     case,
     func,
 )
+from sqlalchemy.dialects.postgresql import ARRAY
 from sqlalchemy.ext.hybrid import hybrid_property
->>>>>>> b84e710c
 from sqlalchemy.orm import DeclarativeBase, Mapped, mapped_column, registry, relationship
 from sqlalchemy.sql.functions import current_timestamp
 from typing_extensions import Annotated
