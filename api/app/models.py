import enum
import uuid
from datetime import datetime, timezone

from sqlalchemy import (
    JSON,
    DateTime,
    ForeignKey,
    LargeBinary,
    String,
    Text,
    UniqueConstraint,
    case,
    func,
)
from sqlalchemy.dialects.postgresql import ARRAY
from sqlalchemy.ext.hybrid import hybrid_property
from sqlalchemy.orm import DeclarativeBase, Mapped, mapped_column, registry, relationship
from sqlalchemy.sql.functions import current_timestamp
from typing_extensions import Annotated

# ENUMs


class ComparableStringEnum(str, enum.Enum):
    @property
    # Note: this method can be a classmethod in python3.10, but chaining classmethod descriptors
    #       is depricated in python3.11.
    def _orders_map(self):
        # Note: list(Enum) returns enums in definition order.
        #       see enum.EnumMeta.__iter__()
        return {element.value: index for index, element in enumerate(self.__class__)}

    def _comparable(self, other):
        return isinstance(other, self.__class__)

    def __lt__(self, other):
        if not self._comparable(other):
            return NotImplemented
        return self._orders_map[self] < self._orders_map[other]

    def __le__(self, other):
        if not self._comparable(other):
            return NotImplemented
        return self._orders_map[self] <= self._orders_map[other]

    def __gt__(self, other):
        if not self._comparable(other):
            return NotImplemented
        return self._orders_map[self] > self._orders_map[other]

    def __ge__(self, other):
        if not self._comparable(other):
            return NotImplemented
        return self._orders_map[self] >= self._orders_map[other]


class ActionType(str, enum.Enum):
    elimination = "elimination"
    transfer = "transfer"
    mitigation = "mitigation"
    acceptance = "acceptance"
    detection = "detection"
    rejection = "rejection"


class PackageType(str, enum.Enum):
    LANG = "lang"
    OS = "os"
    PACKAGE = "package"


class VulnStatusType(str, enum.Enum):
    alerted = "alerted"
    acknowledged = "acknowledged"
    scheduled = "scheduled"
    completed = "completed"


class AutomatableEnum(str, enum.Enum):
    # https://certcc.github.io/SSVC/reference/decision_points/automatable/
    # Automatable v2.0.0
    YES = "yes"
    NO = "no"


class ExploitationEnum(str, enum.Enum):
    # https://certcc.github.io/SSVC/reference/decision_points/exploitation/
    # Exploitation v1.1.0
    ACTIVE = "active"
    PUBLIC_POC = "public_poc"
    NONE = "none"


class SystemExposureEnum(str, enum.Enum):
    # https://certcc.github.io/SSVC/reference/decision_points/system_exposure/
    # System Exposure v1.0.1
    OPEN = "open"
    CONTROLLED = "controlled"
    SMALL = "small"


class SafetyImpactEnum(str, enum.Enum):
    # https://certcc.github.io/SSVC/reference/decision_points/safety_impact/
    # Safety Impact v2.0.0
    # see also,
    # https://certcc.github.io/SSVC/reference/decision_points/human_impact/
    # Human Impact v2.0.1
    CATASTROPHIC = "catastrophic"
    CRITICAL = "critical"
    MARGINAL = "marginal"
    NEGLIGIBLE = "negligible"


class MissionImpactEnum(str, enum.Enum):
    # https://certcc.github.io/SSVC/reference/decision_points/mission_impact/
    # Mission Impact v2.0.0
    MISSION_FAILURE = "mission_failure"
    MEF_FAILURE = "mef_failure"
    MEF_SUPPORT_CRIPPLED = "mef_support_crippled"
    DEGRADED = "degraded"


class HumanImpactEnum(str, enum.Enum):
    # https://certcc.github.io/SSVC/reference/decision_points/human_impact/
    # Human Impact v2.0.1
    LOW = "low"
    MEDIUM = "medium"
    HIGH = "high"
    VERY_HIGH = "very_high"


class SSVCDeployerPriorityEnum(ComparableStringEnum):
    # https://certcc.github.io/SSVC/howto/deployer_tree/#deployer-decision-outcomes
    IMMEDIATE = "immediate"
    OUT_OF_CYCLE = "out_of_cycle"
    SCHEDULED = "scheduled"
    DEFER = "defer"


class ImpactCategoryEnum(str, enum.Enum):
<<<<<<< HEAD
    pass
=======
    # https://attack.mitre.org/tactics/TA0105/
    DAMAGE_TO_PROPERTY = "damage_to_property"
    DENIAL_OF_CONTROL = "denial_of_control"
    DENIAL_OF_VIEW = "denial_of_view"
    LOSS_OF_AVAILABILITY = "loss_of_availability"
    LOSS_OF_CONTROL = "loss_of_control"
    LOSS_OF_PRODUCTIVITY_AND_REVENUE = "loss_of_productivity_and_revenue"
    LOSS_OF_PROTECTION = "loss_of_protection"
    LOSS_OF_SAFETY = "loss_of_safety"
    LOSS_OF_VIEW = "loss_of_view"
    MANIPULATION_OF_CONTROL = "manipulation_of_control"
    MANIPULATION_OF_VIEW = "manipulation_of_view"
    THEFT_OF_OPERATIONAL_INFORMATION = "theft_of_operational_information"
>>>>>>> 963b1dd2


# Base class

StrUUID = Annotated[str, 36]
Str255 = Annotated[str, 255]


class Base(DeclarativeBase):
    registry = registry(
        type_annotation_map={
            str: Text,
            StrUUID: String(36),
            Str255: String(255),
            dict: JSON,
            list[dict]: ARRAY(JSON),
            list[str]: ARRAY(Text),
            list[StrUUID]: ARRAY(String(36)),
            list[Str255]: ARRAY(String(255)),
            bytes: LargeBinary(),
        }
    )


# primary tables #


class PTeamAccountRole(Base):
    __tablename__ = "pteamaccountrole"
    # deleting PTeamAccountRole via relationship may cause SAWarning,
    #   "DELETE statement on table 'pteamaccountrole' expected to delete 2 row(s); 1 were matched."
    # set False to confirm_deleted_rows to prevent this warning.
    __mapper_args__ = {"confirm_deleted_rows": False}

    pteam_id = mapped_column(
        ForeignKey("pteam.pteam_id", ondelete="CASCADE"), primary_key=True, index=True
    )
    user_id = mapped_column(
        ForeignKey("account.user_id", ondelete="CASCADE"), primary_key=True, index=True
    )
    is_admin: Mapped[bool] = mapped_column(default=False)

    pteam = relationship("PTeam", back_populates="pteam_roles", uselist=False)
    account = relationship("Account", back_populates="pteam_roles", uselist=False)


class Account(Base):
    def __init__(self, *args, **kwargs) -> None:
        super().__init__(*args, **kwargs)
        if not self.user_id:
            self.user_id = str(uuid.uuid4())

    __tablename__ = "account"

    user_id: Mapped[StrUUID] = mapped_column(primary_key=True)
    uid: Mapped[str | None] = mapped_column(unique=True)
    email: Mapped[Str255 | None]
    disabled: Mapped[bool] = mapped_column(default=False)
    years: Mapped[int | None]

    pteam_invitations = relationship("PTeamInvitation", back_populates="inviter")
    action_logs = relationship("ActionLog", back_populates="executed_by")
    pteam_roles = relationship(
        "PTeamAccountRole", back_populates="account", cascade="all, delete-orphan"
    )


class PackageVersion(Base):
    __tablename__ = "packageversion"
    __table_args__ = (
        UniqueConstraint("package_id", "version", name="package_version_package_id_version_key"),
    )

    def __init__(self, *args, **kwargs) -> None:
        super().__init__(*args, **kwargs)
        if not self.package_version_id:
            self.package_version_id = str(uuid.uuid4())

    package_version_id: Mapped[StrUUID] = mapped_column(primary_key=True)
    version: Mapped[str] = mapped_column()
    package_id: Mapped[StrUUID] = mapped_column(
        ForeignKey("package.package_id", ondelete="CASCADE"), index=True
    )

    package = relationship("Package", back_populates="package_versions")
    dependencies = relationship(
        "Dependency", back_populates="package_version", cascade="all, delete-orphan"
    )


class Package(Base):
    __tablename__ = "package"

    def __init__(self, *args, **kwargs) -> None:
        super().__init__(*args, **kwargs)
        if not self.package_id:
            self.package_id = str(uuid.uuid4())

    @hybrid_property
    def vuln_matching_ecosystem(self) -> str:
        """
        Returns the ecosystem string for vulnerability matching.
        If the ecosystem starts with "alpine-",
        it change the value to include only the minor version.
        If it starts with "rocky-", it keeps only the major version.
        Example: "alpine-3.22.0" → "alpine-3.22", "rocky-9.3" → "rocky-9"
        For other ecosystems, returns the original value.
        """
        if not self.ecosystem:
            return self.ecosystem
        if self.ecosystem.startswith("alpine-"):
            parts = self.ecosystem.split("-")
            if len(parts) == 2:
                version = parts[1].split(".")
                if len(version) >= 2:
                    return f"alpine-{version[0]}.{version[1]}"
        elif self.ecosystem.startswith("rocky-"):
            parts = self.ecosystem.split("-")
            if len(parts) == 2:
                version = parts[1].split(".")
                if len(version) >= 1:
                    return f"rocky-{version[0]}"
        return self.ecosystem

    @vuln_matching_ecosystem.inplace.expression
    def vuln_matching_ecosystem_for_sql_query(cls):
        """
        SQL expression for vuln_matching_ecosystem.
        If the ecosystem starts with 'alpine-', returns only up to the minor version
        (e.g., 'alpine-3.22.0' → 'alpine-3.22').
        If the ecosystem starts with 'rocky-', returns only the major version
        (e.g., 'rocky-9.3' → 'rocky-9').
        Otherwise, returns the original ecosystem value.
        """
        return case(
            (
                # Beginning with "alpine-", split in two by "-", split in three by "."
                cls.ecosystem.like("alpine-%")
                & (func.array_length(func.string_to_array(cls.ecosystem, "-"), 1) == 2)
                & (
                    func.array_length(
                        func.string_to_array(func.split_part(cls.ecosystem, "-", 2), "."), 1
                    )
                    == 3
                ),
                func.concat(
                    "alpine-",
                    func.split_part(func.split_part(cls.ecosystem, "-", 2), ".", 1),
                    ".",
                    func.split_part(func.split_part(cls.ecosystem, "-", 2), ".", 2),
                ),
            ),
            (
                # rocky-: "rocky-x.y" → "rocky-x"
                cls.ecosystem.like("rocky-%")
                & (func.array_length(func.string_to_array(cls.ecosystem, "-"), 1) == 2)
                & (
                    func.array_length(
                        func.string_to_array(func.split_part(cls.ecosystem, "-", 2), "."), 1
                    )
                    > 1
                ),
                func.concat(
                    "rocky-",
                    func.split_part(func.split_part(cls.ecosystem, "-", 2), ".", 1),
                ),
            ),
            else_=cls.ecosystem,
        )

    package_id: Mapped[StrUUID] = mapped_column(primary_key=True)
    name: Mapped[str] = mapped_column()
    ecosystem: Mapped[str] = mapped_column()

    type: Mapped[PackageType] = mapped_column()

    __mapper_args__ = {
        "polymorphic_on": type,
        "polymorphic_identity": PackageType.PACKAGE,
    }

    package_versions = relationship(
        "PackageVersion", back_populates="package", cascade="all, delete-orphan"
    )


class LangPackage(Package):
    __mapper_args__ = {
        "polymorphic_identity": PackageType.LANG,
    }


class OSPackage(Package):
    source_name: Mapped[str] = mapped_column(nullable=True)

    __mapper_args__ = {
        "polymorphic_identity": PackageType.OS,
    }


UniqueConstraint(
    Package.name,
    Package.ecosystem,
    OSPackage.source_name,
    name="package_name_ecosystem_source_name_key",
)


class Dependency(Base):
    __tablename__ = "dependency"
    __table_args__: tuple = (
        UniqueConstraint(
            "service_id",
            "package_version_id",
            "target",
            name="dependency_service_id_package_version_id_target_key",
        ),
    )

    def __init__(self, *args, **kwargs) -> None:
        super().__init__(*args, **kwargs)
        if not self.dependency_id:
            self.dependency_id = str(uuid.uuid4())

    dependency_id: Mapped[StrUUID] = mapped_column(primary_key=True)
    service_id: Mapped[StrUUID] = mapped_column(
        ForeignKey("service.service_id", ondelete="CASCADE"), index=True
    )
    package_version_id: Mapped[StrUUID] = mapped_column(
        ForeignKey("packageversion.package_version_id", ondelete="CASCADE"), index=True
    )
    target: Mapped[str]
    package_manager: Mapped[str]
    dependency_mission_impact: Mapped[MissionImpactEnum | None] = mapped_column(
        server_default=None, nullable=True
    )

    service = relationship("Service", back_populates="dependencies")
    package_version = relationship(
        "PackageVersion", uselist=False, back_populates="dependencies", lazy="joined"
    )
    tickets = relationship("Ticket", back_populates="dependency", cascade="all, delete-orphan")


class Service(Base):
    __tablename__ = "service"
    __table_args__: tuple = (
        UniqueConstraint("pteam_id", "service_name", name="service_pteam_id_service_name_key"),
    )

    def __init__(self, *args, **kwargs) -> None:
        super().__init__(*args, **kwargs)
        if not self.service_id:
            self.service_id = str(uuid.uuid4())
        if not self.system_exposure:
            self.system_exposure = SystemExposureEnum.OPEN
        if not self.service_mission_impact:
            self.service_mission_impact = MissionImpactEnum.MISSION_FAILURE
        if not self.service_safety_impact:
            self.service_safety_impact = SafetyImpactEnum.NEGLIGIBLE

    service_id: Mapped[StrUUID] = mapped_column(primary_key=True)
    pteam_id: Mapped[StrUUID] = mapped_column(
        ForeignKey("pteam.pteam_id", ondelete="CASCADE"), index=True
    )
    service_name: Mapped[Str255]
    system_exposure: Mapped[SystemExposureEnum] = mapped_column(
        server_default=SystemExposureEnum.OPEN
    )
    service_mission_impact: Mapped[MissionImpactEnum] = mapped_column(
        server_default=MissionImpactEnum.MISSION_FAILURE
    )
    service_safety_impact: Mapped[SafetyImpactEnum] = mapped_column(
        server_default=SafetyImpactEnum.NEGLIGIBLE
    )
    sbom_uploaded_at: Mapped[datetime | None] = mapped_column(DateTime(timezone=True))
    description: Mapped[str | None]
    keywords: Mapped[list[Str255]] = mapped_column(server_default="{}")

    pteam = relationship("PTeam", back_populates="services")
    dependencies = relationship(
        "Dependency", back_populates="service", cascade="all, delete-orphan"
    )
    thumbnail = relationship("ServiceThumbnail", uselist=False, cascade="all, delete-orphan")


class ServiceThumbnail(Base):
    __tablename__ = "servicethumbnail"

    service_id: Mapped[StrUUID] = mapped_column(
        ForeignKey("service.service_id", ondelete="CASCADE"), primary_key=True, index=True
    )
    media_type: Mapped[Str255]
    image_data: Mapped[bytes]


class Threat(Base):
    __tablename__ = "threat"
    __table_args__ = (
        UniqueConstraint(
            "package_version_id", "vuln_id", name="threat_package_version_id_vuln_id_key"
        ),
    )

    def __init__(self, *args, **kwargs) -> None:
        super().__init__(*args, **kwargs)
        if not self.threat_id:
            self.threat_id = str(uuid.uuid4())

    threat_id: Mapped[StrUUID] = mapped_column(primary_key=True)
    package_version_id: Mapped[StrUUID] = mapped_column(
        ForeignKey("packageversion.package_version_id", ondelete="CASCADE"), index=True
    )
    vuln_id: Mapped[StrUUID] = mapped_column(
        ForeignKey("vuln.vuln_id", ondelete="CASCADE"), index=True
    )

    vuln = relationship("Vuln", back_populates="threats")
    package_version = relationship("PackageVersion")
    tickets = relationship("Ticket", back_populates="threat", cascade="all, delete-orphan")


class Ticket(Base):
    __tablename__ = "ticket"

    def __init__(self, *args, **kwargs) -> None:
        now = datetime.now(timezone.utc)
        super().__init__(*args, **kwargs)
        if not self.ticket_id:
            self.ticket_id = str(uuid.uuid4())
        if not self.created_at:
            self.created_at = now

    ticket_id: Mapped[StrUUID] = mapped_column(primary_key=True)
    threat_id: Mapped[StrUUID] = mapped_column(
        ForeignKey("threat.threat_id", ondelete="CASCADE"), index=True
    )
    dependency_id: Mapped[StrUUID] = mapped_column(
        ForeignKey("dependency.dependency_id", ondelete="CASCADE"), index=True
    )
    created_at: Mapped[datetime] = mapped_column(
        DateTime(timezone=True), server_default=current_timestamp()
    )
    ticket_safety_impact: Mapped[SafetyImpactEnum | None] = mapped_column(nullable=True)
    ticket_safety_impact_change_reason: Mapped[str | None] = mapped_column(nullable=True)
    ssvc_deployer_priority: Mapped[SSVCDeployerPriorityEnum | None] = mapped_column(nullable=True)

    dependency = relationship("Dependency", back_populates="tickets")
    threat = relationship("Threat", uselist=False, back_populates="tickets")
    alerts = relationship("Alert", back_populates="ticket")
    ticket_status = relationship("TicketStatus", uselist=False, cascade="all, delete-orphan")
    insight = relationship(
        "Insight", uselist=False, back_populates="ticket", cascade="all, delete-orphan"
    )


class TicketStatus(Base):
    __tablename__ = "ticketstatus"

    def __init__(self, *args, **kwargs) -> None:
        now = datetime.now(timezone.utc)
        super().__init__(*args, **kwargs)
        if not self.status_id:
            self.status_id = str(uuid.uuid4())
        if not self.created_at:
            self.created_at = now

    status_id: Mapped[StrUUID] = mapped_column(primary_key=True)
    ticket_id: Mapped[StrUUID] = mapped_column(
        ForeignKey("ticket.ticket_id", ondelete="CASCADE"), index=True
    )
    user_id: Mapped[StrUUID | None] = mapped_column(
        ForeignKey("account.user_id", ondelete="SET NULL"), index=True
    )
    vuln_status: Mapped[VulnStatusType]
    note: Mapped[str | None]
    logging_ids: Mapped[list[StrUUID]] = mapped_column(default=[])
    assignees: Mapped[list[StrUUID]] = mapped_column(default=[])
    scheduled_at: Mapped[datetime | None] = mapped_column(DateTime(timezone=True))
    created_at: Mapped[datetime] = mapped_column(
        DateTime(timezone=True), server_default=current_timestamp()
    )

    action_logs = relationship(
        "ActionLog",
        primaryjoin="TicketStatus.logging_ids.any(foreign(ActionLog.logging_id))",
        collection_class=set,
        viewonly=True,
    )


class Alert(Base):
    __tablename__ = "alert"

    def __init__(self, *args, **kwargs) -> None:
        now = datetime.now(timezone.utc)
        super().__init__(*args, **kwargs)
        if not self.alert_id:
            self.alert_id = str(uuid.uuid4())
        if not self.alerted_at:
            self.alerted_at = now

    alert_id: Mapped[StrUUID] = mapped_column(primary_key=True)
    ticket_id: Mapped[StrUUID | None] = mapped_column(
        ForeignKey("ticket.ticket_id", ondelete="SET NULL"), index=True, nullable=True
    )
    alerted_at: Mapped[datetime] = mapped_column(
        DateTime(timezone=True), server_default=current_timestamp()
    )
    alert_content: Mapped[str | None] = mapped_column(nullable=True)  # WORKAROUND

    ticket = relationship("Ticket", back_populates="alerts")


class PTeam(Base):
    def __init__(self, *args, **kwargs) -> None:
        super().__init__(*args, **kwargs)
        if not self.pteam_id:
            self.pteam_id = str(uuid.uuid4())
        if not self.alert_ssvc_priority:
            self.alert_ssvc_priority = SSVCDeployerPriorityEnum.IMMEDIATE

    __tablename__ = "pteam"

    pteam_id: Mapped[StrUUID] = mapped_column(primary_key=True)
    pteam_name: Mapped[Str255]
    contact_info: Mapped[Str255]
    alert_ssvc_priority: Mapped[SSVCDeployerPriorityEnum] = mapped_column(
        server_default=SSVCDeployerPriorityEnum.IMMEDIATE
    )

    services = relationship(
        "Service",
        order_by="Service.service_name",
        back_populates="pteam",
        cascade="all, delete-orphan",
    )
    # set members viewonly to prevent confliction with pream_roles.
    # to update members, update pteam_foles instead.
    members = relationship("Account", secondary=PTeamAccountRole.__tablename__, viewonly=True)
    pteam_roles = relationship(
        "PTeamAccountRole", back_populates="pteam", cascade="all, delete-orphan"
    )
    invitations = relationship(
        "PTeamInvitation", back_populates="pteam", cascade="all, delete-orphan"
    )
    alert_slack: Mapped["PTeamSlack"] = relationship(
        back_populates="pteam", cascade="all, delete-orphan"
    )
    alert_mail: Mapped["PTeamMail"] = relationship(
        back_populates="pteam", cascade="all, delete-orphan"
    )


class PTeamMail(Base):
    __tablename__ = "pteammail"

    pteam_id: Mapped[StrUUID] = mapped_column(
        ForeignKey("pteam.pteam_id", ondelete="CASCADE"), primary_key=True, index=True
    )
    enable: Mapped[bool]
    address: Mapped[Str255]

    pteam: Mapped[PTeam] = relationship(back_populates="alert_mail")


class PTeamSlack(Base):
    __tablename__ = "pteamslack"

    pteam_id: Mapped[StrUUID] = mapped_column(
        ForeignKey("pteam.pteam_id", ondelete="CASCADE"), primary_key=True, index=True
    )
    enable: Mapped[bool] = mapped_column(default=True)
    webhook_url: Mapped[Str255]

    pteam: Mapped[PTeam] = relationship(back_populates="alert_slack")


class Vuln(Base):
    __tablename__ = "vuln"

    def __init__(self, *args, **kwargs) -> None:
        super().__init__(*args, **kwargs)
        if not self.vuln_id:
            self.vuln_id = str(uuid.uuid4())
        if not self.exploitation:
            self.exploitation = ExploitationEnum.NONE
        if not self.automatable:
            self.automatable = AutomatableEnum.NO

    vuln_id: Mapped[StrUUID] = mapped_column(primary_key=True)
    cve_id: Mapped[str | None] = mapped_column(nullable=True)
    detail: Mapped[str]
    title: Mapped[Str255]
    created_by: Mapped[StrUUID | None] = mapped_column(
        ForeignKey("account.user_id", ondelete="SET NULL"), index=True, nullable=True
    )
    created_at: Mapped[datetime] = mapped_column(
        DateTime(timezone=True), server_default=current_timestamp()
    )
    updated_at: Mapped[datetime] = mapped_column(
        DateTime(timezone=True), server_default=current_timestamp()
    )
    exploitation: Mapped[ExploitationEnum] = mapped_column(server_default=ExploitationEnum.NONE)
    automatable: Mapped[AutomatableEnum] = mapped_column(server_default=AutomatableEnum.NO)
    cvss_v3_score: Mapped[float | None] = mapped_column(server_default=None, nullable=True)

    vuln_actions = relationship("VulnAction", cascade="all, delete-orphan")
    affects = relationship("Affect", back_populates="vuln", cascade="all, delete-orphan")
    threats = relationship("Threat", back_populates="vuln", cascade="all, delete-orphan")


class VulnAction(Base):
    __tablename__ = "vulnaction"

    def __init__(self, *args, **kwargs) -> None:
        super().__init__(*args, **kwargs)
        if not self.action_id:
            self.action_id = str(uuid.uuid4())

    action_id: Mapped[StrUUID] = mapped_column(primary_key=True)
    vuln_id: Mapped[StrUUID] = mapped_column(
        ForeignKey("vuln.vuln_id", ondelete="CASCADE"), index=True
    )
    action: Mapped[str]
    action_type: Mapped[ActionType] = mapped_column(default=ActionType.elimination)
    recommended: Mapped[bool] = mapped_column(default=False)
    created_at: Mapped[datetime] = mapped_column(
        DateTime(timezone=True), server_default=current_timestamp()
    )


class Affect(Base):
    __tablename__ = "affect"
    __table_args__ = (
        UniqueConstraint(
            "vuln_id",
            "affected_name",
            "ecosystem",
            name="affect_vuln_id_affected_name_ecosystem_key",
        ),
    )

    def __init__(self, *args, **kwargs) -> None:
        super().__init__(*args, **kwargs)
        if not self.affect_id:
            self.affect_id = str(uuid.uuid4())

    affect_id: Mapped[StrUUID] = mapped_column(primary_key=True)
    vuln_id: Mapped[StrUUID] = mapped_column(
        ForeignKey("vuln.vuln_id", ondelete="CASCADE"), index=True
    )

    affected_versions: Mapped[list[str]] = mapped_column(default=[])
    fixed_versions: Mapped[list[str]] = mapped_column(default=[])
    affected_name: Mapped[str] = mapped_column()
    ecosystem: Mapped[str] = mapped_column()

    vuln = relationship("Vuln", back_populates="affects")


class ActionLog(Base):
    def __init__(self, *args, **kwargs) -> None:
        super().__init__(*args, **kwargs)
        if not self.logging_id:
            self.logging_id = str(uuid.uuid4())

    __tablename__ = "actionlog"

    logging_id: Mapped[StrUUID] = mapped_column(primary_key=True)
    action_id: Mapped[StrUUID | None] = mapped_column(
        nullable=True
    )  # snapshot: don't set ForeignKey.
    vuln_id: Mapped[StrUUID]  # snapshot: don't set ForeignKey.
    action: Mapped[str]  # snapshot: don't update even if VulnAction is modified.
    action_type: Mapped[ActionType]
    recommended: Mapped[bool]  # snapshot: don't update even if VulnAction is modified.
    user_id: Mapped[StrUUID | None] = mapped_column(
        ForeignKey("account.user_id", ondelete="SET NULL"), index=True
    )
    pteam_id: Mapped[StrUUID] = mapped_column(
        ForeignKey("pteam.pteam_id", ondelete="CASCADE"), index=True
    )
    service_id: Mapped[StrUUID | None] = mapped_column(
        ForeignKey("service.service_id", ondelete="SET NULL"), index=True
    )
    ticket_id: Mapped[StrUUID | None] = mapped_column(
        ForeignKey("ticket.ticket_id", ondelete="SET NULL"), index=True
    )
    email: Mapped[Str255]  # snapshot: don't set ForeignKey.
    executed_at: Mapped[datetime] = mapped_column(
        DateTime(timezone=True), server_default=current_timestamp()
    )
    created_at: Mapped[datetime] = mapped_column(
        DateTime(timezone=True), server_default=current_timestamp()
    )

    executed_by = relationship("Account", back_populates="action_logs")


class PTeamInvitation(Base):
    def __init__(self, *args, **kwargs) -> None:
        super().__init__(*args, **kwargs)
        if not self.invitation_id:
            self.invitation_id = str(uuid.uuid4())

    __tablename__ = "pteaminvitation"

    invitation_id: Mapped[StrUUID] = mapped_column(primary_key=True)
    pteam_id: Mapped[StrUUID] = mapped_column(
        ForeignKey("pteam.pteam_id", ondelete="CASCADE"), index=True
    )
    user_id: Mapped[StrUUID] = mapped_column(
        ForeignKey("account.user_id", ondelete="CASCADE"), index=True
    )
    expiration: Mapped[datetime] = mapped_column(DateTime(timezone=True))
    limit_count: Mapped[int | None]  # None for unlimited
    used_count: Mapped[int] = mapped_column(server_default="0")

    pteam = relationship("PTeam", back_populates="invitations")
    inviter = relationship("Account", back_populates="pteam_invitations")


class Insight(Base):
    def __init__(self, *args, **kwargs) -> None:
        super().__init__(*args, **kwargs)
        if not self.insight_id:
            self.insight_id = str(uuid.uuid4())

    __tablename__ = "insight"

    insight_id: Mapped[StrUUID] = mapped_column(primary_key=True)
    ticket_id: Mapped[StrUUID] = mapped_column(
        ForeignKey("ticket.ticket_id", ondelete="CASCADE"), index=True, unique=True
    )
    description: Mapped[str]
    reasoning_and_planing: Mapped[str]

    ticket = relationship("Ticket", back_populates="insight")
    threat_scenarios = relationship(
        "ThreatScenario", back_populates="insight", cascade="all, delete-orphan"
    )
    affected_objects = relationship(
        "AffectedObject", back_populates="insight", cascade="all, delete-orphan"
    )
    insight_references = relationship(
        "InsightReference", back_populates="insight", cascade="all, delete-orphan"
    )


class ThreatScenario(Base):
    def __init__(self, *args, **kwargs) -> None:
        super().__init__(*args, **kwargs)
        if not self.threat_scenario_id:
            self.threat_scenario_id = str(uuid.uuid4())

    __tablename__ = "threatscenario"

    threat_scenario_id: Mapped[StrUUID] = mapped_column(primary_key=True)
    insight_id: Mapped[StrUUID] = mapped_column(
        ForeignKey("insight.insight_id", ondelete="CASCADE"), index=True
    )
    impact_category: Mapped[ImpactCategoryEnum]
    title: Mapped[Str255]
    description: Mapped[str]

    insight = relationship("Insight", back_populates="threat_scenarios")


class AffectedObject(Base):
    def __init__(self, *args, **kwargs) -> None:
        super().__init__(*args, **kwargs)
        if not self.object_id:
            self.object_id = str(uuid.uuid4())

    __tablename__ = "affectedobject"

    object_id: Mapped[StrUUID] = mapped_column(primary_key=True)
    insight_id: Mapped[StrUUID] = mapped_column(
        ForeignKey("insight.insight_id", ondelete="CASCADE"), index=True
    )
    object_category_id: Mapped[StrUUID] = mapped_column(
        ForeignKey("objectcategory.object_category_id"), index=True
    )
    name: Mapped[Str255]
    description: Mapped[str]

    insight = relationship("Insight", back_populates="affected_objects")
    object_category = relationship("ObjectCategory")


class InsightReference(Base):
    def __init__(self, *args, **kwargs) -> None:
        super().__init__(*args, **kwargs)
        if not self.insight_reference_id:
            self.insight_reference_id = str(uuid.uuid4())

    __tablename__ = "insightreference"

    insight_reference_id: Mapped[StrUUID] = mapped_column(primary_key=True)
    insight_id: Mapped[StrUUID] = mapped_column(
        ForeignKey("insight.insight_id", ondelete="CASCADE"), index=True
    )
    link_text: Mapped[Str255]
    url: Mapped[Str255]

    insight = relationship("Insight", back_populates="insight_references")


class ObjectCategory(Base):
    """
    Dynamic object category management table.
    Allows adding/updating categories without code changes.
    """

    def __init__(self, *args, **kwargs) -> None:
        super().__init__(*args, **kwargs)
        if not self.object_category_id:
            self.object_category_id = str(uuid.uuid4())

    __tablename__ = "objectcategory"

    DEFAULT_CATEGORIES = [
        "server",
        "client_device",
        "mobile_device",
        "network_device",
        "storage",
        "iot_device",
        "physical_media",
        "facility",
        "person",
    ]

    object_category_id: Mapped[StrUUID] = mapped_column(primary_key=True)
    name: Mapped[Str255] = mapped_column(unique=True)

    @classmethod
    def ensure_default_categories(cls, session):
        """
        Ensure default categories exist in the database.
        Call this method when needed to auto-populate categories.
        """
        # Check which default categories are missing
        existing_names = {
            name
            for (name,) in session.query(cls.name)
            .filter(cls.name.in_(cls.DEFAULT_CATEGORIES))
            .all()
        }
        missing_categories = [name for name in cls.DEFAULT_CATEGORIES if name not in existing_names]

        if missing_categories:
            for category_name in missing_categories:
                category = cls(name=category_name)
                session.add(category)
            session.commit()<|MERGE_RESOLUTION|>--- conflicted
+++ resolved
@@ -139,9 +139,6 @@
 
 
 class ImpactCategoryEnum(str, enum.Enum):
-<<<<<<< HEAD
-    pass
-=======
     # https://attack.mitre.org/tactics/TA0105/
     DAMAGE_TO_PROPERTY = "damage_to_property"
     DENIAL_OF_CONTROL = "denial_of_control"
@@ -155,7 +152,6 @@
     MANIPULATION_OF_CONTROL = "manipulation_of_control"
     MANIPULATION_OF_VIEW = "manipulation_of_view"
     THEFT_OF_OPERATIONAL_INFORMATION = "theft_of_operational_information"
->>>>>>> 963b1dd2
 
 
 # Base class
