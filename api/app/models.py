import enum
import uuid
from datetime import datetime

from sqlalchemy import ARRAY, JSON, ForeignKey, LargeBinary, String, Text, UniqueConstraint
from sqlalchemy.orm import DeclarativeBase, Mapped, mapped_column, registry, relationship
from sqlalchemy.sql.functions import current_timestamp
from typing_extensions import Annotated

# ENUMs


class ComparableStringEnum(str, enum.Enum):

    @property
    # Note: this method can be a classmethod in python3.10, but chaining classmethod descriptors
    #       is depricated in python3.11.
    def _orders_map(self):
        # Note: list(Enum) returns enums in definition order.
        #       see enum.EnumMeta.__iter__()
        return {element.value: index for index, element in enumerate(self.__class__)}

    def _comparable(self, other):
        return isinstance(other, self.__class__)

    def __lt__(self, other):
        if not self._comparable(other):
            return NotImplemented
        return self._orders_map[self] < self._orders_map[other]

    def __le__(self, other):
        if not self._comparable(other):
            return NotImplemented
        return self._orders_map[self] <= self._orders_map[other]

    def __gt__(self, other):
        if not self._comparable(other):
            return NotImplemented
        return self._orders_map[self] > self._orders_map[other]

    def __ge__(self, other):
        if not self._comparable(other):
            return NotImplemented
        return self._orders_map[self] >= self._orders_map[other]


class ActionType(str, enum.Enum):
    elimination = "elimination"
    transfer = "transfer"
    mitigation = "mitigation"
    acceptance = "acceptance"
    detection = "detection"
    rejection = "rejection"


class TopicStatusType(str, enum.Enum):
    alerted = "alerted"
    acknowledged = "acknowledged"
    scheduled = "scheduled"
    completed = "completed"


class AutomatableEnum(str, enum.Enum):
    # https://certcc.github.io/SSVC/reference/decision_points/automatable/
    # Automatable v2.0.0
    YES = "yes"
    NO = "no"


class ExploitationEnum(str, enum.Enum):
    # https://certcc.github.io/SSVC/reference/decision_points/exploitation/
    # Exploitation v1.1.0
    ACTIVE = "active"
    PUBLIC_POC = "public_poc"
    NONE = "none"


class SystemExposureEnum(str, enum.Enum):
    # https://certcc.github.io/SSVC/reference/decision_points/system_exposure/
    # System Exposure v1.0.1
    OPEN = "open"
    CONTROLLED = "controlled"
    SMALL = "small"


class SafetyImpactEnum(str, enum.Enum):
    # https://certcc.github.io/SSVC/reference/decision_points/safety_impact/
    # Safety Impact v2.0.0
    # see also,
    # https://certcc.github.io/SSVC/reference/decision_points/human_impact/
    # Human Impact v2.0.1
    CATASTROPHIC = "catastrophic"
    CRITICAL = "critical"
    MARGINAL = "marginal"
    NEGLIGIBLE = "negligible"


class MissionImpactEnum(str, enum.Enum):
    # https://certcc.github.io/SSVC/reference/decision_points/mission_impact/
    # Mission Impact v2.0.0
    MISSION_FAILURE = "mission_failure"
    MEF_FAILURE = "mef_failure"
    MEF_SUPPORT_CRIPPLED = "mef_support_crippled"
    DEGRADED = "degraded"


class HumanImpactEnum(str, enum.Enum):
    # https://certcc.github.io/SSVC/reference/decision_points/human_impact/
    # Human Impact v2.0.1
    LOW = "low"
    MEDIUM = "medium"
    HIGH = "high"
    VERY_HIGH = "very_high"


class SSVCDeployerPriorityEnum(ComparableStringEnum):
    # https://certcc.github.io/SSVC/howto/deployer_tree/#deployer-decision-outcomes
    IMMEDIATE = "immediate"
    OUT_OF_CYCLE = "out_of_cycle"
    SCHEDULED = "scheduled"
    DEFER = "defer"


# Base class

StrUUID = Annotated[str, 36]
Str255 = Annotated[str, 255]


class Base(DeclarativeBase):
    registry = registry(
        type_annotation_map={
            str: Text,
            StrUUID: String(36),
            Str255: String(255),
            dict: JSON,
            list[dict]: ARRAY(JSON),
            list[str]: ARRAY(Text),
            list[StrUUID]: ARRAY(String(36)),
            list[Str255]: ARRAY(String(255)),
            bytes: LargeBinary(),
        }
    )


# secondary tables #


class PTeamAccountRole(Base):
    __tablename__ = "pteamaccountrole"
    # deleting PTeamAccountRole via relationship may cause SAWarning,
    #   "DELETE statement on table 'pteamaccountrole' expected to delete 2 row(s); 1 were matched."
    # set False to confirm_deleted_rows to prevent this warning.
    __mapper_args__ = {"confirm_deleted_rows": False}

    pteam_id = mapped_column(
        ForeignKey("pteam.pteam_id", ondelete="CASCADE"), primary_key=True, index=True
    )
    user_id = mapped_column(
        ForeignKey("account.user_id", ondelete="CASCADE"), primary_key=True, index=True
    )
    is_admin: Mapped[bool] = mapped_column(default=False)

    pteam = relationship("PTeam", back_populates="pteam_roles", uselist=False)
    account = relationship("Account", back_populates="pteam_roles", uselist=False)


# primary tables #


class Account(Base):
    def __init__(self, *args, **kwargs) -> None:
        super().__init__(*args, **kwargs)
        if not self.user_id:
            self.user_id = str(uuid.uuid4())

    __tablename__ = "account"

    user_id: Mapped[StrUUID] = mapped_column(primary_key=True)
    uid: Mapped[str | None] = mapped_column(unique=True)
    email: Mapped[Str255 | None]
    disabled: Mapped[bool] = mapped_column(default=False)
    years: Mapped[int | None]

    pteam_invitations = relationship("PTeamInvitation", back_populates="inviter")
    action_logs = relationship("ActionLog", back_populates="executed_by")
    pteam_roles = relationship(
        "PTeamAccountRole", back_populates="account", cascade="all, delete-orphan"
    )


class PackageVersion(Base):
    __tablename__ = "packageversion"
    __table_args__ = (
        UniqueConstraint("package_id", "version", name="package_version_package_id_version_key"),
    )

    def __init__(self, *args, **kwargs) -> None:
        super().__init__(*args, **kwargs)
        if not self.package_version_id:
            self.package_version_id = str(uuid.uuid4())

    package_version_id: Mapped[StrUUID] = mapped_column(primary_key=True)
    version: Mapped[str] = mapped_column()
    package_id: Mapped[StrUUID] = mapped_column(
        ForeignKey("package.package_id", ondelete="CASCADE"), index=True
    )

    dependencies = relationship(
        "Dependency", back_populates="package_version", cascade="all, delete-orphan"
    )


class Package(Base):
    __tablename__ = "package"
    __table_args__ = (UniqueConstraint("name", "ecosystem", name="package_name_ecosystem_key"),)

    def __init__(self, *args, **kwargs) -> None:
        super().__init__(*args, **kwargs)
        if not self.package_id:
            self.package_id = str(uuid.uuid4())

    package_id: Mapped[StrUUID] = mapped_column(primary_key=True)
    name: Mapped[str] = mapped_column()
    ecosystem: Mapped[str] = mapped_column()


class Dependency(Base):
    __tablename__ = "dependency"
    __table_args__: tuple = (
        UniqueConstraint(
            "service_id",
            "package_version_id",
            "target",
            name="dependency_service_id_package_version_id_target_key",
        ),
    )

    def __init__(self, *args, **kwargs) -> None:
        super().__init__(*args, **kwargs)
        if not self.dependency_id:
            self.dependency_id = str(uuid.uuid4())

    dependency_id: Mapped[StrUUID] = mapped_column(primary_key=True)
    service_id: Mapped[StrUUID] = mapped_column(
        ForeignKey("service.service_id", ondelete="CASCADE"), index=True
    )
    package_version_id: Mapped[StrUUID] = mapped_column(
        ForeignKey("packageversion.package_version_id", ondelete="CASCADE"), index=True
    )
    target: Mapped[str]
    package_manager: Mapped[str]
    dependency_mission_impact: Mapped[MissionImpactEnum | None] = mapped_column(
        server_default=None, nullable=True
    )

    service = relationship("Service", back_populates="dependencies")
    package_version = relationship("PackageVersion", uselist=False, back_populates="dependencies")


class Service(Base):
    __tablename__ = "service"
    __table_args__: tuple = (
        UniqueConstraint("pteam_id", "service_name", name="service_pteam_id_service_name_key"),
    )

    def __init__(self, *args, **kwargs) -> None:
        super().__init__(*args, **kwargs)
        if not self.service_id:
            self.service_id = str(uuid.uuid4())
        if not self.system_exposure:
            self.system_exposure = SystemExposureEnum.OPEN
        if not self.service_mission_impact:
            self.service_mission_impact = MissionImpactEnum.MISSION_FAILURE
        if not self.service_safety_impact:
            self.service_safety_impact = SafetyImpactEnum.NEGLIGIBLE

    service_id: Mapped[StrUUID] = mapped_column(primary_key=True)
    pteam_id: Mapped[StrUUID] = mapped_column(
        ForeignKey("pteam.pteam_id", ondelete="CASCADE"), index=True
    )
    service_name: Mapped[Str255]
    system_exposure: Mapped[SystemExposureEnum] = mapped_column(
        server_default=SystemExposureEnum.OPEN
    )
    service_mission_impact: Mapped[MissionImpactEnum] = mapped_column(
        server_default=MissionImpactEnum.MISSION_FAILURE
    )
    service_safety_impact: Mapped[SafetyImpactEnum] = mapped_column(
        server_default=SafetyImpactEnum.NEGLIGIBLE
    )
    sbom_uploaded_at: Mapped[datetime | None]
    description: Mapped[str | None]
    keywords: Mapped[list[Str255]] = mapped_column(server_default="{}")

    pteam = relationship("PTeam", back_populates="services")
    dependencies = relationship(
        "Dependency", back_populates="service", cascade="all, delete-orphan"
    )
    thumbnail = relationship("ServiceThumbnail", uselist=False, cascade="all, delete-orphan")


class ServiceThumbnail(Base):
    __tablename__ = "servicethumbnail"

    service_id: Mapped[StrUUID] = mapped_column(
        ForeignKey("service.service_id", ondelete="CASCADE"), primary_key=True, index=True
    )
    media_type: Mapped[Str255]
    image_data: Mapped[bytes]


class Threat(Base):
    __tablename__ = "threat"
    __table_args__ = (
        UniqueConstraint(
            "package_version_id", "vuln_id", name="threat_package_version_id_vuln_id_key"
        ),
    )

    def __init__(self, *args, **kwargs) -> None:
        super().__init__(*args, **kwargs)
        if not self.threat_id:
            self.threat_id = str(uuid.uuid4())

    threat_id: Mapped[StrUUID] = mapped_column(primary_key=True)
    package_version_id: Mapped[StrUUID] = mapped_column(
        ForeignKey("packageversion.package_version_id", ondelete="CASCADE"), index=True
    )
    vuln_id: Mapped[StrUUID] = mapped_column(
        ForeignKey("vuln.vuln_id", ondelete="CASCADE"), index=True
    )

    tickets = relationship("Ticket", back_populates="threat", cascade="all, delete")


class Ticket(Base):
    __tablename__ = "ticket"

    def __init__(self, *args, **kwargs) -> None:
        now = datetime.now()
        super().__init__(*args, **kwargs)
        if not self.ticket_id:
            self.ticket_id = str(uuid.uuid4())
        if not self.created_at:
            self.created_at = now

    ticket_id: Mapped[StrUUID] = mapped_column(primary_key=True)
    threat_id: Mapped[StrUUID] = mapped_column(
        ForeignKey("threat.threat_id", ondelete="CASCADE"), index=True, unique=True
    )
    dependency_id: Mapped[StrUUID] = mapped_column(
        ForeignKey("dependency.dependency_id", ondelete="CASCADE"), index=True
    )
    created_at: Mapped[datetime] = mapped_column(server_default=current_timestamp())
    ticket_safety_impact: Mapped[SafetyImpactEnum | None] = mapped_column(nullable=True)
    reason_safety_impact: Mapped[str | None] = mapped_column(nullable=True)
    ssvc_deployer_priority: Mapped[SSVCDeployerPriorityEnum | None] = mapped_column(nullable=True)

    threat = relationship("Threat", uselist=False, back_populates="ticket")
    alerts = relationship("Alert", back_populates="ticket")
    ticket_status = relationship("TicketStatus", uselist=False, cascade="all, delete-orphan")


class TicketStatus(Base):
    __tablename__ = "ticketstatus"

    def __init__(self, *args, **kwargs) -> None:
        now = datetime.now()
        super().__init__(*args, **kwargs)
        if not self.status_id:
            self.status_id = str(uuid.uuid4())
        if not self.created_at:
            self.created_at = now

    status_id: Mapped[StrUUID] = mapped_column(primary_key=True)
    ticket_id: Mapped[StrUUID] = mapped_column(
        ForeignKey("ticket.ticket_id", ondelete="CASCADE"), index=True
    )
    user_id: Mapped[StrUUID | None] = mapped_column(
        ForeignKey("account.user_id", ondelete="SET NULL"), index=True
    )
    topic_status: Mapped[TopicStatusType]
    note: Mapped[str | None]
    logging_ids: Mapped[list[StrUUID]] = mapped_column(default=[])
    assignees: Mapped[list[StrUUID]] = mapped_column(default=[])
    scheduled_at: Mapped[datetime | None]
    created_at: Mapped[datetime] = mapped_column(server_default=current_timestamp())

    action_logs = relationship(
        "ActionLog",
        primaryjoin="TicketStatus.logging_ids.any(foreign(ActionLog.logging_id))",
        collection_class=set,
        viewonly=True,
    )


class Alert(Base):
    __tablename__ = "alert"

    def __init__(self, *args, **kwargs) -> None:
        now = datetime.now()
        super().__init__(*args, **kwargs)
        if not self.alert_id:
            self.alert_id = str(uuid.uuid4())
        if not self.alerted_at:
            self.alerted_at = now

    alert_id: Mapped[StrUUID] = mapped_column(primary_key=True)
    ticket_id: Mapped[StrUUID | None] = mapped_column(
        ForeignKey("ticket.ticket_id", ondelete="SET NULL"), index=True, nullable=True
    )
    alerted_at: Mapped[datetime] = mapped_column(server_default=current_timestamp())
    alert_content: Mapped[str | None] = mapped_column(nullable=True)  # WORKAROUND

    ticket = relationship("Ticket", back_populates="alerts")


class PTeam(Base):
    def __init__(self, *args, **kwargs) -> None:
        super().__init__(*args, **kwargs)
        if not self.pteam_id:
            self.pteam_id = str(uuid.uuid4())
        if not self.alert_ssvc_priority:
            self.alert_ssvc_priority = SSVCDeployerPriorityEnum.IMMEDIATE

    __tablename__ = "pteam"

    pteam_id: Mapped[StrUUID] = mapped_column(primary_key=True)
    pteam_name: Mapped[Str255]
    contact_info: Mapped[Str255]
    alert_ssvc_priority: Mapped[SSVCDeployerPriorityEnum] = mapped_column(
        server_default=SSVCDeployerPriorityEnum.IMMEDIATE
    )

    services = relationship(
        "Service",
        order_by="Service.service_name",
        back_populates="pteam",
        cascade="all, delete-orphan",
    )
    # set members viewonly to prevent confliction with pream_roles.
    # to update members, update pteam_foles instead.
    members = relationship("Account", secondary=PTeamAccountRole.__tablename__, viewonly=True)
    pteam_roles = relationship(
        "PTeamAccountRole", back_populates="pteam", cascade="all, delete-orphan"
    )
    invitations = relationship(
        "PTeamInvitation", back_populates="pteam", cascade="all, delete-orphan"
    )
    alert_slack: Mapped["PTeamSlack"] = relationship(
        back_populates="pteam", cascade="all, delete-orphan"
    )
    alert_mail: Mapped["PTeamMail"] = relationship(
        back_populates="pteam", cascade="all, delete-orphan"
    )


class PTeamMail(Base):
    __tablename__ = "pteammail"

    pteam_id: Mapped[StrUUID] = mapped_column(
        ForeignKey("pteam.pteam_id", ondelete="CASCADE"), primary_key=True, index=True
    )
    enable: Mapped[bool]
    address: Mapped[Str255]

    pteam: Mapped[PTeam] = relationship(back_populates="alert_mail")


class PTeamSlack(Base):
    __tablename__ = "pteamslack"

    pteam_id: Mapped[StrUUID] = mapped_column(
        ForeignKey("pteam.pteam_id", ondelete="CASCADE"), primary_key=True, index=True
    )
    enable: Mapped[bool] = mapped_column(default=True)
    webhook_url: Mapped[Str255]

    pteam: Mapped[PTeam] = relationship(back_populates="alert_slack")


class Vuln(Base):
    __tablename__ = "vuln"

    def __init__(self, *args, **kwargs) -> None:
        super().__init__(*args, **kwargs)
        if not self.vuln_id:
            self.vulun_id = str(uuid.uuid4())
        if not self.exploitation:
            self.exploitation = ExploitationEnum.NONE
        if not self.automatable:
            self.automatable = AutomatableEnum.NO

    vuln_id: Mapped[StrUUID] = mapped_column(primary_key=True)
    cve_id: Mapped[str | None] = mapped_column(nullable=True)
<<<<<<< HEAD
    detail: Mapped[str]
    title: Mapped[Str255]
    created_by: Mapped[StrUUID] = mapped_column(ForeignKey("account.user_id"), index=True)
=======
    created_by: Mapped[StrUUID | None] = mapped_column(
        ForeignKey("account.user_id", ondelete="SET NULL"), index=True, nullable=True
    )
>>>>>>> c95d417f
    created_at: Mapped[datetime] = mapped_column(server_default=current_timestamp())
    updated_at: Mapped[datetime] = mapped_column(server_default=current_timestamp())
    content_fingerprint: Mapped[str]
    exploitation: Mapped[ExploitationEnum] = mapped_column(server_default=ExploitationEnum.NONE)
    automatable: Mapped[AutomatableEnum] = mapped_column(server_default=AutomatableEnum.NO)
    cvss_v3_score: Mapped[float | None] = mapped_column(server_default=None, nullable=True)


class VulnAction(Base):
    __tablename__ = "vulnaction"

    def __init__(self, *args, **kwargs) -> None:
        super().__init__(*args, **kwargs)
        if not self.action_id:
            self.action_id = str(uuid.uuid4())

    action_id: Mapped[StrUUID] = mapped_column(primary_key=True)
    vuln_id: Mapped[StrUUID] = mapped_column(
        ForeignKey("vuln.vuln_id", ondelete="CASCADE"), index=True
    )
    action: Mapped[str]
    action_type: Mapped[ActionType] = mapped_column(default=ActionType.elimination)
    recommended: Mapped[bool] = mapped_column(default=False)
<<<<<<< HEAD
=======
    ext: Mapped[dict] = mapped_column(default={})
    created_by: Mapped[StrUUID | None] = mapped_column(
        ForeignKey("account.user_id", ondelete="SET NULL"), index=True, nullable=True
    )
>>>>>>> c95d417f
    created_at: Mapped[datetime] = mapped_column(server_default=current_timestamp())


class Affect(Base):
    __tablename__ = "affect"

    def __init__(self, *args, **kwargs) -> None:
        super().__init__(*args, **kwargs)
        if not self.affect_id:
            self.affect_id = str(uuid.uuid4())

    affect_id: Mapped[StrUUID] = mapped_column(primary_key=True)
    vuln_id: Mapped[StrUUID] = mapped_column(
        ForeignKey("vuln.vuln_id", ondelete="CASCADE"), index=True
    )
    package_id: Mapped[StrUUID] = mapped_column(
        ForeignKey("package.package_id", ondelete="CASCADE"), index=True
    )
    affected_versions: Mapped[list[str]] = mapped_column(default=[])
    fixed_versions: Mapped[list[str]] = mapped_column(default=[])


class ActionLog(Base):
    def __init__(self, *args, **kwargs) -> None:
        super().__init__(*args, **kwargs)
        if not self.logging_id:
            self.logging_id = str(uuid.uuid4())

    __tablename__ = "actionlog"

    logging_id: Mapped[StrUUID] = mapped_column(primary_key=True)
    action_id: Mapped[StrUUID]  # snapshot: don't set ForeignKey.
    topic_id: Mapped[StrUUID]  # snapshot: don't set ForeignKey.
    action: Mapped[str]  # snapshot: don't update even if TopicAction is modified.
    action_type: Mapped[ActionType]
    recommended: Mapped[bool]  # snapshot: don't update even if TopicAction is modified.
    user_id: Mapped[StrUUID | None] = mapped_column(
        ForeignKey("account.user_id", ondelete="SET NULL"), index=True
    )
    pteam_id: Mapped[StrUUID] = mapped_column(
        ForeignKey("pteam.pteam_id", ondelete="CASCADE"), index=True
    )
    service_id: Mapped[StrUUID | None] = mapped_column(
        ForeignKey("service.service_id", ondelete="SET NULL"), index=True
    )
    ticket_id: Mapped[StrUUID | None] = mapped_column(
        ForeignKey("ticket.ticket_id", ondelete="SET NULL"), index=True
    )
    email: Mapped[Str255]  # snapshot: don't set ForeignKey.
    executed_at: Mapped[datetime] = mapped_column(server_default=current_timestamp())
    created_at: Mapped[datetime] = mapped_column(server_default=current_timestamp())

    executed_by = relationship("Account", back_populates="action_logs")


class PTeamInvitation(Base):
    def __init__(self, *args, **kwargs) -> None:
        super().__init__(*args, **kwargs)
        if not self.invitation_id:
            self.invitation_id = str(uuid.uuid4())

    __tablename__ = "pteaminvitation"

    invitation_id: Mapped[StrUUID] = mapped_column(primary_key=True)
    pteam_id: Mapped[StrUUID] = mapped_column(
        ForeignKey("pteam.pteam_id", ondelete="CASCADE"), index=True
    )
    user_id: Mapped[StrUUID] = mapped_column(
        ForeignKey("account.user_id", ondelete="CASCADE"), index=True
    )
    expiration: Mapped[datetime]
    limit_count: Mapped[int | None]  # None for unlimited
    used_count: Mapped[int] = mapped_column(server_default="0")

    pteam = relationship("PTeam", back_populates="invitations")
    inviter = relationship("Account", back_populates="pteam_invitations")<|MERGE_RESOLUTION|>--- conflicted
+++ resolved
@@ -494,15 +494,11 @@
 
     vuln_id: Mapped[StrUUID] = mapped_column(primary_key=True)
     cve_id: Mapped[str | None] = mapped_column(nullable=True)
-<<<<<<< HEAD
     detail: Mapped[str]
     title: Mapped[Str255]
-    created_by: Mapped[StrUUID] = mapped_column(ForeignKey("account.user_id"), index=True)
-=======
     created_by: Mapped[StrUUID | None] = mapped_column(
         ForeignKey("account.user_id", ondelete="SET NULL"), index=True, nullable=True
     )
->>>>>>> c95d417f
     created_at: Mapped[datetime] = mapped_column(server_default=current_timestamp())
     updated_at: Mapped[datetime] = mapped_column(server_default=current_timestamp())
     content_fingerprint: Mapped[str]
@@ -526,13 +522,6 @@
     action: Mapped[str]
     action_type: Mapped[ActionType] = mapped_column(default=ActionType.elimination)
     recommended: Mapped[bool] = mapped_column(default=False)
-<<<<<<< HEAD
-=======
-    ext: Mapped[dict] = mapped_column(default={})
-    created_by: Mapped[StrUUID | None] = mapped_column(
-        ForeignKey("account.user_id", ondelete="SET NULL"), index=True, nullable=True
-    )
->>>>>>> c95d417f
     created_at: Mapped[datetime] = mapped_column(server_default=current_timestamp())
 
 
