--- conflicted
+++ resolved
@@ -101,21 +101,6 @@
         assert artifact.package_name == "pyjwt"
         assert artifact.ecosystem == "pypi"
 
-<<<<<<< HEAD
-    def test_it_should_parse_sbom_with_spec_version_1_6(self):
-        sbom = self.make_sbom_pyjwt()
-        sbom_info = SBOMInfo(
-            spec_name="CycloneDX",
-            spec_version="1.6",
-            tool_name="syft",
-            tool_version="1.0.0",
-        )
-        artifacts = SyftCDXParser.parse_sbom(sbom, sbom_info)
-        assert len(artifacts) == 1
-        artifact = artifacts[0]
-        assert artifact.package_name == "pyjwt"
-        assert artifact.ecosystem == "pypi"
-=======
     def test_it_should_contain_source_name(self):
         # Given
         sbom = {
@@ -238,4 +223,17 @@
         assert artifact.package_name == "libcrypto3"
         assert artifact.source_name == "openssl"
         assert artifact.ecosystem == "alpine-3.22.0"
->>>>>>> c99be0ec
+
+    def test_it_should_parse_sbom_with_spec_version_1_6(self):
+        sbom = self.make_sbom_pyjwt()
+        sbom_info = SBOMInfo(
+            spec_name="CycloneDX",
+            spec_version="1.6",
+            tool_name="syft",
+            tool_version="1.0.0",
+        )
+        artifacts = SyftCDXParser.parse_sbom(sbom, sbom_info)
+        assert len(artifacts) == 1
+        artifact = artifacts[0]
+        assert artifact.package_name == "pyjwt"
+        assert artifact.ecosystem == "pypi"