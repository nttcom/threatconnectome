--- conflicted
+++ resolved
@@ -224,7 +224,6 @@
         assert artifact.source_name == "openssl"
         assert artifact.ecosystem == "alpine-3.22.0"
 
-<<<<<<< HEAD
     def test_it_should_contain_sourceRpm(self):
         # Given
         sbom = {
@@ -286,7 +285,7 @@
         assert artifact.package_name == "audit-libs"
         assert artifact.source_name == "audit"
         assert artifact.ecosystem == "rocky-9.3"
-=======
+
     def test_it_should_parse_sbom_with_spec_version_1_6(self):
         sbom = self.make_sbom_pyjwt()
         sbom_info = SBOMInfo(
@@ -299,5 +298,4 @@
         assert len(artifacts) == 1
         artifact = artifacts[0]
         assert artifact.package_name == "pyjwt"
-        assert artifact.ecosystem == "pypi"
->>>>>>> c8aeddfa
+        assert artifact.ecosystem == "pypi"