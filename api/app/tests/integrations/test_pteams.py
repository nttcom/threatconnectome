--- conflicted
+++ resolved
@@ -1,10 +1,6 @@
 from dataclasses import dataclass
 from datetime import datetime
-<<<<<<< HEAD
 from uuid import UUID, uuid4
-=======
-from uuid import uuid4
->>>>>>> c4c96aef
 
 import pytest
 from fastapi.testclient import TestClient
@@ -18,12 +14,9 @@
 from app.tests.medium.utils import (
     create_pteam,
     create_service_topicstatus,
-<<<<<<< HEAD
     create_topic,
+    create_topic_with_versioned_actions,
     create_user,
-=======
-    create_topic_with_versioned_actions,
->>>>>>> c4c96aef
     headers,
 )
 
@@ -231,7 +224,304 @@
     assert response["unsolved"]["threat_impact_count"] == unsolved_threat_impact_count
 
 
-<<<<<<< HEAD
+@pytest.mark.parametrize(
+    "_topic1, _topic2, _topic3, _topic4, sorted_titles",
+    [
+        (
+            {"threat_impact": 1, "title": "topic one"},
+            {"threat_impact": 2, "title": "topic two"},
+            {"threat_impact": 3, "title": "topic three"},
+            {"threat_impact": 4, "title": "topic four"},
+            ["topic one", "topic two", "topic three", "topic four"],
+        ),
+        (
+            {"threat_impact": 4, "title": "topic one"},
+            {"threat_impact": 3, "title": "topic two"},
+            {"threat_impact": 2, "title": "topic three"},
+            {"threat_impact": 1, "title": "topic four"},
+            ["topic four", "topic three", "topic two", "topic one"],
+        ),
+        (
+            {"threat_impact": 1, "title": "topic one"},
+            {"threat_impact": 2, "title": "topic two"},
+            {"threat_impact": 3, "title": "topic three"},
+            {"threat_impact": 3, "title": "topic four"},
+            ["topic one", "topic two", "topic four", "topic three"],
+        ),
+        (
+            {"threat_impact": 1, "title": "topic one"},
+            {"threat_impact": 3, "title": "topic two"},
+            {"threat_impact": 3, "title": "topic three"},
+            {"threat_impact": 3, "title": "topic four"},
+            ["topic one", "topic four", "topic three", "topic two"],
+        ),
+        (
+            {"threat_impact": 3, "title": "topic one"},
+            {"threat_impact": 3, "title": "topic two"},
+            {"threat_impact": 3, "title": "topic three"},
+            {"threat_impact": 3, "title": "topic four"},
+            ["topic four", "topic three", "topic two", "topic one"],
+        ),
+    ],
+)
+def test_it_shoud_return_solved_sorted_title_based_on_threat_impact(
+    testdb, _topic1, _topic2, _topic3, _topic4, sorted_titles
+):
+    topic1 = {
+        **TOPIC1,
+        "title": _topic1["title"],
+        "threat_impact": _topic1["threat_impact"],
+    }
+    ticket_response1 = ticket_utils.create_ticket(testdb, USER1, PTEAM1, topic1)
+
+    topic2 = {
+        **TOPIC1,
+        "topic_id": uuid4(),
+        "tag_name": ticket_response1["tag_name"],
+        "title": _topic2["title"],
+        "threat_impact": _topic2["threat_impact"],
+    }
+    topic3 = {
+        **TOPIC1,
+        "topic_id": uuid4(),
+        "tag_name": ticket_response1["tag_name"],
+        "title": _topic3["title"],
+        "threat_impact": _topic3["threat_impact"],
+    }
+    topic4 = {
+        **TOPIC1,
+        "topic_id": uuid4(),
+        "tag_name": ticket_response1["tag_name"],
+        "title": _topic4["title"],
+        "threat_impact": _topic4["threat_impact"],
+    }
+    topic_response2 = create_topic_with_versioned_actions(
+        USER1, topic2, [[ticket_response1["tag_name"]]]
+    )
+    topic_response3 = create_topic_with_versioned_actions(
+        USER1, topic3, [[ticket_response1["tag_name"]]]
+    )
+    topic_response4 = create_topic_with_versioned_actions(
+        USER1, topic4, [[ticket_response1["tag_name"]]]
+    )
+
+    json_data = {
+        "topic_status": models.TopicStatusType.completed,
+        "note": "string",
+        "assignees": [],
+        "scheduled_at": str(datetime.now()),
+    }
+    create_service_topicstatus(
+        USER1,
+        ticket_response1["pteam_id"],
+        ticket_response1["service_id"],
+        ticket_response1["topic_id"],
+        ticket_response1["tag_id"],
+        json_data,
+    )
+    create_service_topicstatus(
+        USER1,
+        ticket_response1["pteam_id"],
+        ticket_response1["service_id"],
+        topic_response2.topic_id,
+        ticket_response1["tag_id"],
+        json_data,
+    )
+    create_service_topicstatus(
+        USER1,
+        ticket_response1["pteam_id"],
+        ticket_response1["service_id"],
+        topic_response3.topic_id,
+        ticket_response1["tag_id"],
+        json_data,
+    )
+    create_service_topicstatus(
+        USER1,
+        ticket_response1["pteam_id"],
+        ticket_response1["service_id"],
+        topic_response4.topic_id,
+        ticket_response1["tag_id"],
+        json_data,
+    )
+
+    response = client.get(
+        f"/pteams/{ticket_response1['pteam_id']}/services/{ticket_response1['service_id']}/tags/{ticket_response1['tag_id']}/ticket_ids",
+        headers=headers(USER1),
+    )
+    assert response.status_code == 200
+    response_json = response.json()
+
+    # solved
+    assert response_json["solved"]["pteam_id"] == ticket_response1["pteam_id"]
+    assert response_json["solved"]["service_id"] == ticket_response1["service_id"]
+    assert response_json["solved"]["tag_id"] == ticket_response1["tag_id"]
+    topic_title_list = []
+    for topic_ticket_id in response_json["solved"]["topic_ticket_ids"]:
+        response_topic = client.get(
+            f"/topics/{topic_ticket_id['topic_id']}",
+            headers=headers(USER1),
+        )
+        topic = response_topic.json()
+        topic_title_list.append(topic["title"])
+
+    assert topic_title_list == sorted_titles
+
+    # unsolved
+    assert response_json["unsolved"]["pteam_id"] == ticket_response1["pteam_id"]
+    assert response_json["unsolved"]["service_id"] == ticket_response1["service_id"]
+    assert response_json["unsolved"]["tag_id"] == ticket_response1["tag_id"]
+    assert len(response_json["unsolved"]["topic_ticket_ids"]) == 0
+
+
+@pytest.mark.parametrize(
+    "_topic1, _topic2, _topic3, _topic4, sorted_titles",
+    [
+        (
+            {"threat_impact": 1, "title": "topic one"},
+            {"threat_impact": 2, "title": "topic two"},
+            {"threat_impact": 3, "title": "topic three"},
+            {"threat_impact": 4, "title": "topic four"},
+            ["topic one", "topic two", "topic three", "topic four"],
+        ),
+        (
+            {"threat_impact": 4, "title": "topic one"},
+            {"threat_impact": 3, "title": "topic two"},
+            {"threat_impact": 2, "title": "topic three"},
+            {"threat_impact": 1, "title": "topic four"},
+            ["topic four", "topic three", "topic two", "topic one"],
+        ),
+        (
+            {"threat_impact": 1, "title": "topic one"},
+            {"threat_impact": 2, "title": "topic two"},
+            {"threat_impact": 3, "title": "topic three"},
+            {"threat_impact": 3, "title": "topic four"},
+            ["topic one", "topic two", "topic four", "topic three"],
+        ),
+        (
+            {"threat_impact": 1, "title": "topic one"},
+            {"threat_impact": 3, "title": "topic two"},
+            {"threat_impact": 3, "title": "topic three"},
+            {"threat_impact": 3, "title": "topic four"},
+            ["topic one", "topic four", "topic three", "topic two"],
+        ),
+        (
+            {"threat_impact": 3, "title": "topic one"},
+            {"threat_impact": 3, "title": "topic two"},
+            {"threat_impact": 3, "title": "topic three"},
+            {"threat_impact": 3, "title": "topic four"},
+            ["topic four", "topic three", "topic two", "topic one"],
+        ),
+    ],
+)
+def test_it_shoud_return_unsolved_sorted_title_based_on_threat_impact(
+    testdb, _topic1, _topic2, _topic3, _topic4, sorted_titles
+):
+    topic1 = {
+        **TOPIC1,
+        "title": _topic1["title"],
+        "threat_impact": _topic1["threat_impact"],
+    }
+    ticket_response1 = ticket_utils.create_ticket(testdb, USER1, PTEAM1, topic1)
+
+    topic2 = {
+        **TOPIC1,
+        "topic_id": uuid4(),
+        "tag_name": ticket_response1["tag_name"],
+        "title": _topic2["title"],
+        "threat_impact": _topic2["threat_impact"],
+    }
+    topic3 = {
+        **TOPIC1,
+        "topic_id": uuid4(),
+        "tag_name": ticket_response1["tag_name"],
+        "title": _topic3["title"],
+        "threat_impact": _topic3["threat_impact"],
+    }
+    topic4 = {
+        **TOPIC1,
+        "topic_id": uuid4(),
+        "tag_name": ticket_response1["tag_name"],
+        "title": _topic4["title"],
+        "threat_impact": _topic4["threat_impact"],
+    }
+    topic_response2 = create_topic_with_versioned_actions(
+        USER1, topic2, [[ticket_response1["tag_name"]]]
+    )
+    topic_response3 = create_topic_with_versioned_actions(
+        USER1, topic3, [[ticket_response1["tag_name"]]]
+    )
+    topic_response4 = create_topic_with_versioned_actions(
+        USER1, topic4, [[ticket_response1["tag_name"]]]
+    )
+
+    json_data = {
+        "topic_status": models.TopicStatusType.acknowledged,
+        "note": "string",
+        "assignees": [],
+        "scheduled_at": str(datetime.now()),
+    }
+    create_service_topicstatus(
+        USER1,
+        ticket_response1["pteam_id"],
+        ticket_response1["service_id"],
+        ticket_response1["topic_id"],
+        ticket_response1["tag_id"],
+        json_data,
+    )
+    create_service_topicstatus(
+        USER1,
+        ticket_response1["pteam_id"],
+        ticket_response1["service_id"],
+        topic_response2.topic_id,
+        ticket_response1["tag_id"],
+        json_data,
+    )
+    create_service_topicstatus(
+        USER1,
+        ticket_response1["pteam_id"],
+        ticket_response1["service_id"],
+        topic_response3.topic_id,
+        ticket_response1["tag_id"],
+        json_data,
+    )
+    create_service_topicstatus(
+        USER1,
+        ticket_response1["pteam_id"],
+        ticket_response1["service_id"],
+        topic_response4.topic_id,
+        ticket_response1["tag_id"],
+        json_data,
+    )
+
+    response = client.get(
+        f"/pteams/{ticket_response1['pteam_id']}/services/{ticket_response1['service_id']}/tags/{ticket_response1['tag_id']}/ticket_ids",
+        headers=headers(USER1),
+    )
+    assert response.status_code == 200
+    response_json = response.json()
+
+    # solved
+    assert response_json["solved"]["pteam_id"] == ticket_response1["pteam_id"]
+    assert response_json["solved"]["service_id"] == ticket_response1["service_id"]
+    assert response_json["solved"]["tag_id"] == ticket_response1["tag_id"]
+    assert len(response_json["solved"]["topic_ticket_ids"]) == 0
+
+    # unsolved
+    assert response_json["unsolved"]["pteam_id"] == ticket_response1["pteam_id"]
+    assert response_json["unsolved"]["service_id"] == ticket_response1["service_id"]
+    assert response_json["unsolved"]["tag_id"] == ticket_response1["tag_id"]
+    topic_title_list = []
+    for topic_ticket_id in response_json["unsolved"]["topic_ticket_ids"]:
+        response_topic = client.get(
+            f"/topics/{topic_ticket_id['topic_id']}",
+            headers=headers(USER1),
+        )
+        topic = response_topic.json()
+        topic_title_list.append(topic["title"])
+
+    assert topic_title_list == sorted_titles
+
+
 class TestPostUploadSBOMFileCycloneDX:
 
     class Common:
@@ -458,13 +748,13 @@
                         ),
                     ],
                     [  # expected
-                        {  # FIXME: should be "@nextui-org/button:npm:npm" ?
-                            "tag_name": "@nextui-org:button:npm:npm",
+                        {
+                            "tag_name": "@nextui-org/button:npm:npm",
                             "target": "web/package-lock.json",
                             "version": "2.0.26",
                         },
                         {
-                            "tag_name": "@nextui-org:button:npm:npm",
+                            "tag_name": "@nextui-org/button:npm:npm",
                             "target": "sample target1",  # scan root
                             "version": "2.0.26",
                         },
@@ -703,16 +993,16 @@
                         ),
                     ],
                     {  # vulnerable_versions
-                        "@nextui-org:button:npm:npm": ["< 2.1.0"],
+                        "@nextui-org/button:npm:npm": ["< 2.1.0"],
                     },
                     [  # expected
-                        {  # FIXME: should be "@nextui-org/button:npm:npm" ?
-                            "tag_name": "@nextui-org:button:npm:npm",
+                        {
+                            "tag_name": "@nextui-org/button:npm:npm",
                             "target": "web/package-lock.json",
                             "version": "2.0.26",
                         },
                         {
-                            "tag_name": "@nextui-org:button:npm:npm",
+                            "tag_name": "@nextui-org/button:npm:npm",
                             "target": "sample target1",  # scan root
                             "version": "2.0.26",
                         },
@@ -831,302 +1121,4 @@
                 ThreatParamsToCheck(**expected_threat_param, title=topic1.title)
                 for expected_threat_param in expected_threat_params
             }
-            assert created_threats == expected_threats
-=======
-@pytest.mark.parametrize(
-    "_topic1, _topic2, _topic3, _topic4, sorted_titles",
-    [
-        (
-            {"threat_impact": 1, "title": "topic one"},
-            {"threat_impact": 2, "title": "topic two"},
-            {"threat_impact": 3, "title": "topic three"},
-            {"threat_impact": 4, "title": "topic four"},
-            ["topic one", "topic two", "topic three", "topic four"],
-        ),
-        (
-            {"threat_impact": 4, "title": "topic one"},
-            {"threat_impact": 3, "title": "topic two"},
-            {"threat_impact": 2, "title": "topic three"},
-            {"threat_impact": 1, "title": "topic four"},
-            ["topic four", "topic three", "topic two", "topic one"],
-        ),
-        (
-            {"threat_impact": 1, "title": "topic one"},
-            {"threat_impact": 2, "title": "topic two"},
-            {"threat_impact": 3, "title": "topic three"},
-            {"threat_impact": 3, "title": "topic four"},
-            ["topic one", "topic two", "topic four", "topic three"],
-        ),
-        (
-            {"threat_impact": 1, "title": "topic one"},
-            {"threat_impact": 3, "title": "topic two"},
-            {"threat_impact": 3, "title": "topic three"},
-            {"threat_impact": 3, "title": "topic four"},
-            ["topic one", "topic four", "topic three", "topic two"],
-        ),
-        (
-            {"threat_impact": 3, "title": "topic one"},
-            {"threat_impact": 3, "title": "topic two"},
-            {"threat_impact": 3, "title": "topic three"},
-            {"threat_impact": 3, "title": "topic four"},
-            ["topic four", "topic three", "topic two", "topic one"],
-        ),
-    ],
-)
-def test_it_shoud_return_solved_sorted_title_based_on_threat_impact(
-    testdb, _topic1, _topic2, _topic3, _topic4, sorted_titles
-):
-    topic1 = {
-        **TOPIC1,
-        "title": _topic1["title"],
-        "threat_impact": _topic1["threat_impact"],
-    }
-    ticket_response1 = ticket_utils.create_ticket(testdb, USER1, PTEAM1, topic1)
-
-    topic2 = {
-        **TOPIC1,
-        "topic_id": uuid4(),
-        "tag_name": ticket_response1["tag_name"],
-        "title": _topic2["title"],
-        "threat_impact": _topic2["threat_impact"],
-    }
-    topic3 = {
-        **TOPIC1,
-        "topic_id": uuid4(),
-        "tag_name": ticket_response1["tag_name"],
-        "title": _topic3["title"],
-        "threat_impact": _topic3["threat_impact"],
-    }
-    topic4 = {
-        **TOPIC1,
-        "topic_id": uuid4(),
-        "tag_name": ticket_response1["tag_name"],
-        "title": _topic4["title"],
-        "threat_impact": _topic4["threat_impact"],
-    }
-    topic_response2 = create_topic_with_versioned_actions(
-        USER1, topic2, [[ticket_response1["tag_name"]]]
-    )
-    topic_response3 = create_topic_with_versioned_actions(
-        USER1, topic3, [[ticket_response1["tag_name"]]]
-    )
-    topic_response4 = create_topic_with_versioned_actions(
-        USER1, topic4, [[ticket_response1["tag_name"]]]
-    )
-
-    json_data = {
-        "topic_status": models.TopicStatusType.completed,
-        "note": "string",
-        "assignees": [],
-        "scheduled_at": str(datetime.now()),
-    }
-    create_service_topicstatus(
-        USER1,
-        ticket_response1["pteam_id"],
-        ticket_response1["service_id"],
-        ticket_response1["topic_id"],
-        ticket_response1["tag_id"],
-        json_data,
-    )
-    create_service_topicstatus(
-        USER1,
-        ticket_response1["pteam_id"],
-        ticket_response1["service_id"],
-        topic_response2.topic_id,
-        ticket_response1["tag_id"],
-        json_data,
-    )
-    create_service_topicstatus(
-        USER1,
-        ticket_response1["pteam_id"],
-        ticket_response1["service_id"],
-        topic_response3.topic_id,
-        ticket_response1["tag_id"],
-        json_data,
-    )
-    create_service_topicstatus(
-        USER1,
-        ticket_response1["pteam_id"],
-        ticket_response1["service_id"],
-        topic_response4.topic_id,
-        ticket_response1["tag_id"],
-        json_data,
-    )
-
-    response = client.get(
-        f"/pteams/{ticket_response1['pteam_id']}/services/{ticket_response1['service_id']}/tags/{ticket_response1['tag_id']}/ticket_ids",
-        headers=headers(USER1),
-    )
-    assert response.status_code == 200
-    response_json = response.json()
-
-    # solved
-    assert response_json["solved"]["pteam_id"] == ticket_response1["pteam_id"]
-    assert response_json["solved"]["service_id"] == ticket_response1["service_id"]
-    assert response_json["solved"]["tag_id"] == ticket_response1["tag_id"]
-    topic_title_list = []
-    for topic_ticket_id in response_json["solved"]["topic_ticket_ids"]:
-        response_topic = client.get(
-            f"/topics/{topic_ticket_id['topic_id']}",
-            headers=headers(USER1),
-        )
-        topic = response_topic.json()
-        topic_title_list.append(topic["title"])
-
-    assert topic_title_list == sorted_titles
-
-    # unsolved
-    assert response_json["unsolved"]["pteam_id"] == ticket_response1["pteam_id"]
-    assert response_json["unsolved"]["service_id"] == ticket_response1["service_id"]
-    assert response_json["unsolved"]["tag_id"] == ticket_response1["tag_id"]
-    assert len(response_json["unsolved"]["topic_ticket_ids"]) == 0
-
-
-@pytest.mark.parametrize(
-    "_topic1, _topic2, _topic3, _topic4, sorted_titles",
-    [
-        (
-            {"threat_impact": 1, "title": "topic one"},
-            {"threat_impact": 2, "title": "topic two"},
-            {"threat_impact": 3, "title": "topic three"},
-            {"threat_impact": 4, "title": "topic four"},
-            ["topic one", "topic two", "topic three", "topic four"],
-        ),
-        (
-            {"threat_impact": 4, "title": "topic one"},
-            {"threat_impact": 3, "title": "topic two"},
-            {"threat_impact": 2, "title": "topic three"},
-            {"threat_impact": 1, "title": "topic four"},
-            ["topic four", "topic three", "topic two", "topic one"],
-        ),
-        (
-            {"threat_impact": 1, "title": "topic one"},
-            {"threat_impact": 2, "title": "topic two"},
-            {"threat_impact": 3, "title": "topic three"},
-            {"threat_impact": 3, "title": "topic four"},
-            ["topic one", "topic two", "topic four", "topic three"],
-        ),
-        (
-            {"threat_impact": 1, "title": "topic one"},
-            {"threat_impact": 3, "title": "topic two"},
-            {"threat_impact": 3, "title": "topic three"},
-            {"threat_impact": 3, "title": "topic four"},
-            ["topic one", "topic four", "topic three", "topic two"],
-        ),
-        (
-            {"threat_impact": 3, "title": "topic one"},
-            {"threat_impact": 3, "title": "topic two"},
-            {"threat_impact": 3, "title": "topic three"},
-            {"threat_impact": 3, "title": "topic four"},
-            ["topic four", "topic three", "topic two", "topic one"],
-        ),
-    ],
-)
-def test_it_shoud_return_unsolved_sorted_title_based_on_threat_impact(
-    testdb, _topic1, _topic2, _topic3, _topic4, sorted_titles
-):
-    topic1 = {
-        **TOPIC1,
-        "title": _topic1["title"],
-        "threat_impact": _topic1["threat_impact"],
-    }
-    ticket_response1 = ticket_utils.create_ticket(testdb, USER1, PTEAM1, topic1)
-
-    topic2 = {
-        **TOPIC1,
-        "topic_id": uuid4(),
-        "tag_name": ticket_response1["tag_name"],
-        "title": _topic2["title"],
-        "threat_impact": _topic2["threat_impact"],
-    }
-    topic3 = {
-        **TOPIC1,
-        "topic_id": uuid4(),
-        "tag_name": ticket_response1["tag_name"],
-        "title": _topic3["title"],
-        "threat_impact": _topic3["threat_impact"],
-    }
-    topic4 = {
-        **TOPIC1,
-        "topic_id": uuid4(),
-        "tag_name": ticket_response1["tag_name"],
-        "title": _topic4["title"],
-        "threat_impact": _topic4["threat_impact"],
-    }
-    topic_response2 = create_topic_with_versioned_actions(
-        USER1, topic2, [[ticket_response1["tag_name"]]]
-    )
-    topic_response3 = create_topic_with_versioned_actions(
-        USER1, topic3, [[ticket_response1["tag_name"]]]
-    )
-    topic_response4 = create_topic_with_versioned_actions(
-        USER1, topic4, [[ticket_response1["tag_name"]]]
-    )
-
-    json_data = {
-        "topic_status": models.TopicStatusType.acknowledged,
-        "note": "string",
-        "assignees": [],
-        "scheduled_at": str(datetime.now()),
-    }
-    create_service_topicstatus(
-        USER1,
-        ticket_response1["pteam_id"],
-        ticket_response1["service_id"],
-        ticket_response1["topic_id"],
-        ticket_response1["tag_id"],
-        json_data,
-    )
-    create_service_topicstatus(
-        USER1,
-        ticket_response1["pteam_id"],
-        ticket_response1["service_id"],
-        topic_response2.topic_id,
-        ticket_response1["tag_id"],
-        json_data,
-    )
-    create_service_topicstatus(
-        USER1,
-        ticket_response1["pteam_id"],
-        ticket_response1["service_id"],
-        topic_response3.topic_id,
-        ticket_response1["tag_id"],
-        json_data,
-    )
-    create_service_topicstatus(
-        USER1,
-        ticket_response1["pteam_id"],
-        ticket_response1["service_id"],
-        topic_response4.topic_id,
-        ticket_response1["tag_id"],
-        json_data,
-    )
-
-    response = client.get(
-        f"/pteams/{ticket_response1['pteam_id']}/services/{ticket_response1['service_id']}/tags/{ticket_response1['tag_id']}/ticket_ids",
-        headers=headers(USER1),
-    )
-    assert response.status_code == 200
-    response_json = response.json()
-
-    # solved
-    assert response_json["solved"]["pteam_id"] == ticket_response1["pteam_id"]
-    assert response_json["solved"]["service_id"] == ticket_response1["service_id"]
-    assert response_json["solved"]["tag_id"] == ticket_response1["tag_id"]
-    assert len(response_json["solved"]["topic_ticket_ids"]) == 0
-
-    # unsolved
-    assert response_json["unsolved"]["pteam_id"] == ticket_response1["pteam_id"]
-    assert response_json["unsolved"]["service_id"] == ticket_response1["service_id"]
-    assert response_json["unsolved"]["tag_id"] == ticket_response1["tag_id"]
-    topic_title_list = []
-    for topic_ticket_id in response_json["unsolved"]["topic_ticket_ids"]:
-        response_topic = client.get(
-            f"/topics/{topic_ticket_id['topic_id']}",
-            headers=headers(USER1),
-        )
-        topic = response_topic.json()
-        topic_title_list.append(topic["title"])
-
-    assert topic_title_list == sorted_titles
->>>>>>> c4c96aef
+            assert created_threats == expected_threats