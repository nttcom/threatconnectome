from datetime import datetime, timedelta, timezone
from uuid import uuid4

import pytest
from fastapi.testclient import TestClient

from app import persistence
from app.main import app
from app.tests.medium.constants import (
    PTEAM1,
    PTEAM2,
    USER1,
    USER2,
    USER3,
    VULN1,
    VULN2,
    VULN3,
)
from app.tests.medium.utils import (
    accept_pteam_invitation,
    create_pteam,
    create_user,
    create_vuln,
    get_service_by_service_name,
    get_tickets_related_to_vuln_package,
    headers,
    invite_to_pteam,
    set_ticket_status,
    upload_pteam_packages,
)

client = TestClient(app)

SSVC_PRIORITY_ORDER = {
    "immediate": 4,
    "out_of_cycle": 3,
    "scheduled": 2,
    "defer": 1,
}


@pytest.fixture(scope="function", autouse=True)
def ticket_setup(testdb):
    # user・PTeam
    user1 = create_user(USER1)
    user2 = create_user(USER2)
    user3 = create_user(USER3)
    pteam1 = create_pteam(USER1, PTEAM1)
    pteam2 = create_pteam(USER2, PTEAM2)
    PTEAM3 = {
        "pteam_name": "pteam charlie",
        "contact_info": "charlie@ml.com",
        "alert_slack": {"enable": True, "webhook_url": ""},
        "alert_ssvc_priority": "scheduled",
        "alert_mail": {"enable": False, "address": "charlie@ml.com"},
    }
    pteam3 = create_pteam(USER3, PTEAM3)

    # vuln
    VULN1_FIX = {**VULN1, "package_name": "axios"}
    VULN2_FIX = {
        **VULN2,
        "exploitation": "public_poc",
        "automatable": "no",
        "package_name": "asynckit",
    }
    VULN3_FIX = {
        **VULN3,
        "package_name": "leftpad",
        "vulnerable_packages": [
            {
                "affected_name": "leftpad",
                "ecosystem": "npm",
                "affected_versions": ["<2.0"],
                "fixed_versions": ["2.0"],
            }
        ],
    }
    vuln1 = create_vuln(USER1, VULN1_FIX)
    vuln2 = create_vuln(USER2, VULN2_FIX)
    vuln3 = create_vuln(USER3, VULN3_FIX)

    # refs
    refs1 = [
        {
            "package_name": "axios",
            "ecosystem": "npm",
            "package_manager": "npm",
            "references": [{"target": "target1", "version": "1.0"}],
        }
    ]
    refs2 = [
        {
            "package_name": "asynckit",
            "ecosystem": "npm",
            "package_manager": "npm",
            "references": [{"target": "target2", "version": "1.0"}],
        }
    ]
    refs3 = [
        {
            "package_name": "leftpad",
            "ecosystem": "npm",
            "package_manager": "npm",
            "references": [{"target": "target3", "version": "1.0"}],
        }
    ]

    service_name1 = "test_service1"
    service_name2 = "test_service2"
    service_name3 = "test_service3"
    upload_pteam_packages(USER1, pteam1.pteam_id, service_name1, refs1)
    upload_pteam_packages(USER2, pteam2.pteam_id, service_name2, refs2)
    upload_pteam_packages(USER3, pteam3.pteam_id, service_name3, refs3)

    service1 = get_service_by_service_name(USER1, pteam1.pteam_id, service_name1)
    service2 = get_service_by_service_name(USER2, pteam2.pteam_id, service_name2)
    service3 = get_service_by_service_name(USER3, pteam3.pteam_id, service_name3)

    package1 = persistence.get_package_by_name_and_ecosystem_and_source_name(
        testdb, "axios", "npm", None
    )
    package2 = persistence.get_package_by_name_and_ecosystem_and_source_name(
        testdb, "asynckit", "npm", None
    )
    package3 = persistence.get_package_by_name_and_ecosystem_and_source_name(
        testdb, "leftpad", "npm", None
    )

    # tickets
    tickets1 = get_tickets_related_to_vuln_package(  # ssvc_deployer_priority: immediate
        USER1, pteam1.pteam_id, service1["service_id"], vuln1.vuln_id, package1.package_id
    )
    tickets2 = get_tickets_related_to_vuln_package(  # ssvc_deployer_priority: out_of_cycle
        USER2, pteam2.pteam_id, service2["service_id"], vuln2.vuln_id, package2.package_id
    )
    tickets3 = get_tickets_related_to_vuln_package(  # ssvc_deployer_priority: scheduled
        USER3, pteam3.pteam_id, service3["service_id"], vuln3.vuln_id, package3.package_id
    )

    ticket1 = tickets1[0]
    ticket2 = tickets2[0]
    ticket3 = tickets3[0]

    # ticket_status
    set_ticket_status(
        USER1,
        pteam1.pteam_id,
        ticket1["ticket_id"],
        {
            "vuln_status": "acknowledged",
            "assignees": [str(user1.user_id)],
            "note": "",
            "scheduled_at": None,
        },
    )
    set_ticket_status(
        USER2,
        pteam2.pteam_id,
        ticket2["ticket_id"],
        {"vuln_status": "acknowledged", "assignees": [], "note": "", "scheduled_at": None},
    )
    set_ticket_status(
        USER3,
        pteam3.pteam_id,
        ticket3["ticket_id"],
        {"vuln_status": "acknowledged", "assignees": [], "note": "", "scheduled_at": None},
    )

    return {
        "user1": user1,
        "user2": user2,
        "user3": user3,
        "pteam1": pteam1,
        "pteam2": pteam2,
        "pteam3": pteam3,
        "service1": service1,
        "service2": service2,
        "service3": service3,
        "package1": package1,
        "package2": package2,
        "package3": package3,
        "vuln1": vuln1,
        "vuln2": vuln2,
        "vuln3": vuln3,
        "ticket1": ticket1,
        "ticket2": ticket2,
        "ticket3": ticket3,
    }


class TestGetTickets:
    def test_it_should_return_all_ticket_related_pteam_user_belongs(self, ticket_setup):
        pteam1 = ticket_setup["pteam1"]
        pteam2 = ticket_setup["pteam2"]
        invitation = invite_to_pteam(USER2, pteam2.pteam_id)
        accept_pteam_invitation(USER1, invitation.invitation_id)
        ticket1 = ticket_setup["ticket1"]
        ticket2 = ticket_setup["ticket2"]

        response = client.get("/tickets", headers=headers(USER1))
        assert response.status_code == 200
        data = response.json()
        assert data["total"] == 2
        assert len(data["tickets"]) == 2

        expected_ticket_ids = {
            ticket1["ticket_id"],
            ticket2["ticket_id"],
        }
        actual_ticket_ids = {t["ticket_id"] for t in data["tickets"]}
        assert actual_ticket_ids == expected_ticket_ids

        expected_tickets = {
            ticket1["ticket_id"]: {
                "pteam_id": str(pteam1.pteam_id),
                "vuln_id": str(ticket_setup["vuln1"].vuln_id),
            },
            ticket2["ticket_id"]: {
                "pteam_id": str(pteam2.pteam_id),
                "vuln_id": str(ticket_setup["vuln2"].vuln_id),
            },
        }

        for ticket in data["tickets"]:
            assert ticket["ticket_id"] in expected_tickets
            expected = expected_tickets[ticket["ticket_id"]]
            assert ticket["pteam_id"] == expected["pteam_id"]
            assert ticket["vuln_id"] == expected["vuln_id"]
            for field in [
                "ticket_id",
                "vuln_id",
                "dependency_id",
                "service_id",
                "pteam_id",
                "created_at",
                "ssvc_deployer_priority",
                "ticket_status",
            ]:
                assert field in ticket

    def test_it_should_not_get_tickets_for_other_pteams(self, ticket_setup):
        pteam3 = ticket_setup["pteam3"]
        ticket3 = ticket_setup["ticket3"]

        response = client.get(
            "/tickets",
            headers=headers(USER1),
            params={"pteam_ids": str(pteam3.pteam_id)},
        )
        data = response.json()
        ticket_ids = {t["ticket_id"] for t in data.get("tickets", [])}
        assert ticket3["ticket_id"] not in ticket_ids

    def test_it_should_get_my_tasks(self, ticket_setup):
        ticket1 = ticket_setup["ticket1"]

        response = client.get(
            "/tickets?", headers=headers(USER1), params={"assigned_to_me": "true"}
        )
        assert response.status_code == 200
        data = response.json()
        assert data["total"] == 1
        assert len(data["tickets"]) == 1
        assert data["tickets"][0]["ticket_id"] == ticket1["ticket_id"]

    def test_it_should_paginate(self, ticket_setup):
        pteam2 = ticket_setup["pteam2"]
        invitation = invite_to_pteam(USER2, pteam2.pteam_id)
        accept_pteam_invitation(USER1, invitation.invitation_id)
        response = client.get("/tickets?", headers=headers(USER1), params={"offset": 0, "limit": 1})
        assert response.status_code == 200
        data = response.json()
        assert data["total"] == 2
        assert len(data["tickets"]) == 1

        response2 = client.get(
            "/tickets?", headers=headers(USER1), params={"offset": 1, "limit": 1}
        )
        assert response2.status_code == 200
        data2 = response2.json()
        assert data2["total"] == 2
        assert len(data2["tickets"]) == 1

    def test_it_should_filter_by_pteam_ids(self, ticket_setup):
        pteam1 = ticket_setup["pteam1"]
        pteam2 = ticket_setup["pteam2"]
        invitation = invite_to_pteam(USER2, pteam2.pteam_id)
        accept_pteam_invitation(USER1, invitation.invitation_id)

        dummy_pteam_id = str(uuid4())
        response = client.get(
            "/tickets?", headers=headers(USER1), params={"pteam_ids": dummy_pteam_id}
        )
        assert response.status_code == 400

        response2 = client.get(
            "/tickets?", headers=headers(USER1), params={"pteam_ids": pteam1.pteam_id}
        )
        assert response2.status_code == 200
        data2 = response2.json()
        assert data2["total"] == 1
        assert len(data2["tickets"]) == 1

    def test_it_should_get_tickets_for_multiple_pteam_ids(self, ticket_setup):
        pteam2 = ticket_setup["pteam2"]
        pteam2 = ticket_setup["pteam2"]
        ticket1 = ticket_setup["ticket1"]
        ticket2 = ticket_setup["ticket2"]
        ticket3 = ticket_setup["ticket3"]

        # Invite USER1 to pteam2 and accept the invitation
        invitation = invite_to_pteam(USER2, pteam2.pteam_id)
        accept_pteam_invitation(USER1, invitation.invitation_id)

        response = client.get(
            "/tickets",
            headers=headers(USER1),
            params={"pteam_ids": [str(ticket_setup["pteam1"].pteam_id), str(pteam2.pteam_id)]},
        )
        assert response.status_code == 200
        data = response.json()
        ticket_ids = {t["ticket_id"] for t in data["tickets"]}
        # Tickets for pteam1 and pteam2 should be included
        assert ticket1["ticket_id"] in ticket_ids
        assert ticket2["ticket_id"] in ticket_ids
        # Ticket for pteam3 should NOT be included
        assert ticket3["ticket_id"] not in ticket_ids
        # There should be a total of 3 tickets (after invitation acceptance and ticket creation)
        assert data["total"] == 2
        assert len(data["tickets"]) == 2

    def test_it_should_sort_asc(self, ticket_setup):
        # Given
        pteam1 = ticket_setup["pteam1"]
        pteam2 = ticket_setup["pteam2"]
        pteam3 = ticket_setup["pteam3"]
        invitation = invite_to_pteam(USER2, pteam2.pteam_id)
        accept_pteam_invitation(USER1, invitation.invitation_id)
        invitation = invite_to_pteam(USER3, pteam3.pteam_id)
        accept_pteam_invitation(USER1, invitation.invitation_id)

        # When
        response = client.get(
            "/tickets",
            headers=headers(USER1),
            params={
                "sort_keys": ["ssvc_deployer_priority"],
                "pteam_ids": [str(pteam1.pteam_id), str(pteam2.pteam_id), str(pteam3.pteam_id)],
            },
        )

        # Then
        assert response.status_code == 200
        tickets = response.json()["tickets"]

        # SSVC priority ascending
        sorted_tickets = sorted(
            tickets,
            key=lambda t: (SSVC_PRIORITY_ORDER.get(t["ssvc_deployer_priority"], 99)),
        )
        assert tickets == sorted_tickets

    def test_it_should_sort_desc(self, ticket_setup):
        # Given
        pteam1 = ticket_setup["pteam1"]
        pteam2 = ticket_setup["pteam2"]
        pteam3 = ticket_setup["pteam3"]
        invitation = invite_to_pteam(USER2, pteam2.pteam_id)
        accept_pteam_invitation(USER1, invitation.invitation_id)
        invitation = invite_to_pteam(USER3, pteam3.pteam_id)
        accept_pteam_invitation(USER1, invitation.invitation_id)

        # When
        response = client.get(
            "/tickets",
            headers=headers(USER1),
            params={
                "sort_keys": ["-ssvc_deployer_priority"],
                "pteam_ids": [str(pteam1.pteam_id), str(pteam2.pteam_id), str(pteam3.pteam_id)],
            },
        )

        # Then
        assert response.status_code == 200
        tickets = response.json()["tickets"]

        # SSVC priority descending
        sorted_tickets = sorted(
            tickets,
            key=lambda t: (SSVC_PRIORITY_ORDER.get(t["ssvc_deployer_priority"], 99)),
            reverse=True,
        )
        assert tickets == sorted_tickets

    def test_it_should_sort_multiple(self, ticket_setup):
        # Given
        pteam1 = ticket_setup["pteam1"]
        pteam2 = ticket_setup["pteam2"]
        pteam3 = ticket_setup["pteam3"]
        invitation = invite_to_pteam(USER2, pteam2.pteam_id)
        accept_pteam_invitation(USER1, invitation.invitation_id)
        invitation = invite_to_pteam(USER3, pteam3.pteam_id)
        accept_pteam_invitation(USER1, invitation.invitation_id)

        # When
        response = client.get(
            "/tickets",
            headers=headers(USER1),
            params={
                "sort_keys": [
                    "ssvc_deployer_priority",
                    "created_at",
                    "scheduled_at",
                    "cve_id",
                    "package_name",
                    "pteam_name",
                    "service_name",
                ],
                "pteam_ids": [str(pteam1.pteam_id), str(pteam2.pteam_id), str(pteam3.pteam_id)],
            },
        )

        # Then
        assert response.status_code == 200
        tickets = response.json()["tickets"]

        sorted_tickets = sorted(
            tickets,
            key=lambda t: (
                SSVC_PRIORITY_ORDER.get(
                    t["ssvc_deployer_priority"],
                    99,
                )
            ),
        )
        assert tickets == sorted_tickets

    @pytest.mark.parametrize(
        "cve_ids, expected_tickets, expected_count",
        [
            # Filter by single CVE ID - VULN1
            (["CVE-0000-0001"], ["ticket1"], 1),
            # Filter by multiple CVE IDs - both exist
            (["CVE-0000-0001", "CVE-0000-0002"], ["ticket1", "ticket2"], 2),
            # Filter by non-existent CVE ID
            (["CVE-9999-9999"], [], 0),
        ],
    )
    def test_it_should_filter_by_cve_ids(
        self, ticket_setup, cve_ids, expected_tickets, expected_count
    ):
        # Given
        pteam1 = ticket_setup["pteam1"]
        pteam2 = ticket_setup["pteam2"]
        invitation = invite_to_pteam(USER2, pteam2.pteam_id)
        accept_pteam_invitation(USER1, invitation.invitation_id)

        # When
        response = client.get(
            "/tickets",
            headers=headers(USER1),
            params={
                "pteam_ids": [str(pteam1.pteam_id), str(pteam2.pteam_id)],
                "cve_ids": cve_ids,
            },
        )

        # Then
        assert response.status_code == 200
        data = response.json()

        assert data["total"] == expected_count
        assert len(data["tickets"]) == expected_count

        for ticket in data["tickets"]:
            assert ticket["ticket_id"] in {
                ticket_setup[key]["ticket_id"] for key in expected_tickets
            }

    @pytest.mark.parametrize(
        "cve_ids, expected_error",
        [
            (["INVALID-CVE-ID"], "Invalid input: Invalid CVE ID format: INVALID-CVE-ID"),
            (
                ["CVE-0000-0001", "INVALID-CVE-ID"],
                "Invalid input: Invalid CVE ID format: INVALID-CVE-ID",
            ),
        ],
    )
    def test_it_should_return_400_for_invalid_cve_id_format(
        self, ticket_setup, cve_ids, expected_error
    ):
        # Given
        pteam1 = ticket_setup["pteam1"]
        pteam2 = ticket_setup["pteam2"]
        invitation = invite_to_pteam(USER2, pteam2.pteam_id)
        accept_pteam_invitation(USER1, invitation.invitation_id)
        # When
        response = client.get(
            "/tickets",
            headers=headers(USER1),
            params={
                "pteam_ids": [str(pteam1.pteam_id), str(pteam2.pteam_id)],
                "cve_ids": cve_ids,
            },
        )
        # Then
        assert response.status_code == 400
        error_data = response.json()
        assert error_data["detail"] == expected_error

    def test_it_should_return_400_for_invalid_sort_keys(self, ticket_setup):
        # Given
        pteam1 = ticket_setup["pteam1"]
        pteam2 = ticket_setup["pteam2"]
        invitation = invite_to_pteam(USER2, pteam2.pteam_id)
        accept_pteam_invitation(USER1, invitation.invitation_id)

        # When
        response = client.get(
            "/tickets",
            headers=headers(USER1),
            params={
                "sort_keys": ["wrong_sort_key"],
                "pteam_ids": [str(pteam1.pteam_id), str(pteam2.pteam_id)],
            },
        )

        # Then
        assert response.status_code == 400
        error_data = response.json()
        assert error_data["detail"] == "Invalid input: Invalid sort key: wrong_sort_key"


class TestCreateInsight:
    def test_it_should_create_insight(self, ticket_setup):
        # Given
        ticket1 = ticket_setup["ticket1"]
        insight_request = {
            "description": "example insight description",
            "reasoning_and_planing": "example reasoning and planing",
            "threat_scenarios": [
                {
                    "impact_category": "denial_of_control",
                    "title": "example threat_scenario title1",
                    "description": "example threat_scenario description1",
                },
                {
                    "impact_category": "manipulation_of_view",
                    "title": "example threat_scenario title2",
                    "description": "example threat_scenario description2",
                },
            ],
            "affected_objects": [
                {
                    "object_category": "person",
                    "name": "example affected_object name1",
                    "description": "example affected_object description1",
                },
                {
                    "object_category": "mobile_device",
                    "name": "example affected_object name2",
                    "description": "example affected_object description2",
                },
            ],
            "insight_references": [
                {
                    "link_text": "example link_text1",
                    "url": "example url1",
                },
                {
                    "link_text": "example link_text2",
                    "url": "example url2",
                },
            ],
        }

        # When
        ticket_id = ticket1["ticket_id"]
        response = client.post(
            f"/tickets/{ticket_id}/insight",
            headers=headers(USER1),
            json=insight_request,
        )

        # Then
        assert response.status_code == 200
        response_data = response.json()
        assert response_data["ticket_id"] == ticket_id

        now = datetime.now(timezone.utc)
        assert (
            now - timedelta(seconds=3)
            <= datetime.fromisoformat(response_data["created_at"].replace("Z", "+00:00"))
            <= now
        )
        assert (
            now - timedelta(seconds=3)
            <= datetime.fromisoformat(response_data["updated_at"].replace("Z", "+00:00"))
            <= now
        )

        response_data.pop("ticket_id", None)
        response_data.pop("created_at", None)
        response_data.pop("updated_at", None)
        assert response_data == insight_request

    def test_raise_404_if_ticket_id_does_not_exist(self):
        # Given
        insight_request = {
            "description": "example insight description",
            "reasoning_and_planing": "example reasoning and planing",
        }

        # When
        ticket_id = str(uuid4())
        response = client.post(
            f"/tickets/{ticket_id}/insight",
            headers=headers(USER1),
            json=insight_request,
        )

        # Then
        assert response.status_code == 404
<<<<<<< HEAD
=======
        print("testes :", response.json()["detail"])
>>>>>>> d45cef36
        assert response.json()["detail"] == "No such ticket"

    def test_it_should_return_403_when_not_pteam_member(self, ticket_setup):
        # Given
        ticket1 = ticket_setup["ticket1"]
        insight_request = {
            "description": "example insight description",
            "reasoning_and_planing": "example reasoning and planing",
        }

        # When
        ticket_id = ticket1["ticket_id"]
        response = client.post(
            f"/tickets/{ticket_id}/insight",
            headers=headers(USER2),
            json=insight_request,
        )

        # Then
        assert response.status_code == 403
        assert response.json()["detail"] == "Not a pteam member"

    def test_it_should_return_409_when_specified_duplicate_ticlket_id(self, ticket_setup):
        # Given
        ticket1 = ticket_setup["ticket1"]
        insight_request = {
            "description": "example insight description",
            "reasoning_and_planing": "example reasoning and planing",
        }
        ticket_id = ticket1["ticket_id"]
        response = client.post(
            f"/tickets/{ticket_id}/insight",
            headers=headers(USER1),
            json=insight_request,
        )

        # When
        response = client.post(
            f"/tickets/{ticket_id}/insight",
            headers=headers(USER1),
            json=insight_request,
        )

        # Then
        assert response.status_code == 409
<<<<<<< HEAD
        assert response.json()["detail"] == "Insight is already registered for this ticket"

    def test_it_should_return_400_when_invalid_object_category(self, ticket_setup):
        # Given
        ticket1 = ticket_setup["ticket1"]
        insight_request = {
            "description": "example insight description",
            "reasoning_and_planing": "example reasoning and planing",
            "affected_objects": [
                {
                    "object_category": "NG",
                    "name": "example affected_object name1",
                    "description": "example affected_object description1",
                },
            ],
        }

        # When
        ticket_id = ticket1["ticket_id"]
        response = client.post(
            f"/tickets/{ticket_id}/insight",
            headers=headers(USER1),
            json=insight_request,
        )

        # Then
        assert response.status_code == 400
        assert response.json()["detail"] == "Invalid object category: NG"


class TestGetInsight:
    def test_it_should_get_insight(self, ticket_setup):
        # Given
        ticket1 = ticket_setup["ticket1"]
        ticket_id = ticket1["ticket_id"]

        insight_request = {
            "description": "Detailed insight description",
            "reasoning_and_planing": "Comprehensive reasoning and planning",
            "threat_scenarios": [
                {
                    "impact_category": "denial_of_control",
                    "title": "Scenario 1",
                    "description": "Description 1",
                },
                {
                    "impact_category": "manipulation_of_view",
                    "title": "Scenario 2",
                    "description": "Description 2",
                },
            ],
            "affected_objects": [
                {
                    "object_category": "person",
                    "name": "Object 1",
                    "description": "Object Description 1",
                },
                {
                    "object_category": "mobile_device",
                    "name": "Object 2",
                    "description": "Object Description 2",
                },
            ],
            "insight_references": [
                {
                    "link_text": "Reference 1",
                    "url": "https://example1.com",
                },
                {
                    "link_text": "Reference 2",
                    "url": "https://example2.com",
                },
            ],
        }

        # Create insight
        client.post(
            f"/tickets/{ticket_id}/insight",
            headers=headers(USER1),
            json=insight_request,
        )

        # When
        response = client.get(
            f"/tickets/{ticket_id}/insight",
            headers=headers(USER1),
        )

        # Then
        assert response.status_code == 200
        response_data = response.json()

        assert response_data["ticket_id"] == ticket_id
        assert response_data["description"] == insight_request["description"]
        assert response_data["reasoning_and_planing"] == insight_request["reasoning_and_planing"]

        # Verify threat scenarios
        assert len(response_data["threat_scenarios"]) == 2
        for i, scenario in enumerate(response_data["threat_scenarios"]):
            expected = insight_request["threat_scenarios"][i]
            assert scenario["impact_category"] == expected["impact_category"]
            assert scenario["title"] == expected["title"]
            assert scenario["description"] == expected["description"]

        # Verify affected objects
        assert len(response_data["affected_objects"]) == 2
        for i, obj in enumerate(response_data["affected_objects"]):
            expected = insight_request["affected_objects"][i]
            assert obj["object_category"] == expected["object_category"]
            assert obj["name"] == expected["name"]
            assert obj["description"] == expected["description"]

        # Verify insight references
        assert len(response_data["insight_references"]) == 2
        for i, ref in enumerate(response_data["insight_references"]):
            expected = insight_request["insight_references"][i]
            assert ref["link_text"] == expected["link_text"]
            assert ref["url"] == expected["url"]

    def test_it_should_return_404_when_insight_not_exists(self, ticket_setup):
        # Given
        ticket1 = ticket_setup["ticket1"]
        ticket_id = ticket1["ticket_id"]

        # When - get Insight for a ticket that does not have one
        response = client.get(
            f"/tickets/{ticket_id}/insight",
            headers=headers(USER1),
        )

        # Then
        assert response.status_code == 404
        error_data = response.json()
        assert error_data["detail"] == "No insight found for this ticket"

    def test_it_should_return_403_when_not_pteam_member(self, ticket_setup):
        # Given
        ticket1 = ticket_setup["ticket1"]
        ticket_id = ticket1["ticket_id"]

        # Create insight as USER1 (pteam member)
        insight_request = {
            "description": "example insight description",
            "reasoning_and_planing": "example reasoning and planing",
            "threat_scenarios": [],
            "affected_objects": [],
            "insight_references": [],
        }

        create_response = client.post(
            f"/tickets/{ticket_id}/insight",
            headers=headers(USER1),
            json=insight_request,
        )
        assert create_response.status_code == 200

        # When - USER2 (not a pteam member) tries to get insight
        response = client.get(
            f"/tickets/{ticket_id}/insight",
            headers=headers(USER2),
        )

        # Then
        assert response.status_code == 403
        error_data = response.json()
        assert error_data["detail"] == "Not a pteam member"

    def test_it_should_return_404_when_ticket_not_exists(self, ticket_setup):
        # Given
        non_existent_ticket_id = str(uuid4())

        # When
        response = client.get(
            f"/tickets/{non_existent_ticket_id}/insight",
            headers=headers(USER1),
        )

        # Then
        assert response.status_code == 404
        error_data = response.json()
        assert error_data["detail"] == "No such ticket"
=======
        assert response.json()["detail"] == "Insight is already registered for this ticket"
>>>>>>> d45cef36
<|MERGE_RESOLUTION|>--- conflicted
+++ resolved
@@ -623,10 +623,6 @@
 
         # Then
         assert response.status_code == 404
-<<<<<<< HEAD
-=======
-        print("testes :", response.json()["detail"])
->>>>>>> d45cef36
         assert response.json()["detail"] == "No such ticket"
 
     def test_it_should_return_403_when_not_pteam_member(self, ticket_setup):
@@ -672,35 +668,7 @@
 
         # Then
         assert response.status_code == 409
-<<<<<<< HEAD
         assert response.json()["detail"] == "Insight is already registered for this ticket"
-
-    def test_it_should_return_400_when_invalid_object_category(self, ticket_setup):
-        # Given
-        ticket1 = ticket_setup["ticket1"]
-        insight_request = {
-            "description": "example insight description",
-            "reasoning_and_planing": "example reasoning and planing",
-            "affected_objects": [
-                {
-                    "object_category": "NG",
-                    "name": "example affected_object name1",
-                    "description": "example affected_object description1",
-                },
-            ],
-        }
-
-        # When
-        ticket_id = ticket1["ticket_id"]
-        response = client.post(
-            f"/tickets/{ticket_id}/insight",
-            headers=headers(USER1),
-            json=insight_request,
-        )
-
-        # Then
-        assert response.status_code == 400
-        assert response.json()["detail"] == "Invalid object category: NG"
 
 
 class TestGetInsight:
@@ -853,7 +821,4 @@
         # Then
         assert response.status_code == 404
         error_data = response.json()
-        assert error_data["detail"] == "No such ticket"
-=======
-        assert response.json()["detail"] == "Insight is already registered for this ticket"
->>>>>>> d45cef36
+        assert error_data["detail"] == "No such ticket"