--- conflicted
+++ resolved
@@ -671,7 +671,6 @@
         assert response.json()["detail"] == "Insight is already registered for this ticket"
 
 
-<<<<<<< HEAD
 class TestGetInsight:
     def test_it_should_get_insight(self, ticket_setup):
         # Given
@@ -691,7 +690,140 @@
                     "impact_category": "manipulation_of_view",
                     "title": "Scenario 2",
                     "description": "Description 2",
-=======
+                },
+            ],
+            "affected_objects": [
+                {
+                    "object_category": "person",
+                    "name": "Object 1",
+                    "description": "Object Description 1",
+                },
+                {
+                    "object_category": "mobile_device",
+                    "name": "Object 2",
+                    "description": "Object Description 2",
+                },
+            ],
+            "insight_references": [
+                {
+                    "link_text": "Reference 1",
+                    "url": "https://example1.com",
+                },
+                {
+                    "link_text": "Reference 2",
+                    "url": "https://example2.com",
+                },
+            ],
+        }
+
+        # Create insight
+        client.post(
+            f"/tickets/{ticket_id}/insight",
+            headers=headers(USER1),
+            json=insight_request,
+        )
+
+        # When
+        response = client.get(
+            f"/tickets/{ticket_id}/insight",
+            headers=headers(USER1),
+        )
+
+        # Then
+        assert response.status_code == 200
+        response_data = response.json()
+
+        assert response_data["ticket_id"] == ticket_id
+        assert response_data["description"] == insight_request["description"]
+        assert response_data["reasoning_and_planing"] == insight_request["reasoning_and_planing"]
+
+        # Verify threat scenarios
+        assert len(response_data["threat_scenarios"]) == 2
+        for i, scenario in enumerate(response_data["threat_scenarios"]):
+            expected = insight_request["threat_scenarios"][i]
+            assert scenario["impact_category"] == expected["impact_category"]
+            assert scenario["title"] == expected["title"]
+            assert scenario["description"] == expected["description"]
+
+        # Verify affected objects
+        assert len(response_data["affected_objects"]) == 2
+        for i, obj in enumerate(response_data["affected_objects"]):
+            expected = insight_request["affected_objects"][i]
+            assert obj["object_category"] == expected["object_category"]
+            assert obj["name"] == expected["name"]
+            assert obj["description"] == expected["description"]
+
+        # Verify insight references
+        assert len(response_data["insight_references"]) == 2
+        for i, ref in enumerate(response_data["insight_references"]):
+            expected = insight_request["insight_references"][i]
+            assert ref["link_text"] == expected["link_text"]
+            assert ref["url"] == expected["url"]
+
+    def test_it_should_return_404_when_insight_not_exists(self, ticket_setup):
+        # Given
+        ticket1 = ticket_setup["ticket1"]
+        ticket_id = ticket1["ticket_id"]
+
+        # When - get Insight for a ticket that does not have one
+        response = client.get(
+            f"/tickets/{ticket_id}/insight",
+            headers=headers(USER1),
+        )
+
+        # Then
+        assert response.status_code == 404
+        error_data = response.json()
+        assert error_data["detail"] == "No insight found for this ticket"
+
+    def test_it_should_return_403_when_not_pteam_member(self, ticket_setup):
+        # Given
+        ticket1 = ticket_setup["ticket1"]
+        ticket_id = ticket1["ticket_id"]
+
+        # Create insight as USER1 (pteam member)
+        insight_request = {
+            "description": "example insight description",
+            "reasoning_and_planing": "example reasoning and planing",
+            "threat_scenarios": [],
+            "affected_objects": [],
+            "insight_references": [],
+        }
+
+        create_response = client.post(
+            f"/tickets/{ticket_id}/insight",
+            headers=headers(USER1),
+            json=insight_request,
+        )
+        assert create_response.status_code == 200
+
+        # When - USER2 (not a pteam member) tries to get insight
+        response = client.get(
+            f"/tickets/{ticket_id}/insight",
+            headers=headers(USER2),
+        )
+
+        # Then
+        assert response.status_code == 403
+        error_data = response.json()
+        assert error_data["detail"] == "Not a pteam member"
+
+    def test_it_should_return_404_when_ticket_not_exists(self, ticket_setup):
+        # Given
+        non_existent_ticket_id = str(uuid4())
+
+        # When
+        response = client.get(
+            f"/tickets/{non_existent_ticket_id}/insight",
+            headers=headers(USER1),
+        )
+
+        # Then
+        assert response.status_code == 404
+        error_data = response.json()
+        assert error_data["detail"] == "No such ticket"
+
+
 class TestDeleteInsight:
     @pytest.fixture(scope="function", autouse=True)
     def common_setup(self, ticket_setup):
@@ -709,21 +841,11 @@
                     "impact_category": "manipulation_of_view",
                     "title": "example threat_scenario title2",
                     "description": "example threat_scenario description2",
->>>>>>> 673b1c8f
                 },
             ],
             "affected_objects": [
                 {
                     "object_category": "person",
-<<<<<<< HEAD
-                    "name": "Object 1",
-                    "description": "Object Description 1",
-                },
-                {
-                    "object_category": "mobile_device",
-                    "name": "Object 2",
-                    "description": "Object Description 2",
-=======
                     "name": "example affected_object name1",
                     "description": "example affected_object description1",
                 },
@@ -731,26 +853,10 @@
                     "object_category": "mobile_device",
                     "name": "example affected_object name2",
                     "description": "example affected_object description2",
->>>>>>> 673b1c8f
                 },
             ],
             "insight_references": [
                 {
-<<<<<<< HEAD
-                    "link_text": "Reference 1",
-                    "url": "https://example1.com",
-                },
-                {
-                    "link_text": "Reference 2",
-                    "url": "https://example2.com",
-                },
-            ],
-        }
-
-        # Create insight
-        client.post(
-            f"/tickets/{ticket_id}/insight",
-=======
                     "link_text": "example link_text1",
                     "url": "example url1",
                 },
@@ -763,59 +869,10 @@
 
         response = client.post(
             f"/tickets/{ticket1['ticket_id']}/insight",
->>>>>>> 673b1c8f
             headers=headers(USER1),
             json=insight_request,
         )
 
-<<<<<<< HEAD
-        # When
-        response = client.get(
-            f"/tickets/{ticket_id}/insight",
-            headers=headers(USER1),
-        )
-
-        # Then
-        assert response.status_code == 200
-        response_data = response.json()
-
-        assert response_data["ticket_id"] == ticket_id
-        assert response_data["description"] == insight_request["description"]
-        assert response_data["reasoning_and_planing"] == insight_request["reasoning_and_planing"]
-
-        # Verify threat scenarios
-        assert len(response_data["threat_scenarios"]) == 2
-        for i, scenario in enumerate(response_data["threat_scenarios"]):
-            expected = insight_request["threat_scenarios"][i]
-            assert scenario["impact_category"] == expected["impact_category"]
-            assert scenario["title"] == expected["title"]
-            assert scenario["description"] == expected["description"]
-
-        # Verify affected objects
-        assert len(response_data["affected_objects"]) == 2
-        for i, obj in enumerate(response_data["affected_objects"]):
-            expected = insight_request["affected_objects"][i]
-            assert obj["object_category"] == expected["object_category"]
-            assert obj["name"] == expected["name"]
-            assert obj["description"] == expected["description"]
-
-        # Verify insight references
-        assert len(response_data["insight_references"]) == 2
-        for i, ref in enumerate(response_data["insight_references"]):
-            expected = insight_request["insight_references"][i]
-            assert ref["link_text"] == expected["link_text"]
-            assert ref["url"] == expected["url"]
-
-    def test_it_should_return_404_when_insight_not_exists(self, ticket_setup):
-        # Given
-        ticket1 = ticket_setup["ticket1"]
-        ticket_id = ticket1["ticket_id"]
-
-        # When - get Insight for a ticket that does not have one
-        response = client.get(
-            f"/tickets/{ticket_id}/insight",
-            headers=headers(USER1),
-=======
         self.response_insight = response.json()
 
     def test_it_should_return_204_for_delete_insight(self):
@@ -840,62 +897,10 @@
         # When
         response = client.delete(
             f"/tickets/{non_existent_ticket_id}/insight", headers=headers(USER1)
->>>>>>> 673b1c8f
         )
 
         # Then
         assert response.status_code == 404
-<<<<<<< HEAD
-        error_data = response.json()
-        assert error_data["detail"] == "No insight found for this ticket"
-
-    def test_it_should_return_403_when_not_pteam_member(self, ticket_setup):
-        # Given
-        ticket1 = ticket_setup["ticket1"]
-        ticket_id = ticket1["ticket_id"]
-
-        # Create insight as USER1 (pteam member)
-        insight_request = {
-            "description": "example insight description",
-            "reasoning_and_planing": "example reasoning and planing",
-            "threat_scenarios": [],
-            "affected_objects": [],
-            "insight_references": [],
-        }
-
-        create_response = client.post(
-            f"/tickets/{ticket_id}/insight",
-            headers=headers(USER1),
-            json=insight_request,
-        )
-        assert create_response.status_code == 200
-
-        # When - USER2 (not a pteam member) tries to get insight
-        response = client.get(
-            f"/tickets/{ticket_id}/insight",
-            headers=headers(USER2),
-        )
-
-        # Then
-        assert response.status_code == 403
-        error_data = response.json()
-        assert error_data["detail"] == "Not a pteam member"
-
-    def test_it_should_return_404_when_ticket_not_exists(self, ticket_setup):
-        # Given
-        non_existent_ticket_id = str(uuid4())
-
-        # When
-        response = client.get(
-            f"/tickets/{non_existent_ticket_id}/insight",
-            headers=headers(USER1),
-        )
-
-        # Then
-        assert response.status_code == 404
-        error_data = response.json()
-        assert error_data["detail"] == "No such ticket"
-=======
         assert response.json()["detail"] == "No such ticket"
 
     def test_it_should_return_404_When_there_is_no_insight_associated_with_ticket_id(self):
@@ -921,5 +926,4 @@
 
         # Then
         assert response.status_code == 403
-        assert response.json()["detail"] == "Not a pteam member"
->>>>>>> 673b1c8f
+        assert response.json()["detail"] == "Not a pteam member"