--- conflicted
+++ resolved
@@ -602,8 +602,100 @@
         )
 
         response_data.pop("ticket_id", None)
-<<<<<<< HEAD
+        response_data.pop("created_at", None)
+        response_data.pop("updated_at", None)
         assert response_data == insight_request
+
+    def test_raise_422_if_ticket_id_does_not_exist(self):
+        # Given
+        insight_request = {
+            "description": "example insight description",
+            "reasoning_and_planing": "example reasoning and planing",
+        }
+
+        # When
+        ticket_id = "wrong ticket_id"
+        response = client.post(
+            f"/tickets/{ticket_id}/insight",
+            headers=headers(USER1),
+            json=insight_request,
+        )
+
+        # Then
+        assert response.status_code == 422
+        assert response.json()["detail"][0]["msg"].startswith("Input should be a valid UUID")
+
+    def test_it_should_return_403_when_not_pteam_member(self, ticket_setup):
+        # Given
+        ticket1 = ticket_setup["ticket1"]
+        insight_request = {
+            "description": "example insight description",
+            "reasoning_and_planing": "example reasoning and planing",
+        }
+
+        # When
+        ticket_id = ticket1["ticket_id"]
+        response = client.post(
+            f"/tickets/{ticket_id}/insight",
+            headers=headers(USER2),
+            json=insight_request,
+        )
+
+        # Then
+        assert response.status_code == 403
+        assert response.json()["detail"] == "Not a pteam member"
+
+    def test_it_should_return_409_when_specified_duplicate_ticlket_id(self, ticket_setup):
+        # Given
+        ticket1 = ticket_setup["ticket1"]
+        insight_request = {
+            "description": "example insight description",
+            "reasoning_and_planing": "example reasoning and planing",
+        }
+        ticket_id = ticket1["ticket_id"]
+        response = client.post(
+            f"/tickets/{ticket_id}/insight",
+            headers=headers(USER1),
+            json=insight_request,
+        )
+
+        # When
+        response = client.post(
+            f"/tickets/{ticket_id}/insight",
+            headers=headers(USER1),
+            json=insight_request,
+        )
+
+        # Then
+        assert response.status_code == 409
+        assert response.json()["detail"] == "Insight is already registered for this ticket"
+
+    def test_it_should_return_400_when_invalid_object_category(self, ticket_setup):
+        # Given
+        ticket1 = ticket_setup["ticket1"]
+        insight_request = {
+            "description": "example insight description",
+            "reasoning_and_planing": "example reasoning and planing",
+            "affected_objects": [
+                {
+                    "object_category": "NG",
+                    "name": "example affected_object name1",
+                    "description": "example affected_object description1",
+                },
+            ],
+        }
+
+        # When
+        ticket_id = ticket1["ticket_id"]
+        response = client.post(
+            f"/tickets/{ticket_id}/insight",
+            headers=headers(USER1),
+            json=insight_request,
+        )
+
+        # Then
+        assert response.status_code == 400
+        assert response.json()["detail"] == "Invalid object category: NG"
 
 
 class TestGetInsight:
@@ -728,65 +820,10 @@
         }
 
         create_response = client.post(
-=======
-        response_data.pop("created_at", None)
-        response_data.pop("updated_at", None)
-        assert response_data == insight_request
-
-    def test_raise_422_if_ticket_id_does_not_exist(self):
-        # Given
-        insight_request = {
-            "description": "example insight description",
-            "reasoning_and_planing": "example reasoning and planing",
-        }
-
-        # When
-        ticket_id = "wrong ticket_id"
-        response = client.post(
             f"/tickets/{ticket_id}/insight",
             headers=headers(USER1),
             json=insight_request,
         )
-
-        # Then
-        assert response.status_code == 422
-        assert response.json()["detail"][0]["msg"].startswith("Input should be a valid UUID")
-
-    def test_it_should_return_403_when_not_pteam_member(self, ticket_setup):
-        # Given
-        ticket1 = ticket_setup["ticket1"]
-        insight_request = {
-            "description": "example insight description",
-            "reasoning_and_planing": "example reasoning and planing",
-        }
-
-        # When
-        ticket_id = ticket1["ticket_id"]
-        response = client.post(
-            f"/tickets/{ticket_id}/insight",
-            headers=headers(USER2),
-            json=insight_request,
-        )
-
-        # Then
-        assert response.status_code == 403
-        assert response.json()["detail"] == "Not a pteam member"
-
-    def test_it_should_return_409_when_specified_duplicate_ticlket_id(self, ticket_setup):
-        # Given
-        ticket1 = ticket_setup["ticket1"]
-        insight_request = {
-            "description": "example insight description",
-            "reasoning_and_planing": "example reasoning and planing",
-        }
-        ticket_id = ticket1["ticket_id"]
-        response = client.post(
->>>>>>> bdfc2825
-            f"/tickets/{ticket_id}/insight",
-            headers=headers(USER1),
-            json=insight_request,
-        )
-<<<<<<< HEAD
         assert create_response.status_code == 200
 
         # When - USER2 (not a pteam member) tries to get insight
@@ -813,44 +850,4 @@
         # Then
         assert response.status_code == 404
         error_data = response.json()
-        assert error_data["detail"] == "No such ticket"
-=======
-
-        # When
-        response = client.post(
-            f"/tickets/{ticket_id}/insight",
-            headers=headers(USER1),
-            json=insight_request,
-        )
-
-        # Then
-        assert response.status_code == 409
-        assert response.json()["detail"] == "Insight is already registered for this ticket"
-
-    def test_it_should_return_400_when_invalid_object_category(self, ticket_setup):
-        # Given
-        ticket1 = ticket_setup["ticket1"]
-        insight_request = {
-            "description": "example insight description",
-            "reasoning_and_planing": "example reasoning and planing",
-            "affected_objects": [
-                {
-                    "object_category": "NG",
-                    "name": "example affected_object name1",
-                    "description": "example affected_object description1",
-                },
-            ],
-        }
-
-        # When
-        ticket_id = ticket1["ticket_id"]
-        response = client.post(
-            f"/tickets/{ticket_id}/insight",
-            headers=headers(USER1),
-            json=insight_request,
-        )
-
-        # Then
-        assert response.status_code == 400
-        assert response.json()["detail"] == "Invalid object category: NG"
->>>>>>> bdfc2825
+        assert error_data["detail"] == "No such ticket"