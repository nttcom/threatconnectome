--- conflicted
+++ resolved
@@ -533,15 +533,9 @@
         assert error_data["detail"] == "Invalid input: Invalid sort key: wrong_sort_key"
 
 
-<<<<<<< HEAD
-class TestDeleteInsight:
-    @pytest.fixture(scope="function", autouse=True)
-    def common_setup(self, ticket_setup):
-=======
 class TestCreateInsight:
     def test_it_should_create_insight(self, ticket_setup):
         # Given
->>>>>>> 428549cc
         ticket1 = ticket_setup["ticket1"]
         insight_request = {
             "description": "example insight description",
@@ -582,20 +576,150 @@
             ],
         }
 
-<<<<<<< HEAD
-        response = client.post(
-            f"/tickets/{ticket1['ticket_id']}/insight",
-=======
         # When
         ticket_id = ticket1["ticket_id"]
         response = client.post(
             f"/tickets/{ticket_id}/insight",
->>>>>>> 428549cc
             headers=headers(USER1),
             json=insight_request,
         )
 
-<<<<<<< HEAD
+        # Then
+        assert response.status_code == 200
+        response_data = response.json()
+        assert response_data["ticket_id"] == ticket_id
+
+        now = datetime.now(timezone.utc)
+        assert (
+            now - timedelta(seconds=3)
+            <= datetime.fromisoformat(response_data["created_at"].replace("Z", "+00:00"))
+            <= now
+        )
+        assert (
+            now - timedelta(seconds=3)
+            <= datetime.fromisoformat(response_data["updated_at"].replace("Z", "+00:00"))
+            <= now
+        )
+
+        response_data.pop("ticket_id", None)
+        response_data.pop("created_at", None)
+        response_data.pop("updated_at", None)
+        assert response_data == insight_request
+
+    def test_raise_404_if_ticket_id_does_not_exist(self):
+        # Given
+        insight_request = {
+            "description": "example insight description",
+            "reasoning_and_planing": "example reasoning and planing",
+        }
+
+        # When
+        ticket_id = str(uuid4())
+        response = client.post(
+            f"/tickets/{ticket_id}/insight",
+            headers=headers(USER1),
+            json=insight_request,
+        )
+
+        # Then
+        assert response.status_code == 404
+        assert response.json()["detail"] == "No such ticket"
+
+    def test_it_should_return_403_when_not_pteam_member(self, ticket_setup):
+        # Given
+        ticket1 = ticket_setup["ticket1"]
+        insight_request = {
+            "description": "example insight description",
+            "reasoning_and_planing": "example reasoning and planing",
+        }
+
+        # When
+        ticket_id = ticket1["ticket_id"]
+        response = client.post(
+            f"/tickets/{ticket_id}/insight",
+            headers=headers(USER2),
+            json=insight_request,
+        )
+
+        # Then
+        assert response.status_code == 403
+        assert response.json()["detail"] == "Not a pteam member"
+
+    def test_it_should_return_409_when_specified_duplicate_ticlket_id(self, ticket_setup):
+        # Given
+        ticket1 = ticket_setup["ticket1"]
+        insight_request = {
+            "description": "example insight description",
+            "reasoning_and_planing": "example reasoning and planing",
+        }
+        ticket_id = ticket1["ticket_id"]
+        response = client.post(
+            f"/tickets/{ticket_id}/insight",
+            headers=headers(USER1),
+            json=insight_request,
+        )
+
+        # When
+        response = client.post(
+            f"/tickets/{ticket_id}/insight",
+            headers=headers(USER1),
+            json=insight_request,
+        )
+
+        # Then
+        assert response.status_code == 409
+        assert response.json()["detail"] == "Insight is already registered for this ticket"
+
+
+class TestDeleteInsight:
+    @pytest.fixture(scope="function", autouse=True)
+    def common_setup(self, ticket_setup):
+        ticket1 = ticket_setup["ticket1"]
+        insight_request = {
+            "description": "example insight description",
+            "reasoning_and_planing": "example reasoning and planing",
+            "threat_scenarios": [
+                {
+                    "impact_category": "denial_of_control",
+                    "title": "example threat_scenario title1",
+                    "description": "example threat_scenario description1",
+                },
+                {
+                    "impact_category": "manipulation_of_view",
+                    "title": "example threat_scenario title2",
+                    "description": "example threat_scenario description2",
+                },
+            ],
+            "affected_objects": [
+                {
+                    "object_category": "person",
+                    "name": "example affected_object name1",
+                    "description": "example affected_object description1",
+                },
+                {
+                    "object_category": "mobile_device",
+                    "name": "example affected_object name2",
+                    "description": "example affected_object description2",
+                },
+            ],
+            "insight_references": [
+                {
+                    "link_text": "example link_text1",
+                    "url": "example url1",
+                },
+                {
+                    "link_text": "example link_text2",
+                    "url": "example url2",
+                },
+            ],
+        }
+
+        response = client.post(
+            f"/tickets/{ticket1['ticket_id']}/insight",
+            headers=headers(USER1),
+            json=insight_request,
+        )
+
         self.response_insight = response.json()
 
     def test_it_should_return_204_for_delete_insight(self):
@@ -620,50 +744,12 @@
         # When
         response = client.delete(
             f"/tickets/{non_existent_ticket_id}/insight", headers=headers(USER1)
-=======
-        # Then
-        assert response.status_code == 200
-        response_data = response.json()
-        assert response_data["ticket_id"] == ticket_id
-
-        now = datetime.now(timezone.utc)
-        assert (
-            now - timedelta(seconds=3)
-            <= datetime.fromisoformat(response_data["created_at"].replace("Z", "+00:00"))
-            <= now
-        )
-        assert (
-            now - timedelta(seconds=3)
-            <= datetime.fromisoformat(response_data["updated_at"].replace("Z", "+00:00"))
-            <= now
-        )
-
-        response_data.pop("ticket_id", None)
-        response_data.pop("created_at", None)
-        response_data.pop("updated_at", None)
-        assert response_data == insight_request
-
-    def test_raise_404_if_ticket_id_does_not_exist(self):
-        # Given
-        insight_request = {
-            "description": "example insight description",
-            "reasoning_and_planing": "example reasoning and planing",
-        }
-
-        # When
-        ticket_id = str(uuid4())
-        response = client.post(
-            f"/tickets/{ticket_id}/insight",
-            headers=headers(USER1),
-            json=insight_request,
->>>>>>> 428549cc
         )
 
         # Then
         assert response.status_code == 404
         assert response.json()["detail"] == "No such ticket"
 
-<<<<<<< HEAD
     def test_it_should_return_404_When_there_is_no_insight_associated_with_ticket_id(self):
         # Given
         response = client.delete(
@@ -687,50 +773,4 @@
 
         # Then
         assert response.status_code == 403
-        assert response.json()["detail"] == "Not a pteam member"
-=======
-    def test_it_should_return_403_when_not_pteam_member(self, ticket_setup):
-        # Given
-        ticket1 = ticket_setup["ticket1"]
-        insight_request = {
-            "description": "example insight description",
-            "reasoning_and_planing": "example reasoning and planing",
-        }
-
-        # When
-        ticket_id = ticket1["ticket_id"]
-        response = client.post(
-            f"/tickets/{ticket_id}/insight",
-            headers=headers(USER2),
-            json=insight_request,
-        )
-
-        # Then
-        assert response.status_code == 403
-        assert response.json()["detail"] == "Not a pteam member"
-
-    def test_it_should_return_409_when_specified_duplicate_ticlket_id(self, ticket_setup):
-        # Given
-        ticket1 = ticket_setup["ticket1"]
-        insight_request = {
-            "description": "example insight description",
-            "reasoning_and_planing": "example reasoning and planing",
-        }
-        ticket_id = ticket1["ticket_id"]
-        response = client.post(
-            f"/tickets/{ticket_id}/insight",
-            headers=headers(USER1),
-            json=insight_request,
-        )
-
-        # When
-        response = client.post(
-            f"/tickets/{ticket_id}/insight",
-            headers=headers(USER1),
-            json=insight_request,
-        )
-
-        # Then
-        assert response.status_code == 409
-        assert response.json()["detail"] == "Insight is already registered for this ticket"
->>>>>>> 428549cc
+        assert response.json()["detail"] == "Not a pteam member"