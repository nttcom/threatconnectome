--- conflicted
+++ resolved
@@ -539,7 +539,7 @@
         (models.SafetyImpactEnum.CATASTROPHIC),
     ],
 )
-def test_update_threat_safety_impact(
+def test_update_threat(
     threat1: schemas.ThreatResponse, testdb: Session, threat_safety_impact: models.SafetyImpactEnum
 ):
     request = schemas.ThreatUpdateRequest(threat_safety_impact=threat_safety_impact).model_dump()
@@ -581,7 +581,6 @@
     threat1: schemas.ThreatResponse,
 ):
     update_url = "/threats/" + str(threat1.threat_id)
-<<<<<<< HEAD
     user1_access_token = _get_access_token(USER1)
     _headers_user1 = {
         "Authorization": f"Bearer {user1_access_token}",
@@ -593,14 +592,6 @@
 
     none_request = {"threat_safety_impact": None}
     response = client.put(update_url, headers=_headers_user1, json=none_request)
-=======
-
-    advance_request = {"threat_safety_impact": models.SafetyImpactEnum.CRITICAL.value}
-    response = client.put(update_url, headers=header_threat, json=advance_request)
-
-    none_request = {"threat_safety_impact": None}
-    response = client.put(update_url, headers=header_threat, json=none_request)
->>>>>>> ed22961e
 
     assert response.status_code == 200
     assert response.json()["threat_safety_impact"] is None
@@ -610,7 +601,6 @@
     threat1: schemas.ThreatResponse,
 ):
     update_url = "/threats/" + str(threat1.threat_id)
-<<<<<<< HEAD
     user1_access_token = _get_access_token(USER1)
     _headers_user1 = {
         "Authorization": f"Bearer {user1_access_token}",
@@ -637,7 +627,7 @@
         (models.SafetyImpactEnum.CATASTROPHIC),
     ],
 )
-def test_update_threat_safety_impact_invalid_user(
+def test_update_threat_invalid_user(
     threat1: schemas.ThreatResponse, testdb: Session, threat_safety_impact: models.SafetyImpactEnum
 ):
 
@@ -658,15 +648,4 @@
             json=request,
         )
         if response.status_code != 200:
-            raise HTTPError(response)
-=======
-
-    advance_request = {"threat_safety_impact": models.SafetyImpactEnum.CRITICAL.value}
-    response = client.put(update_url, headers=header_threat, json=advance_request)
-
-    empty_request: dict = {}
-    response = client.put(update_url, headers=header_threat, json=empty_request)
-
-    assert response.status_code == 200
-    assert response.json()["threat_safety_impact"] == models.SafetyImpactEnum.CRITICAL.value
->>>>>>> ed22961e
+            raise HTTPError(response)