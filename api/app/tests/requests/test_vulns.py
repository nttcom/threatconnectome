from datetime import datetime, timedelta
from typing import Any
from uuid import UUID, uuid4

import pytest
from fastapi.testclient import TestClient
from sqlalchemy import text
from sqlalchemy.orm import Session

from app import models
from app.main import app
from app.tests.medium.constants import PTEAM1, USER1, USER2
from app.tests.medium.utils import (
    create_pteam,
    create_user,
    headers,
)

client = TestClient(app)


class TestUpdateVuln:
    @pytest.fixture(scope="function", autouse=True)
    def common_setup(self, testdb: Session):
        self.user1 = create_user(USER1)
        self.request1 = {
            "title": "Example vuln",
            "cve_id": "CVE-0000-0001",
            "detail": "This vuln is example.",
            "exploitation": "active",
            "automatable": "yes",
            "cvss_v3_score": 7.8,
            "vulnerable_packages": [
                {
                    "name": "example-lib",
                    "ecosystem": "pypi",
                    "affected_versions": ["<2.0.0"],
                    "fixed_versions": ["2.0.0"],
                }
            ],
        }

    @pytest.fixture(scope="function", autouse=False)
    def update_setup(self, testdb: Session):
        self.pteam1 = create_pteam(USER1, PTEAM1)

        self.service1 = models.Service(
            service_name="Service1 name",
            pteam_id=str(self.pteam1.pteam_id),
        )
        testdb.add(self.service1)

        self.vuln1 = models.Vuln(
            vuln_id=str(uuid4()),
            title="Vuln1 title",
            detail="Vuln1 detail",
            cve_id="CVE-0000-0001",
            created_by=str(self.user1.user_id),
            created_at=datetime(2025, 4, 15, 12, 0, 0),
            updated_at=datetime(2025, 4, 15, 12, 0, 0),
            cvss_v3_score=8.0,
            exploitation="none",
            automatable="no",
        )

        testdb.add(self.vuln1)

        self.package1 = models.Package(
            name="Package1 name",
            ecosystem="npm",
        )

        testdb.add(self.package1)

        self.affect1 = models.Affect(
            vuln_id=self.vuln1.vuln_id,
            package_id=self.package1.package_id,
            affected_versions=["<2.0.0"],
            fixed_versions=["2.0.0"],
        )

        testdb.add(self.affect1)

        testdb.commit()

    def test_return_VulnResponse_when_create_vuln_successfully(self):
        # Given
        new_vuln_id = uuid4()
        current_time = datetime.now()

        # When
        response = client.put(f"/vulns/{new_vuln_id}", headers=headers(USER1), json=self.request1)

        # Then
        assert response.status_code == 200
        assert response.json()["vuln_id"] == str(new_vuln_id)
        assert response.json()["title"] == self.request1["title"]
        assert response.json()["created_by"] == str(self.user1.user_id)
        assert response.json()["cve_id"] == self.request1["cve_id"]
        assert response.json()["detail"] == self.request1["detail"]
        assert response.json()["exploitation"] == self.request1["exploitation"]
        assert response.json()["automatable"] == self.request1["automatable"]
        assert response.json()["cvss_v3_score"] == self.request1["cvss_v3_score"]
        assert (
            response.json()["vulnerable_packages"][0]["name"]
            == self.request1["vulnerable_packages"][0]["name"]
        )
        assert (
            response.json()["vulnerable_packages"][0]["ecosystem"]
            == self.request1["vulnerable_packages"][0]["ecosystem"]
        )
        assert (
            response.json()["vulnerable_packages"][0]["affected_versions"]
            == self.request1["vulnerable_packages"][0]["affected_versions"]
        )
        assert (
            response.json()["vulnerable_packages"][0]["fixed_versions"]
            == self.request1["vulnerable_packages"][0]["fixed_versions"]
        )
        assert (
            current_time - timedelta(seconds=10)
            <= datetime.fromisoformat(response.json()["created_at"])
            <= current_time + timedelta(seconds=10)
        )
        assert (
            current_time - timedelta(seconds=10)
            <= datetime.fromisoformat(response.json()["updated_at"])
            <= current_time + timedelta(seconds=10)
        )

    def test_return_default_value_when_exploitation_and_automatable_are_missing(self):
        # Given
        new_vuln_id = uuid4()
        request2 = {
            "title": "Example vuln",
            "cve_id": "CVE-0000-0001",
            "detail": "This vuln is example.",
            "cvss_v3_score": 7.8,
            "vulnerable_packages": [
                {
                    "name": "example-lib",
                    "ecosystem": "pypi",
                    "affected_versions": ["<2.0.0"],
                    "fixed_versions": ["2.0.0"],
                }
            ],
        }
        # When
        response = client.put(f"/vulns/{new_vuln_id}", headers=headers(USER1), json=request2)
        # Then
        assert response.status_code == 200
        assert response.json()["exploitation"] == models.ExploitationEnum.NONE
        assert response.json()["automatable"] == models.AutomatableEnum.NO

    def test_return_VulnResponse_when_update_vuln_successfully(self, update_setup):
        # Given
        created_time = self.vuln1.created_at
        current_time = datetime.now()
        # When
        response = client.put(
            f"/vulns/{self.vuln1.vuln_id}", headers=headers(USER1), json=self.request1
        )

        # Then
        assert response.status_code == 200
        assert response.json()["vuln_id"] == str(self.vuln1.vuln_id)
        assert response.json()["title"] == self.request1["title"]
        assert response.json()["created_by"] == str(self.user1.user_id)
        assert response.json()["cve_id"] == self.request1["cve_id"]
        assert response.json()["detail"] == self.request1["detail"]
        assert response.json()["exploitation"] == self.request1["exploitation"]
        assert response.json()["automatable"] == self.request1["automatable"]
        assert response.json()["cvss_v3_score"] == self.request1["cvss_v3_score"]
        assert (
            response.json()["vulnerable_packages"][0]["name"]
            == self.request1["vulnerable_packages"][0]["name"]
        )
        assert (
            response.json()["vulnerable_packages"][0]["ecosystem"]
            == self.request1["vulnerable_packages"][0]["ecosystem"]
        )
        assert (
            response.json()["vulnerable_packages"][0]["affected_versions"]
            == self.request1["vulnerable_packages"][0]["affected_versions"]
        )
        assert (
            response.json()["vulnerable_packages"][0]["fixed_versions"]
            == self.request1["vulnerable_packages"][0]["fixed_versions"]
        )

        assert (
            created_time - timedelta(seconds=10)
            <= datetime.fromisoformat(response.json()["created_at"])
            <= created_time + timedelta(seconds=10)
        )
        assert (
            current_time - timedelta(seconds=10)
            <= datetime.fromisoformat(response.json()["updated_at"])
            <= current_time + timedelta(seconds=10)
        )

    def test_raise_400_if_given_vuln_id_is_default_vuln_id(self):
        # Given
        default_vuln_id = UUID(int=0)

        # When
        response = client.put(
            f"/vulns/{default_vuln_id}", headers=headers(USER1), json=self.request1
        )

        # Then
        assert response.status_code == 400
        assert response.json()["detail"] == "Cannot create default vuln"

    def test_raise_400_if_requested_title_is_None(self):
        # Given
        new_vuln_id = uuid4()
        title_none_request = {
            "cve_id": "CVE-0000-0001",
            "detail": "This vuln is example.",
            "exploitation": "active",
            "automatable": "yes",
            "cvss_v3_score": 7.8,
            "vulnerable_packages": [
                {
                    "name": "example-lib",
                    "ecosystem": "pypi",
                    "affected_versions": ["<2.0.0"],
                    "fixed_versions": ["2.0.0"],
                }
            ],
        }
        # When
        response = client.put(
            f"/vulns/{new_vuln_id}", headers=headers(USER1), json=title_none_request
        )

        # Then
        assert response.status_code == 400
        assert (
            response.json()["detail"]
            == "Both 'title' and 'detail' are required when creating a vuln."
        )

    def test_raise_400_if_requested_detail_is_None(self):
        # Given
        new_vuln_id = uuid4()
        detail_none_request = {
            "title": "Example vuln",
            "cve_id": "CVE-0000-0001",
            "exploitation": "active",
            "automatable": "yes",
            "cvss_v3_score": 7.8,
            "vulnerable_packages": [
                {
                    "name": "example-lib",
                    "ecosystem": "pypi",
                    "affected_versions": ["<2.0.0"],
                    "fixed_versions": ["2.0.0"],
                }
            ],
        }
        # When
        response = client.put(
            f"/vulns/{new_vuln_id}", headers=headers(USER1), json=detail_none_request
        )

        # Then
        assert response.status_code == 400
        assert (
            response.json()["detail"]
            == "Both 'title' and 'detail' are required when creating a vuln."
        )

    def test_raise_400_if_cvss_v3_score_is_out_of_range(self):
        # Given
        new_vuln_id = uuid4()
        out_of_range_cvss_request = {
            "title": "Example vuln",
            "cve_id": "CVE-0000-0001",
            "detail": "This vuln is example.",
            "exploitation": "active",
            "automatable": "yes",
            "cvss_v3_score": 9999.9999,
            "vulnerable_packages": [
                {
                    "name": "example-lib",
                    "ecosystem": "pypi",
                    "affected_versions": ["<2.0.0"],
                    "fixed_versions": ["2.0.0"],
                }
            ],
        }
        # When
        response = client.put(
            f"/vulns/{new_vuln_id}", headers=headers(USER1), json=out_of_range_cvss_request
        )

        # Then
        assert response.status_code == 400
        assert response.json()["detail"] == "cvss_v3_score is out of range"

    def test_raise_403_if_current_user_is_not_vuln_creator(self, update_setup):
        # Given
        create_user(USER2)

        # When
        response = client.put(
            f"/vulns/{self.vuln1.vuln_id}", headers=headers(USER2), json=self.request1
        )

        # Then
        assert response.status_code == 403
        assert response.json()["detail"] == "You are not vuln creator"

    @pytest.mark.parametrize(
        "field_name",
        [
            "title",
            "detail",
            "exploitation",
            "automatable",
        ],
    )
    def test_raise_400_if_field_update_with_none(self, update_setup, field_name):
        # Given
        invalid_request: dict[str, Any] = {
            f"{field_name}": None,
        }

        # When
        response = client.put(
            f"/vulns/{self.vuln1.vuln_id}", headers=headers(USER1), json=invalid_request
        )

        assert response.status_code == 400
        assert response.json()["detail"] == f"Cannot specify None for {field_name}"

    def test_raise_400_if_cvss_v3_score_update_with_out_of_range(
        self, testdb: Session, update_setup
    ):
        # Given
        invalid_request: dict[str, Any] = {
            "cvss_v3_score": 9999.9999,
        }

        # When
        response = client.put(
            f"/vulns/{self.vuln1.vuln_id}", headers=headers(USER1), json=invalid_request
        )

        # Then
        assert response.status_code == 400
        assert response.json()["detail"] == "cvss_v3_score is out of range"


class TestGetVuln:
    @pytest.fixture(scope="function", autouse=True)
    def common_setup(self):
        # Given
        self.user1 = create_user(USER1)
        self.new_vuln_id = uuid4()
        self.request1 = {
            "title": "Example vuln",
            "cve_id": "CVE-0000-0001",
            "detail": "This vuln is example.",
            "exploitation": "active",
            "automatable": "yes",
            "cvss_v3_score": 7.8,
            "vulnerable_packages": [
                {
                    "name": "example-lib",
                    "ecosystem": "pypi",
                    "affected_versions": ["<2.0.0"],
                    "fixed_versions": ["2.0.0"],
                }
            ],
        }

        response = client.put(
            f"/vulns/{self.new_vuln_id}", headers=headers(USER1), json=self.request1
        )
        self.created_time = datetime.fromisoformat(response.json()["created_at"])
        self.updated_time = datetime.fromisoformat(response.json()["updated_at"])

    def test_it_should_return_200_when_vuln_id_is_correctly_registered(self):
        # When
        response = client.get(f"/vulns/{self.new_vuln_id}", headers=headers(USER1))

        # Then
        assert response.status_code == 200
        assert response.json()["vuln_id"] == str(self.new_vuln_id)
        assert response.json()["title"] == self.request1["title"]
        assert response.json()["cve_id"] == self.request1["cve_id"]
        assert response.json()["detail"] == self.request1["detail"]
        assert response.json()["exploitation"] == self.request1["exploitation"]
        assert response.json()["automatable"] == self.request1["automatable"]
        assert response.json()["cvss_v3_score"] == self.request1["cvss_v3_score"]
        assert (
            response.json()["vulnerable_packages"][0]["name"]
            == self.request1["vulnerable_packages"][0]["name"]
        )
        assert (
            response.json()["vulnerable_packages"][0]["ecosystem"]
            == self.request1["vulnerable_packages"][0]["ecosystem"]
        )
        assert (
            response.json()["vulnerable_packages"][0]["affected_versions"]
            == self.request1["vulnerable_packages"][0]["affected_versions"]
        )
        assert (
            response.json()["vulnerable_packages"][0]["fixed_versions"]
            == self.request1["vulnerable_packages"][0]["fixed_versions"]
        )

        assert (
            self.created_time - timedelta(seconds=10)
            <= datetime.fromisoformat(response.json()["created_at"])
            <= self.created_time + timedelta(seconds=10)
        )
        assert (
            self.updated_time - timedelta(seconds=10)
            <= datetime.fromisoformat(response.json()["updated_at"])
            <= self.updated_time + timedelta(seconds=10)
        )

    def test_it_should_return_400_when_vuln_id_is_not_registered(self):
        # Given
        not_registered_vuln_id = str(uuid4())

        # When
        response = client.get(f"/vulns/{not_registered_vuln_id}", headers=headers(USER1))

        # Then
        assert response.status_code == 404
        assert response.json()["detail"] == "No such vuln"


class TestGetVulns:
    @pytest.fixture(scope="function", autouse=True)
    def common_setup(self, testdb: Session):
        # Given
        self.user1 = create_user(USER1)
        self.user2 = create_user(USER2)
        self.headers_user = headers(USER1)

    def create_vuln_request(self, index: int, cvss_v3_score: float = 7.5) -> dict:
        return {
            "title": f"Example-vuln-{index}",
            "cve_id": f"CVE-0000-000{index}",
            "detail": f"This is example vuln {index}.",
            "exploitation": "active",
            "automatable": "yes",
            "cvss_v3_score": cvss_v3_score,
            "vulnerable_packages": [
                {
                    "name": f"example-lib-{index}",
                    "ecosystem": f"ecosystem-{index}",
                    "affected_versions": ["<2.0.0"],
                    "fixed_versions": ["2.0.0"],
                }
            ],
        }

    def assert_vuln_response(self, actual_vuln, expected_vuln_id, expected_request):
        assert actual_vuln["vuln_id"] == str(expected_vuln_id)
        assert actual_vuln["title"] == expected_request["title"]
        assert actual_vuln["cve_id"] == expected_request["cve_id"]
        assert actual_vuln["detail"] == expected_request["detail"]
        assert actual_vuln["exploitation"] == expected_request["exploitation"]
        assert actual_vuln["automatable"] == expected_request["automatable"]
        assert actual_vuln["cvss_v3_score"] == expected_request["cvss_v3_score"]
        assert (
            actual_vuln["vulnerable_packages"][0]["name"]
            == expected_request["vulnerable_packages"][0]["name"]
        )
        assert (
            actual_vuln["vulnerable_packages"][0]["ecosystem"]
            == expected_request["vulnerable_packages"][0]["ecosystem"]
        )
        assert (
            actual_vuln["vulnerable_packages"][0]["affected_versions"]
            == expected_request["vulnerable_packages"][0]["affected_versions"]
        )
        assert (
            actual_vuln["vulnerable_packages"][0]["fixed_versions"]
            == expected_request["vulnerable_packages"][0]["fixed_versions"]
        )

    def test_it_should_return_200_and_vulns_list(self, testdb: Session):
        # Given
        vuln_ids = []
        number_of_vulns = 10
        created_times = []
        updated_times = []
        for i in range(number_of_vulns):
            vuln_id = uuid4()
            vuln_request = self.create_vuln_request(i)
            response = client.put(f"/vulns/{vuln_id}", headers=self.headers_user, json=vuln_request)
            vuln_ids.append(vuln_id)
            created_times.append(datetime.fromisoformat(response.json()["created_at"]))
            updated_times.append(datetime.fromisoformat(response.json()["updated_at"]))
        # When
        response = client.get("/vulns?offset=0&limit=100", headers=self.headers_user)

        # Then
        assert response.status_code == 200
        response_data = response.json()
        assert len(response_data) == number_of_vulns

        # Check the details of each vuln
        for i, vuln in enumerate(response_data):
<<<<<<< HEAD
            reversed_index = len(response_data) - 1 - i
            self.assert_vuln_response(
                vuln, vuln_ids[reversed_index], self.create_vuln_request(reversed_index)
=======
            assert vuln["vuln_id"] == str(vuln_ids[i])
            assert vuln["title"] == f"Example vuln {i}"
            assert vuln["cve_id"] == f"CVE-0000-000{i}"
            assert vuln["detail"] == f"This is example vuln {i}."
            assert vuln["exploitation"] == "active"
            assert vuln["automatable"] == "yes"
            assert vuln["cvss_v3_score"] == 7.5
            assert vuln["vulnerable_packages"][0]["name"] == f"example-lib-{i}"
            assert vuln["vulnerable_packages"][0]["ecosystem"] == "pypi"
            assert vuln["vulnerable_packages"][0]["affected_versions"] == ["<2.0.0"]
            assert vuln["vulnerable_packages"][0]["fixed_versions"] == ["2.0.0"]
            assert (
                created_times[i] - timedelta(seconds=10)
                <= datetime.fromisoformat(vuln["created_at"])
                <= created_times[i] + timedelta(seconds=10)
            )
            assert (
                updated_times[i] - timedelta(seconds=10)
                <= datetime.fromisoformat(vuln["updated_at"])
                <= updated_times[i] + timedelta(seconds=10)
>>>>>>> f00b5340
            )

    def test_it_should_return_empty_list_when_no_vulns_exist(self):
        # When
        response = client.get("/vulns?offset=0&limit=100", headers=self.headers_user)

        # Then
        assert response.status_code == 200
        response_data = response.json()
        assert response_data == []

    def test_it_should_return_correct_number_of_vulns_with_limit(self, testdb: Session):
        # Given
        number_of_vulns = 5
        for i in range(number_of_vulns):
            vuln_request = self.create_vuln_request(i)
            client.put(f"/vulns/{uuid4()}", headers=self.headers_user, json=vuln_request)

        # When
        response = client.get("/vulns?offset=0&limit=2", headers=self.headers_user)

        # Then
        assert response.status_code == 200
        response_data = response.json()
        assert len(response_data) == 2

    def test_it_should_return_correct_vulns_with_offset(self, testdb: Session):
        # Given
        number_of_vulns = 5
        vuln_ids = []
        created_times = []
        updated_times = []
        for i in range(number_of_vulns):
            vuln_id = uuid4()
            vuln_request = self.create_vuln_request(i)
            response = client.put(f"/vulns/{vuln_id}", headers=self.headers_user, json=vuln_request)
            vuln_ids.append(vuln_id)
            created_times.append(datetime.fromisoformat(response.json()["created_at"]))
            updated_times.append(datetime.fromisoformat(response.json()["updated_at"]))

        # When
        response = client.get("/vulns?offset=1&limit=4", headers=self.headers_user)

        # Then
        assert response.status_code == 200
        response_data = response.json()
<<<<<<< HEAD
        assert len(response_data) == 4

        # Check the details of each vuln
        for i, vuln in enumerate(response_data):
            reversed_index = len(response_data) - 1 - i
            self.assert_vuln_response(
                vuln, vuln_ids[reversed_index], self.create_vuln_request(reversed_index)
            )

    def test_it_should_filter_by_min_cvss_v3_score(self, testdb: Session):
        # Given
        scores = [3.0, 8.0]
        min_cvss_v3_score = 5.0
        count = sum(1 for score in scores if score >= min_cvss_v3_score)
        vuln_ids = []

        for i in range(len(scores)):
            vuln_id = uuid4()
            vuln_request = self.create_vuln_request(i, scores[i])
            client.put(f"/vulns/{vuln_id}", headers=self.headers_user, json=vuln_request)
            vuln_ids.append(vuln_id)

        # When
        response = client.get(
            f"/vulns?min_cvss_v3_score={min_cvss_v3_score}", headers=self.headers_user
=======
        assert len(response_data) == 4  # Ensure 4 vulns are returned
        assert response_data[0]["vuln_id"] == str(vuln_ids[3])  # Ensure offset is applied
        assert response_data[0]["title"] == f"Example vuln {3}"
        assert response_data[0]["cve_id"] == f"CVE-0000-000{3}"
        assert response_data[0]["detail"] == f"This is example vuln {3}."
        assert response_data[0]["exploitation"] == "active"
        assert response_data[0]["automatable"] == "yes"
        assert response_data[0]["cvss_v3_score"] == 7.5
        assert response_data[0]["vulnerable_packages"][0]["name"] == f"example-lib-{3}"
        assert response_data[0]["vulnerable_packages"][0]["ecosystem"] == "pypi"
        assert response_data[0]["vulnerable_packages"][0]["affected_versions"] == ["<2.0.0"]
        assert response_data[0]["vulnerable_packages"][0]["fixed_versions"] == ["2.0.0"]
        assert (
            created_times[3] - timedelta(seconds=10)
            <= datetime.fromisoformat(response_data[0]["created_at"])
            <= created_times[3] + timedelta(seconds=10)
>>>>>>> f00b5340
        )

        # Then
        assert response.status_code == 200
        response_data = response.json()
        assert len(response_data) == count
        # Check the details of each vuln
        for i, vuln in enumerate(response_data):
            self.assert_vuln_response(
                vuln, vuln_ids[i + 1], self.create_vuln_request(i + 1, scores[i + 1])
            )

    def test_it_should_filter_by_max_cvss_v3_score(self, testdb: Session):
        # Given
        scores = [3.0, 8.0]
        max_cvss_v3_score = 5.0
        count = sum(1 for score in scores if score >= max_cvss_v3_score)
        vuln_ids = []

        for i in range(len(scores)):
            vuln_id = uuid4()
            vuln_request = self.create_vuln_request(i, scores[i])
            client.put(f"/vulns/{vuln_id}", headers=self.headers_user, json=vuln_request)
            vuln_ids.append(vuln_id)

        # When
        response = client.get(
            f"/vulns?max_cvss_v3_score={max_cvss_v3_score}", headers=self.headers_user
        )

        # Then
        assert response.status_code == 200
        response_data = response.json()
        assert len(response_data) == count

        # Check the details of each vuln
        for i, vuln in enumerate(response_data):
            self.assert_vuln_response(vuln, vuln_ids[i], self.create_vuln_request(i, scores[i]))

    def test_it_should_filter_by_vuln_ids(self, testdb: Session):
        # Given
        number_of_vulns = 3
        vuln_ids = []
        for i in range(number_of_vulns):
            vuln_id = uuid4()
            vuln_request = self.create_vuln_request(i)
            client.put(f"/vulns/{vuln_id}", headers=self.headers_user, json=vuln_request)
            vuln_ids.append(vuln_id)

        # When
        response = client.get(f"/vulns?vuln_ids={vuln_ids[0]}", headers=self.headers_user)

        # Then
        assert response.status_code == 200
        response_data = response.json()
        assert len(response_data) == 1

        # Check the details of the filtered vuln
        self.assert_vuln_response(response_data[0], vuln_ids[0], self.create_vuln_request(0))

    def test_it_should_filter_by_title_words(self, testdb: Session):
        # Given
        number_of_vulns = 3
        vuln_ids = []
        put_response_data = []
        for i in range(number_of_vulns):
            vuln_id = uuid4()
            vuln_request = self.create_vuln_request(i)
            put_response = client.put(
                f"/vulns/{vuln_id}", headers=self.headers_user, json=vuln_request
            )
            vuln_ids.append(vuln_id)
            put_response_data.append(put_response.json())

        # When
        response = client.get(
            f"/vulns?title_words={put_response_data[0]['title']}", headers=self.headers_user
        )

        # Then
        assert response.status_code == 200
        response_data = response.json()
        assert len(response_data) == 1

        self.assert_vuln_response(response_data[0], vuln_ids[0], self.create_vuln_request(0))

    def test_it_should_return_all_vulns_when_title_words_is_empty(self, testdb: Session):
        # Given
        number_of_vulns = 3
        vuln_ids = []
        for i in range(number_of_vulns):
            vuln_id = uuid4()
            vuln_request = self.create_vuln_request(i)
            client.put(f"/vulns/{vuln_id}", headers=self.headers_user, json=vuln_request)
            vuln_ids.append(vuln_id)

        # When
        response = client.get("/vulns?title_words=", headers=self.headers_user)

        # Then
        assert response.status_code == 200
        response_data = response.json()
        assert len(response_data) == number_of_vulns

        # Check the details of each vuln
        for i, vuln in enumerate(response_data):
            reversed_index = len(response_data) - 1 - i
            self.assert_vuln_response(
                vuln, vuln_ids[reversed_index], self.create_vuln_request(reversed_index)
            )

    def test_it_should_filter_by_detail_words(self, testdb: Session):
        # Given
        number_of_vulns = 3
        vuln_ids = []
        put_response_data = []
        for i in range(number_of_vulns):
            vuln_id = uuid4()
            vuln_request = self.create_vuln_request(i)
            put_response = client.put(
                f"/vulns/{vuln_id}", headers=self.headers_user, json=vuln_request
            )
            vuln_ids.append(vuln_id)
            put_response_data.append(put_response.json())

        # When
        response = client.get(
            f"/vulns?detail_words={put_response_data[0]['detail']}", headers=self.headers_user
        )

        # Then
        assert response.status_code == 200
        response_data = response.json()
        assert len(response_data) == 1

        self.assert_vuln_response(response_data[0], vuln_ids[0], self.create_vuln_request(0))

    def test_it_should_return_all_vulns_when_detail_words_is_empty(self, testdb: Session):
        # Given
        number_of_vulns = 3
        vuln_ids = []
        for i in range(number_of_vulns):
            vuln_id = uuid4()
            vuln_request = self.create_vuln_request(i)
            client.put(f"/vulns/{vuln_id}", headers=self.headers_user, json=vuln_request)
            vuln_ids.append(vuln_id)

        # When
        response = client.get("/vulns?detail_words=", headers=self.headers_user)

        # Then
        assert response.status_code == 200
        response_data = response.json()
        assert len(response_data) == number_of_vulns

        # Check the details of each vuln
        for i, vuln in enumerate(response_data):
            reversed_index = len(response_data) - 1 - i
            self.assert_vuln_response(
                vuln, vuln_ids[reversed_index], self.create_vuln_request(reversed_index)
            )

    def test_it_should_filter_by_cve_ids(self, testdb: Session):
        # Given
        number_of_vulns = 2
        vuln_ids = []
        put_response_data = []
        for i in range(number_of_vulns):
            vuln_id = uuid4()
            vuln_request = self.create_vuln_request(i)
            put_response = client.put(
                f"/vulns/{vuln_id}", headers=self.headers_user, json=vuln_request
            )
            vuln_ids.append(vuln_id)
            put_response_data.append(put_response.json())

        # When
        response = client.get(
            f"/vulns?cve_ids={put_response_data[0]['cve_id']}", headers=self.headers_user
        )

        # Then
        assert response.status_code == 200
        response_data = response.json()
        assert len(response_data) == 1

        # Check the details of each vuln
        for i, vuln in enumerate(response_data):
            self.assert_vuln_response(vuln, vuln_ids[i], self.create_vuln_request(i))

    def test_it_should_return_400_when_cve_ids_is_empty(self, testdb: Session):
        # Given
        number_of_vulns = 3
        vuln_ids = []
        for i in range(number_of_vulns):
            vuln_id = uuid4()
            vuln_request = self.create_vuln_request(i)
            client.put(f"/vulns/{vuln_id}", headers=self.headers_user, json=vuln_request)
            vuln_ids.append(vuln_id)

        # When
        response = client.get("/vulns?cve_ids=", headers=self.headers_user)

        # Then
        assert response.status_code == 400

    def test_it_should_filter_by_created_and_updated_timestamps(self, testdb: Session):
        # Given
        number_of_vulns = 3
        vuln_ids = []

        for i in range(number_of_vulns):
            vuln_id = uuid4()
            vuln_request = self.create_vuln_request(i)
            response = client.put(f"/vulns/{vuln_id}", headers=self.headers_user, json=vuln_request)
            vuln_ids.append(vuln_id)

        created_at_list = ["2023-01-01 00:00:00", "2023-02-01 00:00:00", "2023-03-01 00:00:00"]
        updated_at_list = ["2023-01-01 00:00:00", "2023-02-01 00:00:00", "2023-03-01 00:00:00"]
        for i in range(number_of_vulns):
            testdb.execute(
                text(
                    """
                UPDATE vuln
                SET created_at = :created_at, updated_at = :updated_at
                WHERE vuln_id = :vuln_id
                """
                ),
                {
                    "vuln_id": str(vuln_ids[i]),
                    "created_at": created_at_list[i],
                    "updated_at": updated_at_list[i],
                },
            )

        created_after = "2023-01-15 00:00:00"
        # When
        response = client.get(f"/vulns?created_after={created_after}", headers=self.headers_user)

        # Then
        assert response.status_code == 200
        response_data = response.json()
        assert len(response_data) == 2
        # Filter vuln_ids based on the created_after condition
        filtered_vuln_ids = [
            vuln_ids[i] for i in range(number_of_vulns) if created_at_list[i] > created_after
        ]

        # Check the details of each vuln
        for i, vuln in enumerate(response_data):
            reversed_index = len(response_data) - 1 - i
            self.assert_vuln_response(
                vuln,
                filtered_vuln_ids[reversed_index],
                self.create_vuln_request(reversed_index + 1),
            )

        created_before = "2023-01-15 00:00:00"
        # When
        response = client.get(f"/vulns?created_before={created_before}", headers=self.headers_user)

        # Then
        assert response.status_code == 200
        response_data = response.json()
        assert len(response_data) == 1

        # Check the details of each vuln
        for i, vuln in enumerate(response_data):
            self.assert_vuln_response(vuln, vuln_ids[i], self.create_vuln_request(i))

        updated_after = "2023-01-15 00:00:00"
        # When
        response = client.get(f"/vulns?updated_after={updated_after}", headers=self.headers_user)
        # Then
        assert response.status_code == 200
        response_data = response.json()
        assert len(response_data) == 2

        # Filter vuln_ids based on the created_after condition
        filtered_vuln_ids = [
            vuln_ids[i] for i in range(number_of_vulns) if created_at_list[i] > created_after
        ]

        # Check the details of each vuln
        for i, vuln in enumerate(response_data):
            reversed_index = len(response_data) - 1 - i
            self.assert_vuln_response(
                vuln,
                filtered_vuln_ids[reversed_index],
                self.create_vuln_request(reversed_index + 1),
            )

        updated_before = "2023-01-15 00:00:00"
        # When
        response = client.get(f"/vulns?updated_before={updated_before}", headers=self.headers_user)
        # Then
        assert response.status_code == 200
        response_data = response.json()
        assert len(response_data) == 1

        # Check the details of each vuln
        for i, vuln in enumerate(response_data):
            self.assert_vuln_response(vuln, vuln_ids[i], self.create_vuln_request(i))

    def test_it_should_filter_by_creator_ids(self, testdb: Session):
        # Given
        vuln_ids = []
        put_response_data = []
        for i in range(2):
            vuln_id = uuid4()
            vuln_request = self.create_vuln_request(i)
            if i == 0:
                put_response = client.put(
                    f"/vulns/{vuln_id}", headers=self.headers_user, json=vuln_request
                )
            else:
                put_response = client.put(
                    f"/vulns/{vuln_id}",
                    headers=headers(USER2),
                    json=vuln_request,
                )
            vuln_ids.append(vuln_id)
            put_response_data.append(put_response.json())

        # When
        response = client.get(
            f"/vulns?creator_ids={put_response_data[0]['created_by']}",
            headers=self.headers_user,
        )

        # Then
        assert response.status_code == 200
        response_data = response.json()
        assert len(response_data) == 1

        # Check the details of each vuln
        for i, vuln in enumerate(response_data):
            self.assert_vuln_response(vuln, vuln_ids[i], self.create_vuln_request(i))

    def test_it_should_return_all_vulns_when_creator_ids_is_empty(self, testdb: Session):
        # Given
        number_of_vulns = 3
        vuln_ids = []
        for i in range(number_of_vulns):
            vuln_id = uuid4()
            vuln_request = self.create_vuln_request(i)
            client.put(f"/vulns/{vuln_id}", headers=self.headers_user, json=vuln_request)
            vuln_ids.append(vuln_id)

        # When
        response = client.get("/vulns?creator_ids=", headers=self.headers_user)

        # Then
        assert response.status_code == 200
        response_data = response.json()
        assert len(response_data) == number_of_vulns

        # Check the details of each vuln
        for i, vuln in enumerate(response_data):
            reversed_index = len(response_data) - 1 - i
            self.assert_vuln_response(
                vuln, vuln_ids[reversed_index], self.create_vuln_request(reversed_index)
            )

    def test_it_should_filter_by_package_name(self, testdb: Session):
        # Given
        number_of_vulns = 2
        vuln_ids = []
        put_response_data = []
        for i in range(number_of_vulns):
            vuln_id = uuid4()
            vuln_request = self.create_vuln_request(i)
            put_response = client.put(
                f"/vulns/{vuln_id}", headers=self.headers_user, json=vuln_request
            )
            vuln_ids.append(vuln_id)
            put_response_data.append(put_response.json())

        # When
        response = client.get(
            f"/vulns?package_name={put_response_data[0]['vulnerable_packages'][0]['name']}",
            headers=self.headers_user,
        )

        # Then
        assert response.status_code == 200
        response_data = response.json()
        assert len(response_data) == 1

        # Check the details of each vuln
        for i, vuln in enumerate(response_data):
            self.assert_vuln_response(vuln, vuln_ids[i], self.create_vuln_request(i))

    def test_it_should_filter_by_ecosystem(self, testdb: Session):
        # Given
        number_of_vulns = 2
        vuln_ids = []
        put_response_data = []
        for i in range(number_of_vulns):
            vuln_id = uuid4()
            vuln_request = self.create_vuln_request(i)
            put_response = client.put(
                f"/vulns/{vuln_id}", headers=self.headers_user, json=vuln_request
            )
            vuln_ids.append(vuln_id)
            put_response_data.append(put_response.json())

        # When
        response = client.get(
            f"/vulns?ecosystem={put_response_data[0]['vulnerable_packages'][0]['ecosystem']}",
            headers=self.headers_user,
        )

        # Then
        assert response.status_code == 200
        response_data = response.json()
        assert len(response_data) == 1

        # Check the details of each vuln
        for i, vuln in enumerate(response_data):
            self.assert_vuln_response(vuln, vuln_ids[i], self.create_vuln_request(i))

    def test_it_should_filter_by_package_manager(self, testdb: Session):
        # Given
        package_manager = "package-manager-0"
        number_of_vulns = 2
        vuln_ids = []

        for i in range(number_of_vulns):
            vuln_id = uuid4()
            vuln_request = self.create_vuln_request(i)
            response = client.put(f"/vulns/{vuln_id}", headers=self.headers_user, json=vuln_request)
            vuln_ids.append(vuln_id)

            if i == 0:  # Get the package_id of the first record
                response_data = response.json()
                # Get the package_id from the database
                package = testdb.execute(
                    text(
                        """
                        SELECT package_id FROM package
                        WHERE name = 'example-lib-0' AND ecosystem = 'ecosystem-0';
                        """
                    )
                ).fetchone()

                if package:
                    package_id = package._mapping["package_id"]
                else:
                    raise ValueError("package_id could not be determined.")

        if not package_id:
            raise ValueError("package_id could not be determined.")

        pteam_id = uuid4()
        testdb.execute(
            text(
                f"""
                INSERT INTO pteam (pteam_id, pteam_name, contact_info)
                VALUES ('{pteam_id}', 'example-pteam', 'contact@example.com');
                """
            )
        )

        service_id = uuid4()
        testdb.execute(
            text(
                f"""
                INSERT INTO service (service_id, pteam_id, service_name)
                VALUES ('{service_id}', '{pteam_id}', 'example-service');
                """
            )
        )

        # Add a dependency with the specified package_manager
        package_version_id = uuid4()
        dependency_id = uuid4()

        testdb.execute(
            text(
                f"""
            INSERT INTO packageversion (package_version_id, package_id, version)
            VALUES ('{package_version_id}', '{package_id}', '1.0.0');
            """
            )
        )
        testdb.execute(
            text(
                f"""
            INSERT INTO dependency (dependency_id, service_id, package_version_id, target, package_manager)
            VALUES ('{dependency_id}', '{service_id}', '{package_version_id}', 'target', '{package_manager}');
            """
            )
        )

        # When
        response = client.get(
            f"/vulns?package_manager={package_manager}", headers=self.headers_user
        )

        # Then
        assert response.status_code == 200
        response_data = response.json()
        assert len(response_data) == 1

        # Check the details of each vuln
        for i, vuln in enumerate(response_data):
            self.assert_vuln_response(vuln, vuln_ids[i], self.create_vuln_request(i))

    def test_it_should_sort_by_sort_key(self, testdb: Session):

        def setup_vulns(vulns_data):
            testdb.execute(text("DELETE FROM vuln"))
            testdb.commit()

            for data in vulns_data:
                vuln_id = uuid4()
                vuln_request = self.create_vuln_request(len(vulns_data), data["cvss_v3_score"])
                client.put(f"/vulns/{vuln_id}", headers=self.headers_user, json=vuln_request)
                testdb.execute(
                    text(
                        """
                        UPDATE vuln
                        SET updated_at = :updated_at
                        WHERE vuln_id = :vuln_id
                        """
                    ),
                    {"vuln_id": str(vuln_id), "updated_at": data["updated_at"]},
                )

        # A: CVSS_V3_SCORE
        # A1: Verify ascending order of scores
        vulns_data_a1 = [
            {"cvss_v3_score": 3.0, "updated_at": "2025-01-01T00:00:00"},
            {"cvss_v3_score": 5.0, "updated_at": "2025-01-02T00:00:00"},
            {"cvss_v3_score": 8.0, "updated_at": "2025-01-03T00:00:00"},
        ]
        setup_vulns(vulns_data_a1)
        response = client.get("/vulns?sort_key=cvss_v3_score", headers=self.headers_user)
        assert response.status_code == 200
        response_data = response.json()
        assert [vuln["cvss_v3_score"] for vuln in response_data] == [3.0, 5.0, 8.0]

        # A2: Verify NULL values come first
        vulns_data_a2 = [
            {"cvss_v3_score": None, "updated_at": "2025-01-01T00:00:00"},
            {"cvss_v3_score": 3.0, "updated_at": "2025-01-02T00:00:00"},
            {"cvss_v3_score": 8.0, "updated_at": "2025-01-03T00:00:00"},
        ]
        setup_vulns(vulns_data_a2)
        response = client.get("/vulns?sort_key=cvss_v3_score", headers=self.headers_user)
        assert response.status_code == 200
        response_data = response.json()
        assert [vuln["cvss_v3_score"] for vuln in response_data] == [None, 3.0, 8.0]

        # A3:  Verify descending order of updated_at for the same cvss_v3_score
        vulns_data_a3 = [
            {"cvss_v3_score": 5.0, "updated_at": "2024-01-01T00:00:00"},
            {"cvss_v3_score": 5.0, "updated_at": "2023-01-01T00:00:00"},
        ]
        setup_vulns(vulns_data_a3)
        response = client.get("/vulns?sort_key=cvss_v3_score", headers=self.headers_user)
        assert response.status_code == 200
        response_data = response.json()
        assert [vuln["updated_at"] for vuln in response_data] == [
            "2024-01-01T00:00:00",
            "2023-01-01T00:00:00",
        ]

        # A4: Verify NULL + same cvss_v3_score
        vulns_data_a4 = [
            {"cvss_v3_score": None, "updated_at": "2025-01-01T00:00:00"},
            {"cvss_v3_score": 5.0, "updated_at": "2025-01-02T00:00:00"},
            {"cvss_v3_score": 5.0, "updated_at": "2023-01-01T00:00:00"},
            {"cvss_v3_score": 8.0, "updated_at": "2025-01-03T00:00:00"},
        ]
        setup_vulns(vulns_data_a4)
        response = client.get("/vulns?sort_key=cvss_v3_score", headers=self.headers_user)
        assert response.status_code == 200
        response_data = response.json()
        assert [vuln["cvss_v3_score"] for vuln in response_data] == [None, 5.0, 5.0, 8.0]
        assert [vuln["updated_at"] for vuln in response_data if vuln["cvss_v3_score"] == 5.0] == [
            "2025-01-02T00:00:00",
            "2023-01-01T00:00:00",
        ]

        # B: CVSS_V3_SCORE_DESC
        # B1: Verify descending order of scores
        vulns_data_b1 = [
            {"cvss_v3_score": 8.0, "updated_at": "2025-01-01T00:00:00"},
            {"cvss_v3_score": 5.0, "updated_at": "2025-01-02T00:00:00"},
            {"cvss_v3_score": 3.0, "updated_at": "2025-01-03T00:00:00"},
        ]
        setup_vulns(vulns_data_b1)
        response = client.get("/vulns?sort_key=cvss_v3_score_desc", headers=self.headers_user)
        assert response.status_code == 200
        response_data = response.json()
        assert [vuln["cvss_v3_score"] for vuln in response_data] == [8.0, 5.0, 3.0]

        # B2: Verify NULL values come last
        vulns_data_b2 = [
            {"cvss_v3_score": 8.0, "updated_at": "2025-01-01T00:00:00"},
            {"cvss_v3_score": 5.0, "updated_at": "2025-01-02T00:00:00"},
            {"cvss_v3_score": None, "updated_at": "2025-01-03T00:00:00"},
        ]
        setup_vulns(vulns_data_b2)
        response = client.get("/vulns?sort_key=cvss_v3_score_desc", headers=self.headers_user)
        assert response.status_code == 200
        response_data = response.json()
        assert [vuln["cvss_v3_score"] for vuln in response_data] == [8.0, 5.0, None]

        # B3: Verify descending order of updated_at for the same cvss_v3_score
        vulns_data_b3 = [
            {"cvss_v3_score": 8.0, "updated_at": "2023-01-01T00:00:00"},
            {"cvss_v3_score": 8.0, "updated_at": "2022-01-01T00:00:00"},
        ]
        setup_vulns(vulns_data_b3)
        response = client.get("/vulns?sort_key=cvss_v3_score_desc", headers=self.headers_user)
        assert response.status_code == 200
        response_data = response.json()
        assert [vuln["updated_at"] for vuln in response_data] == [
            "2023-01-01T00:00:00",
            "2022-01-01T00:00:00",
        ]

        # B4: Verify NULL + same cvss_v3_score
        vulns_data_b4 = [
            {"cvss_v3_score": None, "updated_at": "2025-01-01T00:00:00"},
            {"cvss_v3_score": 5.0, "updated_at": "2025-01-02T00:00:00"},
            {"cvss_v3_score": 5.0, "updated_at": "2023-01-01T00:00:00"},
            {"cvss_v3_score": 8.0, "updated_at": "2025-01-03T00:00:00"},
        ]
        setup_vulns(vulns_data_b4)
        response = client.get("/vulns?sort_key=cvss_v3_score_desc", headers=self.headers_user)
        assert response.status_code == 200
        response_data = response.json()
        assert [vuln["cvss_v3_score"] for vuln in response_data] == [8.0, 5.0, 5.0, None]
        assert [vuln["updated_at"] for vuln in response_data if vuln["cvss_v3_score"] == 5.0] == [
            "2025-01-02T00:00:00",
            "2023-01-01T00:00:00",
        ]

        # C： UPDATED_AT
        # C1: Verify ascending order of updated_at
        vulns_data_c1 = [
            {"cvss_v3_score": 3.0, "updated_at": "2023-01-01T00:00:00"},
            {"cvss_v3_score": 8.0, "updated_at": "2024-01-01T00:00:00"},
            {"cvss_v3_score": 5.0, "updated_at": "2025-01-01T00:00:00"},
        ]
        setup_vulns(vulns_data_c1)
        response = client.get("/vulns?sort_key=updated_at", headers=self.headers_user)
        assert response.status_code == 200
        response_data = response.json()
        assert [vuln["updated_at"] for vuln in response_data] == [
            "2023-01-01T00:00:00",
            "2024-01-01T00:00:00",
            "2025-01-01T00:00:00",
        ]

        # C2: Verify descending order of cvss_v3_score for the same updated_at
        vulns_data_c2 = [
            {"cvss_v3_score": 8.0, "updated_at": "2024-01-01T00:00:00"},
            {"cvss_v3_score": 5.0, "updated_at": "2024-01-01T00:00:00"},
            {"cvss_v3_score": 3.0, "updated_at": "2024-01-01T00:00:00"},
        ]
        setup_vulns(vulns_data_c2)
        response = client.get("/vulns?sort_key=updated_at", headers=self.headers_user)
        assert response.status_code == 200
        response_data = response.json()
        assert [vuln["cvss_v3_score"] for vuln in response_data] == [8.0, 5.0, 3.0]

        # C3: Verify updated_at + cvss_v3_score
        vulns_data_c3 = [
            {"cvss_v3_score": 3.0, "updated_at": "2022-01-01T00:00:00"},
            {"cvss_v3_score": 8.0, "updated_at": "2023-01-01T00:00:00"},
            {"cvss_v3_score": 5.0, "updated_at": "2023-01-01T00:00:00"},
        ]
        setup_vulns(vulns_data_c3)
        response = client.get("/vulns?sort_key=updated_at", headers=self.headers_user)
        assert response.status_code == 200
        response_data = response.json()
        assert [vuln["cvss_v3_score"] for vuln in response_data] == [3.0, 8.0, 5.0]

        # D: UPDATED_AT_DESC
        # D1: Verify descending order of updated_at
        vulns_data_d1 = [
            {"cvss_v3_score": 3.0, "updated_at": "2023-01-01T00:00:00"},
            {"cvss_v3_score": 8.0, "updated_at": "2022-01-01T00:00:00"},
            {"cvss_v3_score": 5.0, "updated_at": "2021-01-01T00:00:00"},
        ]
        setup_vulns(vulns_data_d1)
        response = client.get("/vulns?sort_key=updated_at_desc", headers=self.headers_user)
        assert response.status_code == 200
        response_data = response.json()
        assert [vuln["updated_at"] for vuln in response_data] == [
            "2023-01-01T00:00:00",
            "2022-01-01T00:00:00",
            "2021-01-01T00:00:00",
        ]

        # D2: Verify descending order of cvss_v3_score for the same updated_at
        vulns_data_d2 = [
            {"cvss_v3_score": 8.0, "updated_at": "2025-01-01T00:00:00"},
            {"cvss_v3_score": 5.0, "updated_at": "2025-01-01T00:00:00"},
            {"cvss_v3_score": 3.0, "updated_at": "2025-01-01T00:00:00"},
        ]
        setup_vulns(vulns_data_d2)
        response = client.get("/vulns?sort_key=updated_at_desc", headers=self.headers_user)
        assert response.status_code == 200
        response_data = response.json()
        assert [vuln["cvss_v3_score"] for vuln in response_data] == [8.0, 5.0, 3.0]

        # D3: Verify date + cvss_v3_score
        vulns_data_d3 = [
            {"cvss_v3_score": 5.0, "updated_at": "2025-01-01T00:00:00"},
            {"cvss_v3_score": 8.0, "updated_at": "2024-01-01T00:00:00"},
            {"cvss_v3_score": 3.0, "updated_at": "2024-01-01T00:00:00"},
        ]
        setup_vulns(vulns_data_d3)
        response = client.get("/vulns?sort_key=updated_at_desc", headers=self.headers_user)
        assert response.status_code == 200
        response_data = response.json()
        assert [vuln["cvss_v3_score"] for vuln in response_data] == [5.0, 8.0, 3.0]


class TestDeleteVuln:
    @pytest.fixture(scope="function", autouse=True)
    def common_setup(self):
        # Given
        self.user1 = create_user(USER1)
        self.new_vuln_id = uuid4()
        self.request1 = {
            "title": "Example vuln",
            "cve_id": "CVE-0000-0001",
            "detail": "This vuln is example.",
            "exploitation": "active",
            "automatable": "yes",
            "cvss_v3_score": 7.5,
            "vulnerable_packages": [
                {
                    "name": "example-lib",
                    "ecosystem": "pypi",
                    "affected_versions": ["<2.0.0"],
                    "fixed_versions": ["2.0.0"],
                }
            ],
        }

        # Create a vuln to delete
        client.put(f"/vulns/{self.new_vuln_id}", headers=headers(USER1), json=self.request1)

    def test_it_should_delete_vuln_when_vuln_id_exists(self):
        # When
        response = client.delete(f"/vulns/{self.new_vuln_id}", headers=headers(USER1))

        # Then
        assert response.status_code == 204  # No Content
        get_response = client.get(f"/vulns/{self.new_vuln_id}", headers=headers(USER1))
        assert get_response.status_code == 404  # Not Found
        assert get_response.json()["detail"] == "No such vuln"

    def test_it_should_return_404_when_vuln_id_does_not_exist(self):
        # Given
        non_existent_vuln_id = uuid4()

        # When
        response = client.delete(f"/vulns/{non_existent_vuln_id}", headers=headers(USER1))

        # Then
        assert response.status_code == 404
        assert response.json()["detail"] == "No such vuln"


class TestGetVulnActions:
    @pytest.fixture(scope="function", autouse=True)
    def common_setup(self, testdb: Session):
        # Given
        self.user1 = create_user(USER1)
        self.headers_user = headers(USER1)
        self.vuln_id = uuid4()
        self.vuln_request = {
            "title": "Example vuln",
            "cve_id": "CVE-0000-0001",
            "detail": "This vuln is example.",
            "exploitation": "active",
            "automatable": "yes",
            "cvss_v3_score": 7.5,
            "vulnerable_packages": [
                {
                    "name": "example-lib",
                    "ecosystem": "pypi",
                    "affected_versions": ["<2.0.0"],
                    "fixed_versions": ["2.0.0"],
                }
            ],
        }
        # Create a vulnerability
        response = client.put(
            f"/vulns/{self.vuln_id}", headers=self.headers_user, json=self.vuln_request
        )
        assert response.status_code == 200

    def test_it_should_return_200_and_vuln_actions_list(self, testdb: Session):
        # Given
        action_request = {
            "vuln_id": str(self.vuln_id),
            "action": "Mitigate vulnerability",
            "action_type": "mitigation",
            "recommended": True,
        }
        # Add an action to the vulnerability
        response = client.post("/actions", headers=self.headers_user, json=action_request)
        action_id = response.json()["action_id"]

        # When
        response = client.get(f"/vulns/{self.vuln_id}/actions", headers=self.headers_user)

        # Then
        assert response.status_code == 200
        actions = response.json()
        assert len(actions) == 1
        assert actions[0]["vuln_id"] == str(self.vuln_id)
        assert actions[0]["action_id"] == action_id
        assert actions[0]["action"] == action_request["action"]
        assert actions[0]["action_type"] == action_request["action_type"]
        assert actions[0]["recommended"] == action_request["recommended"]

        now = datetime.now()
        created_at = datetime.fromisoformat(actions[0]["created_at"])
        assert created_at > now - timedelta(seconds=30)
        assert created_at < now

    def test_it_should_return_empty_list_when_no_vuln_actions_exist(self):
        # When
        response = client.get(f"/vulns/{self.vuln_id}/actions", headers=self.headers_user)

        # Then
        assert response.status_code == 200
        assert response.json() == []  # No actions yet

    def test_it_should_return_404_when_vuln_id_does_not_exist(self):
        # Given
        non_existent_vuln_id = uuid4()

        # When
        response = client.get(f"/vulns/{non_existent_vuln_id}/actions", headers=self.headers_user)

        # Then
        assert response.status_code == 404
        assert response.json()["detail"] == "No such vuln"<|MERGE_RESOLUTION|>--- conflicted
+++ resolved
@@ -510,22 +510,9 @@
 
         # Check the details of each vuln
         for i, vuln in enumerate(response_data):
-<<<<<<< HEAD
             reversed_index = len(response_data) - 1 - i
             self.assert_vuln_response(
                 vuln, vuln_ids[reversed_index], self.create_vuln_request(reversed_index)
-=======
-            assert vuln["vuln_id"] == str(vuln_ids[i])
-            assert vuln["title"] == f"Example vuln {i}"
-            assert vuln["cve_id"] == f"CVE-0000-000{i}"
-            assert vuln["detail"] == f"This is example vuln {i}."
-            assert vuln["exploitation"] == "active"
-            assert vuln["automatable"] == "yes"
-            assert vuln["cvss_v3_score"] == 7.5
-            assert vuln["vulnerable_packages"][0]["name"] == f"example-lib-{i}"
-            assert vuln["vulnerable_packages"][0]["ecosystem"] == "pypi"
-            assert vuln["vulnerable_packages"][0]["affected_versions"] == ["<2.0.0"]
-            assert vuln["vulnerable_packages"][0]["fixed_versions"] == ["2.0.0"]
             assert (
                 created_times[i] - timedelta(seconds=10)
                 <= datetime.fromisoformat(vuln["created_at"])
@@ -535,7 +522,6 @@
                 updated_times[i] - timedelta(seconds=10)
                 <= datetime.fromisoformat(vuln["updated_at"])
                 <= updated_times[i] + timedelta(seconds=10)
->>>>>>> f00b5340
             )
 
     def test_it_should_return_empty_list_when_no_vulns_exist(self):
@@ -582,7 +568,6 @@
         # Then
         assert response.status_code == 200
         response_data = response.json()
-<<<<<<< HEAD
         assert len(response_data) == 4
 
         # Check the details of each vuln
@@ -607,36 +592,22 @@
 
         # When
         response = client.get(
-            f"/vulns?min_cvss_v3_score={min_cvss_v3_score}", headers=self.headers_user
-=======
-        assert len(response_data) == 4  # Ensure 4 vulns are returned
-        assert response_data[0]["vuln_id"] == str(vuln_ids[3])  # Ensure offset is applied
-        assert response_data[0]["title"] == f"Example vuln {3}"
-        assert response_data[0]["cve_id"] == f"CVE-0000-000{3}"
-        assert response_data[0]["detail"] == f"This is example vuln {3}."
-        assert response_data[0]["exploitation"] == "active"
-        assert response_data[0]["automatable"] == "yes"
-        assert response_data[0]["cvss_v3_score"] == 7.5
-        assert response_data[0]["vulnerable_packages"][0]["name"] == f"example-lib-{3}"
-        assert response_data[0]["vulnerable_packages"][0]["ecosystem"] == "pypi"
-        assert response_data[0]["vulnerable_packages"][0]["affected_versions"] == ["<2.0.0"]
-        assert response_data[0]["vulnerable_packages"][0]["fixed_versions"] == ["2.0.0"]
+            f"/vulns?min_cvss_v3_score={min_cvss_v3_score}", headers=self.headers_user)
+
+        # Then
+        assert response.status_code == 200
+        response_data = response.json()
+        assert len(response_data) == count
+        # Check the details of each vuln
+        for i, vuln in enumerate(response_data):
+            self.assert_vuln_response(
+                vuln, vuln_ids[i + 1], self.create_vuln_request(i + 1, scores[i + 1])
+            )
         assert (
             created_times[3] - timedelta(seconds=10)
             <= datetime.fromisoformat(response_data[0]["created_at"])
             <= created_times[3] + timedelta(seconds=10)
->>>>>>> f00b5340
-        )
-
-        # Then
-        assert response.status_code == 200
-        response_data = response.json()
-        assert len(response_data) == count
-        # Check the details of each vuln
-        for i, vuln in enumerate(response_data):
-            self.assert_vuln_response(
-                vuln, vuln_ids[i + 1], self.create_vuln_request(i + 1, scores[i + 1])
-            )
+        )
 
     def test_it_should_filter_by_max_cvss_v3_score(self, testdb: Session):
         # Given
