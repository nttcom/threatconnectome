import io
import json
import tempfile
from datetime import datetime, timedelta
from pathlib import Path
from uuid import UUID, uuid4

import pytest
from fastapi.testclient import TestClient
from PIL import Image, ImageChops
from sqlalchemy import select

from app import models, schemas
from app.constants import (
    DEFAULT_ALERT_SSVC_PRIORITY,
    MEMBER_UUID,
    NOT_MEMBER_UUID,
    ZERO_FILLED_UUID,
)
from app.main import app
<<<<<<< HEAD
=======
from app.models import (
    MissionImpactEnum,
    SafetyImpactEnum,
    SystemExposureEnum,
)
from app.ssvc.ssvc_calculator import calculate_ssvc_priority_by_threat
>>>>>>> 033ca704
from app.tests.common import ticket_utils
from app.tests.medium.constants import (
    ACTION1,
    ACTION2,
    ATEAM1,
    PTEAM1,
    PTEAM2,
    SAMPLE_SLACK_WEBHOOK_URL,
    TAG1,
    TAG2,
    TOPIC1,
    TOPIC2,
    USER1,
    USER2,
    USER3,
)
from app.tests.medium.exceptions import HTTPError
from app.tests.medium.utils import (
    accept_pteam_invitation,
    accept_watching_request,
    assert_200,
    assert_204,
    calc_file_sha256,
    compare_references,
    compare_tags,
    create_ateam,
    create_pteam,
    create_tag,
    create_topic,
    create_user,
    create_watching_request,
    file_upload_headers,
    get_pteam_services,
    get_pteam_tags,
    get_service_by_service_name,
    headers,
    invite_to_pteam,
    schema_to_dict,
    set_ticket_status,
    upload_pteam_tags,
)

client = TestClient(app)


def test_get_pteams():
    create_user(USER1)

    response = client.get("/pteams", headers=headers(USER1))
    assert response.status_code == 200
    assert response.json() == []

    pteam1 = create_pteam(USER1, PTEAM1)

    response = client.get("/pteams", headers=headers(USER1))
    assert response.status_code == 200
    data = response.json()
    assert len(data) == 1
    assert data[0]["pteam_id"] == str(pteam1.pteam_id)
    assert data[0]["pteam_name"] == PTEAM1["pteam_name"]
    assert data[0]["contact_info"] == PTEAM1["contact_info"]


def test_get_pteams__without_auth():
    response = client.get("/pteams")  # no headers
    assert response.status_code == 401
    assert response.reason_phrase == "Unauthorized"


def test_get_pteams__by_member():
    create_user(USER1)
    create_user(USER2)
    pteam1 = create_pteam(USER1, PTEAM1)
    invitation = invite_to_pteam(USER1, pteam1.pteam_id)
    accept_pteam_invitation(USER2, invitation.invitation_id)

    response = client.get("/pteams", headers=headers(USER2))
    assert response.status_code == 200
    data = response.json()
    assert len(data) == 1
    assert data[0]["pteam_id"] == str(pteam1.pteam_id)
    assert data[0]["pteam_name"] == PTEAM1["pteam_name"]
    assert data[0]["contact_info"] == PTEAM1["contact_info"]


def test_get_pteams__by_not_member():
    create_user(USER1)
    create_user(USER2)
    pteam1 = create_pteam(USER1, PTEAM1)

    response = client.get("/pteams", headers=headers(USER2))  # not a member
    assert response.status_code == 200
    data = response.json()
    assert len(data) == 1
    assert data[0]["pteam_id"] == str(pteam1.pteam_id)
    assert data[0]["pteam_name"] == PTEAM1["pteam_name"]
    assert data[0]["contact_info"] == PTEAM1["contact_info"]
    assert "tag_name" not in data[0].keys()


def test_get_pteam():
    create_user(USER1)
    pteam1 = create_pteam(USER1, PTEAM1)

    response = client.get(f"/pteams/{pteam1.pteam_id}", headers=headers(USER1))
    assert response.status_code == 200
    data = response.json()
    assert data["pteam_id"] == str(pteam1.pteam_id)
    assert data["contact_info"] == PTEAM1["contact_info"]
    assert data["pteam_name"] == PTEAM1["pteam_name"]
    assert data["alert_slack"]["enable"] == PTEAM1["alert_slack"]["enable"]
    assert data["alert_slack"]["webhook_url"] == PTEAM1["alert_slack"]["webhook_url"]
    assert data["alert_mail"]["enable"] == PTEAM1["alert_mail"]["enable"]
    assert data["alert_mail"]["address"] == PTEAM1["alert_mail"]["address"]


def test_get_pteam__without_auth():
    create_user(USER1)
    pteam1 = create_pteam(USER1, PTEAM1)

    response = client.get(f"/pteams/{pteam1.pteam_id}")  # no headers
    assert response.status_code == 401
    assert response.reason_phrase == "Unauthorized"


def test_get_pteam__by_member():
    create_user(USER1)
    create_user(USER2)
    pteam1 = create_pteam(USER1, PTEAM1)
    invitation = invite_to_pteam(USER1, pteam1.pteam_id)
    accept_pteam_invitation(USER2, invitation.invitation_id)

    response = client.get(f"/pteams/{pteam1.pteam_id}", headers=headers(USER2))
    assert response.status_code == 200
    data = response.json()
    assert data["pteam_id"] == str(pteam1.pteam_id)
    assert data["contact_info"] == PTEAM1["contact_info"]
    assert data["pteam_name"] == PTEAM1["pteam_name"]
    assert data["alert_slack"]["enable"] == PTEAM1["alert_slack"]["enable"]
    assert data["alert_slack"]["webhook_url"] == PTEAM1["alert_slack"]["webhook_url"]


def test_get_pteam__by_not_member():
    create_user(USER1)
    create_user(USER2)
    pteam1 = create_pteam(USER1, PTEAM1)

    response = client.get(f"/pteams/{pteam1.pteam_id}", headers=headers(USER2))  # not a member
    assert response.status_code == 403
    assert response.reason_phrase == "Forbidden"


def test_create_pteam():
    create_user(USER1)
    pteam1 = create_pteam(USER1, PTEAM1)
    assert pteam1.pteam_name == PTEAM1["pteam_name"]
    assert pteam1.contact_info == PTEAM1["contact_info"]
    assert pteam1.alert_slack.webhook_url == PTEAM1["alert_slack"]["webhook_url"]
    assert pteam1.alert_ssvc_priority == PTEAM1["alert_ssvc_priority"]
    assert pteam1.pteam_id != ZERO_FILLED_UUID

    response = client.get("/users/me", headers=headers(USER1))
    assert response.status_code == 200
    user_me = response.json()
    assert {UUID(pteam["pteam_id"]) for pteam in user_me["pteams"]} == {pteam1.pteam_id}

    pteam2 = create_pteam(USER1, PTEAM2)
    assert pteam2.pteam_name == PTEAM2["pteam_name"]
    assert pteam2.contact_info == PTEAM2["contact_info"]
    assert pteam2.alert_slack.webhook_url == PTEAM2["alert_slack"]["webhook_url"]
    assert pteam2.alert_ssvc_priority == PTEAM2["alert_ssvc_priority"]
    assert pteam2.pteam_id != ZERO_FILLED_UUID

    response = client.get("/users/me", headers=headers(USER1))
    assert response.status_code == 200
    user_me = response.json()
    assert {UUID(pteam["pteam_id"]) for pteam in user_me["pteams"]} == {
        pteam1.pteam_id,
        pteam2.pteam_id,
    }


def test_create_pteam__by_default():
    create_user(USER1)
    _pteam = PTEAM1.copy()
    del _pteam["contact_info"]
    del _pteam["alert_slack"]
    del _pteam["alert_ssvc_priority"]
    del _pteam["alert_mail"]
    pteam1 = create_pteam(USER1, _pteam)
    assert pteam1.contact_info == ""
    assert pteam1.alert_slack.enable is True
    assert pteam1.alert_slack.webhook_url == ""
    assert pteam1.alert_ssvc_priority == DEFAULT_ALERT_SSVC_PRIORITY
    assert pteam1.alert_mail.enable is True
    assert pteam1.alert_mail.address == ""


def test_create_pteam__without_auth():
    create_user(USER1)
    request = {**PTEAM1}
    response = client.post("/pteams", json=request)  # no headers
    assert response.status_code == 401
    assert response.reason_phrase == "Unauthorized"


def test_create_pteam__duplicate():
    create_user(USER1)
    pteam1 = create_pteam(USER1, PTEAM1)
    pteam2 = create_pteam(USER1, PTEAM1)
    assert pteam1.pteam_id != pteam2.pteam_id
    del pteam1.pteam_id, pteam2.pteam_id
    assert pteam1 == pteam2


def test_update_pteam():
    create_user(USER1)
    pteam1 = create_pteam(USER1, PTEAM1)

    request = schemas.PTeamUpdateRequest(**PTEAM2).model_dump()
    response = client.put(f"/pteams/{pteam1.pteam_id}", headers=headers(USER1), json=request)
    assert response.status_code == 200
    data = response.json()
    assert data["pteam_name"] == PTEAM2["pteam_name"]
    assert data["contact_info"] == PTEAM2["contact_info"]
    assert data["alert_slack"]["enable"] == PTEAM2["alert_slack"]["enable"]
    assert data["alert_slack"]["webhook_url"] == PTEAM2["alert_slack"]["webhook_url"]
    assert data["alert_ssvc_priority"] == PTEAM2["alert_ssvc_priority"]
    assert data["alert_mail"]["enable"] == PTEAM2["alert_mail"]["enable"]
    assert data["alert_mail"]["address"] == PTEAM2["alert_mail"]["address"]


def test_update_pteam__by_admin():
    create_user(USER1)
    create_user(USER2)
    pteam1 = create_pteam(USER1, PTEAM1)
    invitation = invite_to_pteam(USER1, pteam1.pteam_id, ["admin"])
    accept_pteam_invitation(USER2, invitation.invitation_id)

    request = schemas.PTeamUpdateRequest(**PTEAM2).model_dump()
    data = assert_200(
        client.put(f"/pteams/{pteam1.pteam_id}", headers=headers(USER2), json=request)
    )
    assert data["pteam_name"] == PTEAM2["pteam_name"]
    assert data["contact_info"] == PTEAM2["contact_info"]
    assert data["alert_slack"]["enable"] == PTEAM2["alert_slack"]["enable"]
    assert data["alert_slack"]["webhook_url"] == PTEAM2["alert_slack"]["webhook_url"]
    assert data["alert_ssvc_priority"] == PTEAM2["alert_ssvc_priority"]
    assert data["alert_mail"]["enable"] == PTEAM2["alert_mail"]["enable"]
    assert data["alert_mail"]["address"] == PTEAM2["alert_mail"]["address"]


def test_update_pteam__by_not_admin():
    create_user(USER1)
    create_user(USER2)
    pteam1 = create_pteam(USER1, PTEAM1)
    invitation = invite_to_pteam(USER1, pteam1.pteam_id)
    accept_pteam_invitation(USER2, invitation.invitation_id)

    request = schemas.PTeamUpdateRequest(**PTEAM2).model_dump()
    response = client.put(f"/pteams/{pteam1.pteam_id}", headers=headers(USER2), json=request)
    assert response.status_code == 403
    assert response.reason_phrase == "Forbidden"


def test_update_pteam_empty_data():
    create_user(USER1)
    pteam1 = create_pteam(USER1, PTEAM1)

    empty_data = {
        "pteam_name": "",
        "contact_info": "",
        "alert_slack": {"enable": False, "webhook_url": ""},
    }

    request = schemas.PTeamUpdateRequest(**{**empty_data}).model_dump()
    response = client.put(f"/pteams/{pteam1.pteam_id}", headers=headers(USER1), json=request)
    assert response.status_code == 200
    data = response.json()
    assert data["pteam_name"] == ""
    assert data["contact_info"] == ""
    assert data["alert_slack"]["webhook_url"] == ""
    assert data["alert_ssvc_priority"] == PTEAM1["alert_ssvc_priority"]


def test_get_pteam_services_register_multiple_services():
    create_user(USER1)
    create_user(USER2)
    pteam1 = create_pteam(USER1, PTEAM1)
    pteam2 = create_pteam(USER1, PTEAM2)
    create_tag(USER1, TAG1)

    # no services at created pteam
    services1 = get_pteam_services(USER1, pteam1.pteam_id)
    services2 = get_pteam_services(USER1, pteam2.pteam_id)
    assert services1 == services2 == []

    refs0 = {TAG1: [("fake target", "fake version")]}

    # add service x to pteam1
    service_x = "service_x"
    upload_pteam_tags(USER1, pteam1.pteam_id, service_x, refs0)

    services1a = get_pteam_services(USER1, pteam1.pteam_id)
    services2a = get_pteam_services(USER1, pteam2.pteam_id)
    assert services1a[0].service_name == service_x
    assert services2a == []

    # add grserviceoup y to pteam2
    service_y = "service_y"
    upload_pteam_tags(USER1, pteam2.pteam_id, service_y, refs0)

    services1b = get_pteam_services(USER1, pteam1.pteam_id)
    services2b = get_pteam_services(USER1, pteam2.pteam_id)
    assert services1b[0].service_name == service_x
    assert services2b[0].service_name == service_y

    # add service y to pteam1
    upload_pteam_tags(USER1, pteam1.pteam_id, service_y, refs0)

    services1c = get_pteam_services(USER1, pteam1.pteam_id)
    services2c = get_pteam_services(USER1, pteam2.pteam_id)

    assert services1c[0].service_name == service_x or service_y
    assert services1c[1].service_name == service_x or service_y
    assert services2c[0].service_name == service_y

    # only members get services
    with pytest.raises(HTTPError, match=r"403: Forbidden: Not a pteam member"):
        get_pteam_services(USER2, pteam1.pteam_id)


@pytest.mark.parametrize(
    "service_request, expected",
    [
        (
            {
                "keywords": ["test_keywords"],
                "description": "test_description",
                "system_exposure": models.SystemExposureEnum.SMALL.value,
                "service_mission_impact": models.MissionImpactEnum.DEGRADED.value,
                "safety_impact": models.SafetyImpactEnum.NEGLIGIBLE.value,
            },
            {
                "keywords": ["test_keywords"],
                "description": "test_description",
                "system_exposure": models.SystemExposureEnum.SMALL.value,
                "service_mission_impact": models.MissionImpactEnum.DEGRADED.value,
                "safety_impact": models.SafetyImpactEnum.NEGLIGIBLE.value,
            },
        ),
        (
            {
                "keywords": ["test_keywords"],
                "description": "test_description",
                "system_exposure": None,
                "service_mission_impact": None,
                "safety_impact": None,
            },
            {
                "keywords": ["test_keywords"],
                "description": "test_description",
                "system_exposure": models.SystemExposureEnum.OPEN.value,
                "service_mission_impact": models.MissionImpactEnum.MISSION_FAILURE.value,
                "safety_impact": models.SafetyImpactEnum.NEGLIGIBLE.value,
            },
        ),
    ],
)
def test_get_pteam_services_verify_if_all_responses_are_filled(service_request, expected):
    create_user(USER1)
    pteam1 = create_pteam(USER1, PTEAM1)
    create_tag(USER1, TAG1)

    refs0 = {TAG1: [("fake target", "fake version")]}
    service_name = "service_x"
    upload_pteam_tags(USER1, pteam1.pteam_id, service_name, refs0)

    service_id1 = get_service_by_service_name(USER1, pteam1.pteam_id, service_name)["service_id"]

    client.post(
        f"/pteams/{pteam1.pteam_id}/services/{service_id1}",
        headers=headers(USER1),
        json=service_request,
    )

    response = client.get(
        f"/pteams/{pteam1.pteam_id}/services",
        headers=headers(USER1),
    )

    assert response.status_code == 200
    data = response.json()
    assert data[0]["service_name"] == service_name
    assert data[0]["service_id"] == service_id1
    assert data[0]["description"] == expected["description"]
    assert data[0]["keywords"] == expected["keywords"]
    assert data[0]["system_exposure"] == expected["system_exposure"]
    assert data[0]["service_mission_impact"] == expected["service_mission_impact"]
    assert data[0]["safety_impact"] == expected["safety_impact"]


def test_get_pteam_tags():
    create_user(USER1)
    create_user(USER2)
    pteam1 = create_pteam(USER1, PTEAM1)
    tag1 = create_tag(USER1, TAG1)
    tag2 = create_tag(USER1, TAG2)

    # no tags at created pteam
    etags0 = get_pteam_tags(USER1, pteam1.pteam_id)
    assert etags0 == []

    # add tag1 to pteam1
    service_x = "service_x"
    refs1 = {tag1.tag_name: [("fake target", "fake version")]}
    expected_ref1 = [
        {"service": service_x, "target": "fake target", "version": "fake version"},
    ]
    etags1a = upload_pteam_tags(USER1, pteam1.pteam_id, service_x, refs1)

    assert len(etags1a) == 1
    assert compare_tags(etags1a, [tag1])
    assert compare_references(etags1a[0].references, expected_ref1)

    etags1b = get_pteam_tags(USER1, pteam1.pteam_id)
    assert len(etags1b) == 1
    assert compare_tags(etags1b, [tag1])
    assert compare_references(etags1b[0].references, expected_ref1)

    # add tag2 to pteam1
    service_y = "service_y"
    refs2 = {tag2.tag_name: [("fake target 2", "fake version 2")]}
    expected_ref2 = [
        {"service": service_y, "target": "fake target 2", "version": "fake version 2"},
    ]
    etags2a = upload_pteam_tags(USER1, pteam1.pteam_id, service_y, refs2)

    assert len(etags2a) == 2
    assert compare_tags(etags2a, sorted([tag1, tag2], key=lambda x: x.tag_name))
    if compare_tags([etags2a[0]], [tag1]):
        assert compare_references(etags2a[0].references, expected_ref1)
        assert compare_references(etags2a[1].references, expected_ref2)
    else:
        assert compare_references(etags2a[1].references, expected_ref1)
        assert compare_references(etags2a[0].references, expected_ref2)

    # only members get tags
    with pytest.raises(HTTPError, match=r"403: Forbidden: Not a pteam member"):
        get_pteam_tags(USER2, pteam1.pteam_id)


def test_get_pteam_tags__by_not_member():
    create_user(USER1)
    create_user(USER2)
    pteam1 = create_pteam(USER1, PTEAM1)

    response = client.get(f"/pteams/{pteam1.pteam_id}/tags", headers=headers(USER2))
    assert response.status_code == 403
    assert response.reason_phrase == "Forbidden"


def test_update_pteam_auth(testdb):
    # access to testdb directly to check auth modified by side effects.

    user1 = create_user(USER1)
    user2 = create_user(USER2)
    pteam1 = create_pteam(USER1, PTEAM1)

    # initial values
    row_user1 = (
        testdb.query(models.PTeamAuthority)
        .filter(
            models.PTeamAuthority.pteam_id == str(pteam1.pteam_id),
            models.PTeamAuthority.user_id == str(user1.user_id),
        )
        .one()
    )
    assert row_user1.authority == models.PTeamAuthIntFlag.PTEAM_MASTER  # pteam master
    row_member = (
        testdb.query(models.PTeamAuthority)
        .filter(
            models.PTeamAuthority.pteam_id == str(pteam1.pteam_id),
            models.PTeamAuthority.user_id == str(MEMBER_UUID),
        )
        .one_or_none()
    )
    if row_member:
        assert row_member.authority == models.PTeamAuthIntFlag.PTEAM_MEMBER  # pteam member
    row_not_member = (
        testdb.query(models.PTeamAuthority)
        .filter(
            models.PTeamAuthority.pteam_id == str(pteam1.pteam_id),
            models.PTeamAuthority.user_id == str(NOT_MEMBER_UUID),
        )
        .one_or_none()
    )
    if row_not_member:
        assert row_not_member.authority == models.PTeamAuthIntFlag.FREE_TEMPLATE  # not member

    # on invitation
    request_auth = list(map(models.PTeamAuthEnum, ["topic_status", "invite"]))
    invitation = invite_to_pteam(USER1, pteam1.pteam_id, request_auth)  # invite with auth
    accept_pteam_invitation(USER2, invitation.invitation_id)
    row_user2 = (
        testdb.query(models.PTeamAuthority)
        .filter(
            models.PTeamAuthority.pteam_id == str(pteam1.pteam_id),
            models.PTeamAuthority.user_id == str(user2.user_id),
        )
        .one()
    )
    assert row_user2.authority == models.PTeamAuthIntFlag.from_enums(request_auth)

    # update auth
    request_auth = list(map(models.PTeamAuthEnum, ["invite", "admin"]))
    request = [
        {
            "user_id": str(user2.user_id),
            "authorities": request_auth,
        }
    ]
    response = client.post(
        f"/pteams/{pteam1.pteam_id}/authority", headers=headers(USER1), json=request
    )
    assert response.status_code == 200
    data = response.json()
    assert len(data) == len(request)
    assert data[0]["user_id"] == str(user2.user_id)
    assert set(data[0]["authorities"]) == set(request_auth)
    row_user2 = (
        testdb.query(models.PTeamAuthority)
        .filter(
            models.PTeamAuthority.pteam_id == str(pteam1.pteam_id),
            models.PTeamAuthority.user_id == str(user2.user_id),
        )
        .one()
    )
    assert row_user2.authority == models.PTeamAuthIntFlag.from_enums(request_auth)


def test_update_pteam_auth__without_auth(testdb):
    user1 = create_user(USER1)
    user2 = create_user(USER2)
    pteam1 = create_pteam(USER1, PTEAM1)

    row_user1 = (
        testdb.query(models.PTeamAuthority)
        .filter(
            models.PTeamAuthority.pteam_id == str(pteam1.pteam_id),
            models.PTeamAuthority.user_id == str(user1.user_id),
        )
        .one()
    )
    assert row_user1.authority & models.PTeamAuthIntFlag.ADMIN

    request = [
        {
            "user_id": str(user2.user_id),
            "authorities": None,
        }
    ]
    response = client.post(f"/pteams/{pteam1.pteam_id}/authority", json=request)  # no headers
    assert response.status_code == 401
    assert response.reason_phrase == "Unauthorized"


def test_update_pteam_auth__without_authority():
    user1 = create_user(USER1)
    create_user(USER2)
    pteam1 = create_pteam(USER1, PTEAM1)

    # invite another as ADMIN (removing last ADMIN is not allowed)
    invitation = invite_to_pteam(USER1, pteam1.pteam_id, ["admin"])
    accept_pteam_invitation(USER2, invitation.invitation_id)

    # remove ADMIN from user1
    request_auth = list(map(models.PTeamAuthEnum, ["invite"]))
    request = [
        {
            "user_id": str(user1.user_id),
            "authorities": request_auth,
        }
    ]
    response = client.post(
        f"/pteams/{pteam1.pteam_id}/authority", headers=headers(USER1), json=request
    )
    assert response.status_code == 200
    data = response.json()
    assert len(data) == len(request)
    assert data[0]["user_id"] == str(user1.user_id)
    assert set(data[0]["authorities"]) == set(request_auth)

    # update without authority
    request_auth = list(map(models.PTeamAuthEnum, ["admin"]))
    request = [
        {
            "user_id": str(user1.user_id),
            "authorities": request_auth,
        }
    ]
    response = client.post(
        f"/pteams/{pteam1.pteam_id}/authority", headers=headers(USER1), json=request
    )
    assert response.status_code == 403
    assert response.reason_phrase == "Forbidden"


def test_update_pteam_auth__pseudo_uuid(testdb):
    user1 = create_user(USER1)
    pteam1 = create_pteam(USER1, PTEAM1)

    # initial values
    row_user1 = (
        testdb.query(models.PTeamAuthority)
        .filter(
            models.PTeamAuthority.pteam_id == str(pteam1.pteam_id),
            models.PTeamAuthority.user_id == str(user1.user_id),
        )
        .one()
    )
    assert row_user1.authority == models.PTeamAuthIntFlag.PTEAM_MASTER  # pteam master
    row_member = (
        testdb.query(models.PTeamAuthority)
        .filter(
            models.PTeamAuthority.pteam_id == str(pteam1.pteam_id),
            models.PTeamAuthority.user_id == str(MEMBER_UUID),
        )
        .one_or_none()
    )
    if row_member:
        assert row_member.authority == models.PTeamAuthIntFlag.PTEAM_MEMBER  # pteam member
    row_not_member = (
        testdb.query(models.PTeamAuthority)
        .filter(
            models.PTeamAuthority.pteam_id == str(pteam1.pteam_id),
            models.PTeamAuthority.user_id == str(NOT_MEMBER_UUID),
        )
        .one_or_none()
    )
    if row_not_member:
        assert row_not_member.authority == models.PTeamAuthIntFlag.FREE_TEMPLATE  # not member

    # update MEMBER & NOT_MEMBER
    member_auth = list(map(models.PTeamAuthEnum, ["topic_status"]))
    not_member_auth = list(map(models.PTeamAuthEnum, ["topic_status"]))
    request = [
        {"user_id": str(MEMBER_UUID), "authorities": member_auth},
        {"user_id": str(NOT_MEMBER_UUID), "authorities": not_member_auth},
    ]
    response = client.post(
        f"/pteams/{pteam1.pteam_id}/authority", headers=headers(USER1), json=request
    )
    assert response.status_code == 200
    data = response.json()
    assert len(data) == 2
    resp_map = {x["user_id"]: x for x in response.json()}
    resp_member = resp_map[str(MEMBER_UUID)]
    assert set(resp_member["authorities"]) == set(member_auth)
    resp_not_member = resp_map[str(NOT_MEMBER_UUID)]
    assert set(resp_not_member["authorities"]) == set(not_member_auth)
    row_member = (
        testdb.query(models.PTeamAuthority)
        .filter(
            models.PTeamAuthority.pteam_id == str(pteam1.pteam_id),
            models.PTeamAuthority.user_id == str(MEMBER_UUID),
        )
        .one()
    )
    assert row_member.authority == models.PTeamAuthIntFlag.from_enums(member_auth)
    row_not_member = (
        testdb.query(models.PTeamAuthority)
        .filter(
            models.PTeamAuthority.pteam_id == str(pteam1.pteam_id),
            models.PTeamAuthority.user_id == str(NOT_MEMBER_UUID),
        )
        .one()
    )
    assert row_not_member.authority == models.PTeamAuthIntFlag.from_enums(not_member_auth)


def test_update_pteam_auth__not_member(testdb):
    create_user(USER1)
    user2 = create_user(USER2)
    pteam1 = create_pteam(USER1, PTEAM1)

    # before joining
    row_user2 = (
        testdb.query(models.PTeamAuthority)
        .filter(
            models.PTeamAuthority.pteam_id == str(pteam1.pteam_id),
            models.PTeamAuthority.user_id == str(user2.user_id),
        )
        .one_or_none()
    )
    assert row_user2 is None

    # give auth to not member
    request_auth = list(map(models.PTeamAuthEnum, ["topic_status"]))
    request = [
        {
            "user_id": str(user2.user_id),
            "authorities": request_auth,
        }
    ]
    response = client.post(
        f"/pteams/{pteam1.pteam_id}/authority", headers=headers(USER1), json=request
    )
    assert response.status_code == 400
    assert response.reason_phrase == "Bad Request"

    # invite to pteam
    request_auth2 = list(map(models.PTeamAuthEnum, ["topic_status", "invite"]))
    invitation = invite_to_pteam(USER1, pteam1.pteam_id, request_auth2)
    accept_pteam_invitation(USER2, invitation.invitation_id)
    row_user2 = (
        testdb.query(models.PTeamAuthority)
        .filter(
            models.PTeamAuthority.pteam_id == str(pteam1.pteam_id),
            models.PTeamAuthority.user_id == str(user2.user_id),
        )
        .one()
    )
    assert row_user2.authority == models.PTeamAuthIntFlag.from_enums(request_auth2)


def test_update_pteam_auth__pseudo(testdb):
    create_user(USER1)
    pteam1 = create_pteam(USER1, PTEAM1)

    row_member = (
        testdb.query(models.PTeamAuthority)
        .filter(
            models.PTeamAuthority.pteam_id == str(pteam1.pteam_id),
            models.PTeamAuthority.user_id == str(MEMBER_UUID),
        )
        .one_or_none()
    )
    if row_member:
        assert row_member.authority == models.PTeamAuthIntFlag.PTEAM_MEMBER
    row_not_member = (
        testdb.query(models.PTeamAuthority)
        .filter(
            models.PTeamAuthority.pteam_id == str(pteam1.pteam_id),
            models.PTeamAuthority.user_id == str(NOT_MEMBER_UUID),
        )
        .one_or_none()
    )
    if row_not_member:
        assert row_not_member.authority == models.PTeamAuthIntFlag.FREE_TEMPLATE

    member_auth = list(map(models.PTeamAuthEnum, ["invite", "topic_status"]))
    not_member_auth = list(map(models.PTeamAuthEnum, ["topic_status"]))
    request = [
        {"user_id": str(MEMBER_UUID), "authorities": member_auth},
        {"user_id": str(NOT_MEMBER_UUID), "authorities": not_member_auth},
    ]
    response = client.post(
        f"/pteams/{pteam1.pteam_id}/authority", headers=headers(USER1), json=request
    )
    assert response.status_code == 200
    auth_map = {x["user_id"]: x["authorities"] for x in response.json()}
    assert set(auth_map[str(MEMBER_UUID)]) == set(member_auth)
    assert set(auth_map[str(NOT_MEMBER_UUID)]) == set(not_member_auth)

    row_member = (
        testdb.query(models.PTeamAuthority)
        .filter(
            models.PTeamAuthority.pteam_id == str(pteam1.pteam_id),
            models.PTeamAuthority.user_id == str(MEMBER_UUID),
        )
        .one_or_none()
    )
    assert row_member.authority == models.PTeamAuthIntFlag.from_enums(member_auth)
    row_not_member = (
        testdb.query(models.PTeamAuthority)
        .filter(
            models.PTeamAuthority.pteam_id == str(pteam1.pteam_id),
            models.PTeamAuthority.user_id == str(NOT_MEMBER_UUID),
        )
        .one_or_none()
    )
    assert row_not_member.authority == models.PTeamAuthIntFlag.from_enums(not_member_auth)


def test_update_pteam_auth__pseudo_admin():
    create_user(USER1)
    pteam1 = create_pteam(USER1, PTEAM1)

    response = client.post(
        f"/pteams/{pteam1.pteam_id}/authority",
        headers=headers(USER1),
        json=[{"user_id": str(MEMBER_UUID), "authorities": ["admin"]}],
    )
    assert response.status_code == 400
    assert response.reason_phrase == "Bad Request"

    response = client.post(
        f"/pteams/{pteam1.pteam_id}/authority",
        headers=headers(USER1),
        json=[{"user_id": str(NOT_MEMBER_UUID), "authorities": ["admin"]}],
    )
    assert response.status_code == 400
    assert response.reason_phrase == "Bad Request"


def test_update_pteam_auth__remove_admin__last():
    user1 = create_user(USER1)
    pteam1 = create_pteam(USER1, PTEAM1)

    # remove last admin
    request = [
        {"user_id": str(user1.user_id), "authorities": []},
    ]
    response = client.post(
        f"/pteams/{pteam1.pteam_id}/authority", headers=headers(USER1), json=request
    )
    assert response.status_code == 400
    assert response.reason_phrase == "Bad Request"
    assert response.json()["detail"] == "Removing last ADMIN is not allowed"


def test_update_pteam_auth__remove_admin__another():
    user1 = create_user(USER1)
    user2 = create_user(USER2)
    pteam1 = create_pteam(USER1, PTEAM1)
    # invite another admin
    invitation = invite_to_pteam(USER1, pteam1.pteam_id, ["admin"])
    accept_pteam_invitation(USER2, invitation.invitation_id)

    # try removing (no more last) admin
    request = [
        {"user_id": str(user1.user_id), "authorities": []},
    ]
    response = client.post(
        f"/pteams/{pteam1.pteam_id}/authority", headers=headers(USER1), json=request
    )
    assert response.status_code == 200
    data = response.json()
    assert len(data) == 1
    assert data[0]["authorities"] == []

    # come back admin
    request = [
        {"user_id": str(user1.user_id), "authorities": ["admin"]},
    ]
    response = client.post(
        f"/pteams/{pteam1.pteam_id}/authority", headers=headers(USER2), json=request
    )
    assert response.status_code == 200

    # remove all admins
    request = [
        {"user_id": str(user1.user_id), "authorities": []},
        {"user_id": str(user2.user_id), "authorities": []},
    ]
    response = client.post(
        f"/pteams/{pteam1.pteam_id}/authority", headers=headers(USER1), json=request
    )
    assert response.status_code == 400
    assert response.reason_phrase == "Bad Request"
    assert response.json()["detail"] == "Removing last ADMIN is not allowed"


def test_update_pteam_auth__swap_admin():
    user1 = create_user(USER1)
    user2 = create_user(USER2)
    pteam1 = create_pteam(USER1, PTEAM1)
    invitation = invite_to_pteam(USER1, pteam1.pteam_id)
    accept_pteam_invitation(USER2, invitation.invitation_id)

    request = [
        {"user_id": str(user1.user_id), "authorities": []},  # retire ADMIN
        {"user_id": str(user2.user_id), "authorities": ["admin"]},  # be ADMIN
    ]
    response = client.post(
        f"/pteams/{pteam1.pteam_id}/authority", headers=headers(USER1), json=request
    )
    assert response.status_code == 200
    data = response.json()
    assert len(data) == len(request)
    auth_map = {x["user_id"]: x for x in data}
    old_admin = auth_map.get(str(user1.user_id))
    assert old_admin["authorities"] == []
    new_admin = auth_map.get(str(user2.user_id))
    assert new_admin["authorities"] == ["admin"]


def test_get_pteam_auth():
    user1 = create_user(USER1)  # master
    user2 = create_user(USER2)  # member
    create_user(USER3)  # not member
    pteam1 = create_pteam(USER1, PTEAM1)
    invite_auth = list(map(models.PTeamAuthEnum, ["topic_status"]))
    invitation = invite_to_pteam(USER1, pteam1.pteam_id, invite_auth)
    accept_pteam_invitation(USER2, invitation.invitation_id)

    # set pteam auth
    member_auth = list(map(models.PTeamAuthEnum, ["topic_status"]))
    not_member_auth = list(map(models.PTeamAuthEnum, ["topic_status"]))
    request = [
        {"user_id": str(MEMBER_UUID), "authorities": member_auth},
        {"user_id": str(NOT_MEMBER_UUID), "authorities": not_member_auth},
    ]
    response = client.post(
        f"/pteams/{pteam1.pteam_id}/authority", headers=headers(USER1), json=request
    )
    assert response.status_code == 200

    # get by master -> all member's auth & members auth
    response = client.get(f"/pteams/{pteam1.pteam_id}/authority", headers=headers(USER1))
    assert response.status_code == 200
    auth_map = {x["user_id"]: x["authorities"] for x in response.json()}
    assert set(auth_map.keys()) == set(
        map(str, [user1.user_id, user2.user_id, MEMBER_UUID, NOT_MEMBER_UUID])
    )
    assert set(auth_map[str(user1.user_id)]) == set(
        models.PTeamAuthIntFlag(models.PTeamAuthIntFlag.PTEAM_MASTER).to_enums()
    )
    assert set(auth_map.get(str(user2.user_id))) == set(invite_auth)
    assert set(auth_map.get(str(MEMBER_UUID))) == set(member_auth)
    assert set(auth_map.get(str(NOT_MEMBER_UUID))) == set(not_member_auth)

    # get by member -> all member's auth & members auth
    response = client.get(f"/pteams/{pteam1.pteam_id}/authority", headers=headers(USER2))
    assert response.status_code == 200
    auth_map = {x["user_id"]: x["authorities"] for x in response.json()}
    assert set(auth_map.keys()) == set(
        map(str, [user1.user_id, user2.user_id, MEMBER_UUID, NOT_MEMBER_UUID])
    )
    assert set(auth_map[str(user1.user_id)]) == set(
        models.PTeamAuthIntFlag(models.PTeamAuthIntFlag.PTEAM_MASTER).to_enums()
    )
    assert set(auth_map.get(str(user2.user_id))) == set(invite_auth)
    assert set(auth_map.get(str(MEMBER_UUID))) == set(member_auth)
    assert set(auth_map.get(str(NOT_MEMBER_UUID))) == set(not_member_auth)

    # get by not member -> not-member auth only
    response = client.get(f"/pteams/{pteam1.pteam_id}/authority", headers=headers(USER3))
    assert response.status_code == 200
    auth_map = {x["user_id"]: x["authorities"] for x in response.json()}
    assert set(auth_map.keys()) == set(map(str, [NOT_MEMBER_UUID]))
    assert set(auth_map.get(str(NOT_MEMBER_UUID))) == set(not_member_auth)


def test_get_pteam_auth__without_auth():
    create_user(USER1)
    pteam1 = create_pteam(USER1, PTEAM1)

    response = client.get(f"/pteams/{pteam1.pteam_id}/authority")  # no headers
    assert response.status_code == 401
    assert response.reason_phrase == "Unauthorized"


def test_pteam_auth_effects__indivudual():
    create_user(USER1)
    user2 = create_user(USER2)
    pteam1 = create_pteam(USER1, PTEAM1)
    invitation = invite_to_pteam(USER1, pteam1.pteam_id)  # no INVITE
    accept_pteam_invitation(USER2, invitation.invitation_id)

    with pytest.raises(HTTPError, match="403: Forbidden"):
        invite_to_pteam(USER2, pteam1.pteam_id)

    # give INVITE
    response = client.post(
        f"/pteams/{pteam1.pteam_id}/authority",
        headers=headers(USER1),
        json=[{"user_id": str(user2.user_id), "authorities": ["invite"]}],
    )
    assert response.status_code == 200

    # try again
    invitation = invite_to_pteam(USER2, pteam1.pteam_id)
    assert invitation.invitation_id != ZERO_FILLED_UUID


def test_pteam_auth_effects__pseudo_member():
    create_user(USER1)
    create_user(USER2)
    pteam1 = create_pteam(USER1, PTEAM1)
    invitation = invite_to_pteam(USER1, pteam1.pteam_id)  # no INVITE
    accept_pteam_invitation(USER2, invitation.invitation_id)

    with pytest.raises(HTTPError, match="403: Forbidden"):
        invite_to_pteam(USER2, pteam1.pteam_id)

    # give INVITE to MEMBER
    response = client.post(
        f"/pteams/{pteam1.pteam_id}/authority",
        headers=headers(USER1),
        json=[{"user_id": str(MEMBER_UUID), "authorities": ["invite"]}],
    )
    assert response.status_code == 200

    # try again
    invitation = invite_to_pteam(USER2, pteam1.pteam_id)
    assert invitation.invitation_id != ZERO_FILLED_UUID


def test_pteam_auth_effects__pseudo_not_member():
    create_user(USER1)
    create_user(USER2)
    pteam1 = create_pteam(USER1, PTEAM1)
    invitation = invite_to_pteam(USER1, pteam1.pteam_id)  # no INVITE
    accept_pteam_invitation(USER2, invitation.invitation_id)

    with pytest.raises(HTTPError, match="403: Forbidden"):
        invite_to_pteam(USER2, pteam1.pteam_id)

    # give INVITE to NOT_MEMBER. it is also applied to members.
    response = client.post(
        f"/pteams/{pteam1.pteam_id}/authority",
        headers=headers(USER1),
        json=[{"user_id": str(NOT_MEMBER_UUID), "authorities": ["invite"]}],
    )
    assert response.status_code == 200

    # try again
    invitation = invite_to_pteam(USER2, pteam1.pteam_id)
    assert invitation.invitation_id != ZERO_FILLED_UUID


def test_create_invitation():
    create_user(USER1)
    pteam1 = create_pteam(USER1, PTEAM1)  # master have INVITE & ADMIN

    request_auth = list(map(models.PTeamAuthEnum, ["invite"]))
    request = {
        "expiration": str(datetime(3000, 1, 1, 0, 0, 0, 0)),
        "limit_count": 1,
        "authorities": request_auth,
    }
    response = client.post(
        f"/pteams/{pteam1.pteam_id}/invitation", headers=headers(USER1), json=request
    )
    assert response.status_code == 200
    data = response.json()
    assert datetime.fromisoformat(data["expiration"]) == datetime.fromisoformat(
        request["expiration"]
    )
    assert data["limit_count"] == request["limit_count"]
    assert set(data["authorities"]) == set(request["authorities"])


def test_create_invitation__without_authorities():
    create_user(USER1)
    user2 = create_user(USER2)
    pteam1 = create_pteam(USER1, PTEAM1)
    invitation = invite_to_pteam(USER1, pteam1.pteam_id, ["topic_status"])  # no INVITE
    accept_pteam_invitation(USER2, invitation.invitation_id)

    # try without INVITE
    request = {
        "expiration": str(datetime(3000, 1, 1, 0, 0, 0, 0)),
        "limit_count": 1,
        "authorities": None,  # no authorities
    }
    response = client.post(
        f"/pteams/{pteam1.pteam_id}/invitation", headers=headers(USER2), json=request
    )
    assert response.status_code == 403
    assert response.reason_phrase == "Forbidden"

    # give INVITE
    response = client.post(
        f"/pteams/{pteam1.pteam_id}/authority",
        headers=headers(USER1),
        json=[{"user_id": str(user2.user_id), "authorities": ["invite"]}],
    )
    assert response.status_code == 200

    # try again with INVITE
    response = client.post(
        f"/pteams/{pteam1.pteam_id}/invitation", headers=headers(USER2), json=request
    )
    assert response.status_code == 200
    data = response.json()
    assert datetime.fromisoformat(data["expiration"]) == datetime.fromisoformat(
        request["expiration"]
    )
    assert data["limit_count"] == request["limit_count"]
    assert data["authorities"] == []

    # try giving authorities only with INVITE (no ADMIN)
    request_auth = list(map(models.PTeamAuthEnum, ["topic_status"]))
    request = {
        "expiration": str(datetime(3000, 1, 1, 0, 0, 0, 0)),
        "limit_count": 1,
        "authorities": request_auth,
    }
    response = client.post(
        f"/pteams/{pteam1.pteam_id}/invitation", headers=headers(USER2), json=request
    )
    assert response.status_code == 400
    assert response.reason_phrase == "Bad Request"

    # give INVITE & ADMIN
    response = client.post(
        f"/pteams/{pteam1.pteam_id}/authority",
        headers=headers(USER1),
        json=[{"user_id": str(user2.user_id), "authorities": ["invite", "admin"]}],
    )
    assert response.status_code == 200

    # try again with INVITE & ADMIN
    response = client.post(
        f"/pteams/{pteam1.pteam_id}/invitation", headers=headers(USER2), json=request
    )
    assert response.status_code == 200
    data = response.json()
    assert datetime.fromisoformat(data["expiration"]) == datetime.fromisoformat(
        request["expiration"]
    )
    assert data["limit_count"] == request["limit_count"]
    assert set(data["authorities"]) == set(request["authorities"])


def test_create_invitation__by_not_member():
    create_user(USER1)
    create_user(USER2)
    pteam1 = create_pteam(USER1, PTEAM1)
    create_pteam(USER2, PTEAM2)

    # user2 is ADMIN of another pteam.
    request_auth = list(map(models.PTeamAuthEnum, ["invite"]))
    request = {
        "expiration": str(datetime(3000, 1, 1, 0, 0, 0, 0)),
        "limit_count": 1,
        "authorities": request_auth,
    }
    response = client.post(
        f"/pteams/{pteam1.pteam_id}/invitation", headers=headers(USER2), json=request
    )
    assert response.status_code == 403
    assert response.reason_phrase == "Forbidden"


def test_create_invitation__wrong_params():
    create_user(USER1)
    pteam1 = create_pteam(USER1, PTEAM1)

    # wrong limit
    request_auth = list(map(models.PTeamAuthEnum, ["topic_status"]))
    request = {
        "expiration": str(datetime(3000, 1, 1, 0, 0, 0, 0)),
        "limit_count": 0,  # out of limit
        "authorities": request_auth,
    }
    response = client.post(
        f"/pteams/{pteam1.pteam_id}/invitation", headers=headers(USER1), json=request
    )
    assert response.status_code == 400
    assert response.reason_phrase == "Bad Request"

    # past date
    request_auth = list(map(models.PTeamAuthEnum, ["topic_status"]))
    request = {
        "expiration": str(datetime(2000, 1, 1, 0, 0, 0, 0)),  # past date
        "limit_count": 1,
        "authorities": request_auth,
    }
    response = client.post(
        f"/pteams/{pteam1.pteam_id}/invitation", headers=headers(USER1), json=request
    )
    assert response.status_code == 200  # past date is OK


def test_invited_pteam():
    user1 = create_user(USER1)
    create_user(USER2)
    pteam1 = create_pteam(USER1, PTEAM1)
    invitation = invite_to_pteam(USER1, pteam1.pteam_id)

    response = client.get(f"/pteams/invitation/{invitation.invitation_id}", headers=headers(USER2))
    assert response.status_code == 200
    data = response.json()
    assert UUID(data["pteam_id"]) == pteam1.pteam_id
    assert data["pteam_name"] == PTEAM1["pteam_name"]
    assert data["email"] == USER1["email"]
    assert UUID(data["user_id"]) == user1.user_id


def test_list_invitations():
    create_user(USER1)  # master, have INVITE & ADMIN
    create_user(USER2)  # member, not have INVITE
    create_user(USER3)  # member, have INVITE
    pteam1 = create_pteam(USER1, PTEAM1)
    invitation = invite_to_pteam(USER1, pteam1.pteam_id)
    accept_pteam_invitation(USER2, invitation.invitation_id)
    invitation = invite_to_pteam(USER1, pteam1.pteam_id, ["invite"])
    accept_pteam_invitation(USER3, invitation.invitation_id)

    # create invitation
    request_auth = list(map(models.PTeamAuthEnum, ["topic_status"]))
    invitation1 = invite_to_pteam(USER1, pteam1.pteam_id, request_auth)

    # get by master
    response = client.get(f"/pteams/{pteam1.pteam_id}/invitation", headers=headers(USER1))
    assert response.status_code == 200
    assert len(response.json()) == 1  # invitation0 should be expired
    data = schemas.PTeamInvitationResponse(**response.json()[0])
    assert data.invitation_id == invitation1.invitation_id
    assert data.pteam_id == pteam1.pteam_id
    assert data.expiration == invitation1.expiration
    assert data.limit_count == invitation1.limit_count
    assert data.used_count == invitation1.used_count == 0
    assert set(data.authorities) == set(request_auth)

    # get without INVITE
    response = client.get(f"/pteams/{pteam1.pteam_id}/invitation", headers=headers(USER2))
    assert response.status_code == 403
    assert response.reason_phrase == "Forbidden"

    # get with INVITE, without ADMIN
    response = client.get(f"/pteams/{pteam1.pteam_id}/invitation", headers=headers(USER3))
    assert response.status_code == 200
    assert len(response.json()) == 1  # invitation0 should be expired
    data = schemas.PTeamInvitationResponse(**response.json()[0])
    assert data.invitation_id == invitation1.invitation_id
    assert data.pteam_id == pteam1.pteam_id
    assert data.expiration == invitation1.expiration
    assert data.limit_count == invitation1.limit_count
    assert data.used_count == invitation1.used_count == 0
    assert set(data.authorities) == set(request_auth)


def test_delete_invitation():
    create_user(USER1)  # master, have INVITE
    pteam1 = create_pteam(USER1, PTEAM1)
    invitation1 = invite_to_pteam(USER1, pteam1.pteam_id)

    response = client.get(f"/pteams/{pteam1.pteam_id}/invitation", headers=headers(USER1))
    assert response.status_code == 200
    data = response.json()
    assert len(data) == 1
    assert data[0]["invitation_id"] == str(invitation1.invitation_id)

    response = client.delete(
        f"/pteams/{pteam1.pteam_id}/invitation/{invitation1.invitation_id}", headers=headers(USER1)
    )
    assert response.status_code == 204

    response = client.get(f"/pteams/{pteam1.pteam_id}/invitation", headers=headers(USER1))
    assert response.status_code == 200
    data = response.json()
    assert len(data) == 0


def test_delete_invitation__by_another():
    create_user(USER1)
    create_user(USER2)
    user3 = create_user(USER3)
    pteam1 = create_pteam(USER1, PTEAM1)

    target_invitation = invite_to_pteam(USER1, pteam1.pteam_id)

    response = client.get(f"/pteams/{pteam1.pteam_id}/invitation", headers=headers(USER1))
    assert response.status_code == 200
    data = response.json()
    assert len(data) == 1
    assert data[0]["invitation_id"] == str(target_invitation.invitation_id)

    # delete by not pteam member
    response = client.delete(
        f"/pteams/{pteam1.pteam_id}/invitation/{target_invitation.invitation_id}",
        headers=headers(USER2),
    )
    assert response.status_code == 403
    assert response.reason_phrase == "Forbidden"

    # delete by pteam member without INVITE
    invitation = invite_to_pteam(USER1, pteam1.pteam_id)  # no INVITE
    accept_pteam_invitation(USER3, invitation.invitation_id)
    response = client.delete(
        f"/pteams/{pteam1.pteam_id}/invitation/{target_invitation.invitation_id}",
        headers=headers(USER2),
    )
    assert response.status_code == 403

    # delete by pteam member with INVITE
    response = client.post(
        f"/pteams/{pteam1.pteam_id}/authority",
        headers=headers(USER1),
        json=[{"user_id": str(user3.user_id), "authorities": ["invite"]}],
    )
    assert response.status_code == 200
    response = client.delete(
        f"/pteams/{pteam1.pteam_id}/invitation/{target_invitation.invitation_id}",
        headers=headers(USER3),
    )
    assert response.status_code == 204

    response = client.get(f"/pteams/{pteam1.pteam_id}/invitation", headers=headers(USER1))
    assert response.status_code == 200
    data = response.json()
    assert len(data) == 0


def test_invitation_limit(testdb):
    # access to testdb directly to control expiration.
    create_user(USER1)
    create_user(USER2)
    create_user(USER3)
    pteam1 = create_pteam(USER1, PTEAM1)

    # expired
    invitation1 = invite_to_pteam(USER1, pteam1.pteam_id)
    response = client.get(f"/pteams/{pteam1.pteam_id}/invitation", headers=headers(USER1))
    assert response.status_code == 200
    assert len(response.json()) == 1
    row1 = (
        testdb.query(models.PTeamInvitation)
        .filter(models.PTeamInvitation.invitation_id == str(invitation1.invitation_id))
        .one()
    )
    row1.expiration = datetime(2000, 1, 1, 0, 0, 0, 0)  # past date
    testdb.add(row1)
    testdb.commit()
    response = client.get(f"/pteams/{pteam1.pteam_id}/invitation", headers=headers(USER1))
    assert response.status_code == 200
    assert len(response.json()) == 0  # expired
    with pytest.raises(HTTPError, match="400: Bad Request"):
        accept_pteam_invitation(USER2, invitation1.invitation_id)

    # used
    invitation2 = invite_to_pteam(USER1, pteam1.pteam_id)
    assert invitation2.limit_count == 1  # limited once
    accept_pteam_invitation(USER2, invitation2.invitation_id)
    with pytest.raises(HTTPError, match="400: Bad Request"):
        accept_pteam_invitation(USER3, invitation2.invitation_id)  # cannot use twice


def test_apply_invitation():
    user1 = create_user(USER1)
    user2 = create_user(USER2)
    pteam1 = create_pteam(USER1, PTEAM1)

    response = client.get(f"/pteams/{pteam1.pteam_id}/members", headers=headers(USER1))
    assert response.status_code == 200
    members = response.json()
    assert len(members) == 1
    assert set(x["user_id"] for x in members) == set(str(x.user_id) for x in [user1])
    response = client.get("/users/me", headers=headers(USER2))
    assert response.status_code == 200
    pteams = response.json()["pteams"]
    assert len(pteams) == 0
    response = client.get(f"/pteams/{pteam1.pteam_id}/authority", headers=headers(USER1))
    auth_map = {x["user_id"]: x for x in response.json()}
    assert auth_map.get(str(user2.user_id)) is None

    invitation = invite_to_pteam(USER1, pteam1.pteam_id)
    accept_pteam_invitation(USER2, invitation.invitation_id)

    response = client.get(f"/pteams/{pteam1.pteam_id}/members", headers=headers(USER1))
    assert response.status_code == 200
    members = response.json()
    assert len(members) == 2
    assert set(x["user_id"] for x in members) == set(str(x.user_id) for x in [user1, user2])
    response = client.get("/users/me", headers=headers(USER2))
    assert response.status_code == 200
    pteams = response.json()["pteams"]
    assert {UUID(pteam["pteam_id"]) for pteam in pteams} == {x.pteam_id for x in [pteam1]}
    response = client.get(f"/pteams/{pteam1.pteam_id}/authority", headers=headers(USER1))
    auth_map = {x["user_id"]: x for x in response.json()}
    assert auth_map.get(str(user2.user_id)) is None  # no individual auth


def test_apply_invitation__individual_auth():
    create_user(USER1)
    user2 = create_user(USER2)
    pteam1 = create_pteam(USER1, PTEAM1)
    request_auth = list(map(models.PTeamAuthEnum, ["topic_status", "invite"]))

    response = client.get(f"/pteams/{pteam1.pteam_id}/authority", headers=headers(USER1))
    auth_map = {x["user_id"]: x for x in response.json()}
    assert auth_map.get(str(user2.user_id)) is None

    invitation = invite_to_pteam(USER1, pteam1.pteam_id, request_auth)
    accept_pteam_invitation(USER2, invitation.invitation_id)

    response = client.get(f"/pteams/{pteam1.pteam_id}/authority", headers=headers(USER1))
    auth_map = {x["user_id"]: x for x in response.json()}
    assert set(auth_map.get(str(user2.user_id), {}).get("authorities", [])) == set(request_auth)


def test_delete_member__last_admin():
    user1 = create_user(USER1)
    pteam1 = create_pteam(USER1, PTEAM1)

    response = client.get("/users/me", headers=headers(USER1))
    assert response.status_code == 200
    data = response.json()
    assert data["user_id"] == str(user1.user_id)
    assert {UUID(pteam["pteam_id"]) for pteam in data["pteams"]} == {pteam1.pteam_id}

    # try leaving the pteam
    response = client.delete(
        f"/pteams/{pteam1.pteam_id}/members/{user1.user_id}", headers=headers(USER1)
    )
    assert response.status_code == 400
    assert response.reason_phrase == "Bad Request"
    assert response.json()["detail"] == "Removing last ADMIN is not allowed"


def test_delete_member__last_admin_another():
    user1 = create_user(USER1)
    pteam1 = create_pteam(USER1, PTEAM1)

    response = client.get("/users/me", headers=headers(USER1))
    assert response.status_code == 200
    data = response.json()
    assert data["user_id"] == str(user1.user_id)
    assert {UUID(pteam["pteam_id"]) for pteam in data["pteams"]} == {pteam1.pteam_id}

    # invite another member (not ADMIN)
    create_user(USER2)
    invitation = invite_to_pteam(USER1, pteam1.pteam_id)
    accept_pteam_invitation(USER2, invitation.invitation_id)

    # try leaving the pteam
    response = client.delete(
        f"/pteams/{pteam1.pteam_id}/members/{user1.user_id}", headers=headers(USER1)
    )
    assert response.status_code == 400
    assert response.reason_phrase == "Bad Request"
    assert response.json()["detail"] == "Removing last ADMIN is not allowed"


def test_success_upload_service_thumbnail():
    create_user(USER1)
    pteam1 = create_pteam(USER1, PTEAM1)
    create_tag(USER1, TAG1)
    refs0 = {TAG1: [("fake target", "fake version")]}
    service_x = "service_x"
    upload_pteam_tags(USER1, pteam1.pteam_id, service_x, refs0)
    service1 = get_pteam_services(USER1, pteam1.pteam_id)[0]

    image_filepath = Path(__file__).resolve().parent / "upload_test" / "image" / "yes_image.png"
    with open(image_filepath, "rb") as image_file:
        response = client.post(
            f"/pteams/{pteam1.pteam_id}/services/{service1.service_id}/thumbnail",
            headers=file_upload_headers(USER1),
            files={"uploaded": image_file},
        )

    assert response.status_code == 200
    assert response.reason_phrase == "OK"


def test_failed_upload_service_thumbnail_when_wrong_image_size():
    create_user(USER1)
    pteam1 = create_pteam(USER1, PTEAM1)
    create_tag(USER1, TAG1)
    refs0 = {TAG1: [("fake target", "fake version")]}
    service_x = "service_x"
    upload_pteam_tags(USER1, pteam1.pteam_id, service_x, refs0)
    service1 = get_pteam_services(USER1, pteam1.pteam_id)[0]

    image_filepath = Path(__file__).resolve().parent / "upload_test" / "image" / "error_image.png"
    with open(image_filepath, "rb") as image_file:
        response = client.post(
            f"/pteams/{pteam1.pteam_id}/services/{service1.service_id}/thumbnail",
            headers=file_upload_headers(USER1),
            files={"uploaded": image_file},
        )

    assert response.status_code == 400
    assert response.reason_phrase == "Bad Request"
    assert response.json()["detail"] == "Dimensions must be 720 x 480 px"


def test_get_service_thumbnail():
    create_user(USER1)
    pteam1 = create_pteam(USER1, PTEAM1)
    create_tag(USER1, TAG1)
    refs0 = {TAG1: [("fake target", "fake version")]}
    service_x = "service_x"
    upload_pteam_tags(USER1, pteam1.pteam_id, service_x, refs0)
    service1 = get_pteam_services(USER1, pteam1.pteam_id)[0]

    image_filepath = Path(__file__).resolve().parent / "upload_test" / "image" / "yes_image.png"
    with open(image_filepath, "rb") as image_file:
        client.post(
            f"/pteams/{pteam1.pteam_id}/services/{service1.service_id}/thumbnail",
            headers=file_upload_headers(USER1),
            files={"uploaded": image_file},
        )

        response = client.get(
            f"/pteams/{pteam1.pteam_id}/services/{service1.service_id}/thumbnail",
            headers=headers(USER1),
        )
        assert response.status_code == 200
        assert response.headers["content-type"] == "image/png"
        diff_image = ImageChops.difference(
            Image.open(image_file), Image.open(io.BytesIO(response.content))
        )
        assert diff_image.getbbox() is None


def test_delete_service_thumbnail():
    create_user(USER1)
    pteam1 = create_pteam(USER1, PTEAM1)
    create_tag(USER1, TAG1)
    refs0 = {TAG1: [("fake target", "fake version")]}
    service_x = "service_x"
    upload_pteam_tags(USER1, pteam1.pteam_id, service_x, refs0)
    service1 = get_pteam_services(USER1, pteam1.pteam_id)[0]

    image_filepath = Path(__file__).resolve().parent / "upload_test" / "image" / "yes_image.png"
    with open(image_filepath, "rb") as image_file:
        client.post(
            f"/pteams/{pteam1.pteam_id}/services/{service1.service_id}/thumbnail",
            headers=file_upload_headers(USER1),
            files={"uploaded": image_file},
        )

    delete_response = client.delete(
        f"/pteams/{pteam1.pteam_id}/services/{service1.service_id}/thumbnail",
        headers=headers(USER1),
    )
    assert delete_response.status_code == 204

    get_response = client.get(
        f"/pteams/{pteam1.pteam_id}/services/{service1.service_id}/thumbnail",
        headers=headers(USER1),
    )
    assert get_response.status_code == 404


def test_delete_member__not_last_admin():
    user1 = create_user(USER1)
    pteam1 = create_pteam(USER1, PTEAM1)

    response = client.get("/users/me", headers=headers(USER1))
    assert response.status_code == 200
    data = response.json()
    assert data["user_id"] == str(user1.user_id)
    assert {UUID(pteam["pteam_id"]) for pteam in data["pteams"]} == {pteam1.pteam_id}

    # invite another member (not ADMIN)
    user2 = create_user(USER2)
    invitation = invite_to_pteam(USER1, pteam1.pteam_id)
    accept_pteam_invitation(USER2, invitation.invitation_id)

    # make the other member ADMIN
    response = client.post(
        f"/pteams/{pteam1.pteam_id}/authority",
        headers=headers(USER1),
        json=[{"user_id": str(user2.user_id), "authorities": ["admin"]}],
    )
    assert response.status_code == 200

    # try leaving pteam
    response = client.delete(
        f"/pteams/{pteam1.pteam_id}/members/{user1.user_id}", headers=headers(USER1)
    )
    assert response.status_code == 204

    response = client.get("/users/me", headers=headers(USER1))
    assert response.status_code == 200
    data = response.json()
    assert data["user_id"] == str(user1.user_id)
    assert data["pteams"] == []

    # lost extra authorities on leaving.
    response = client.get(f"/pteams/{pteam1.pteam_id}/authority", headers=headers(USER2))
    assert response.status_code == 200
    auth_map = {x["user_id"]: x for x in response.json()}
    assert auth_map.get(str(user1.user_id)) is None


def test_delete_member__by_admin():
    user1 = create_user(USER1)
    user2 = create_user(USER2)
    user3 = create_user(USER3)
    pteam1 = create_pteam(USER1, PTEAM1)
    invitation = invite_to_pteam(USER1, pteam1.pteam_id)
    accept_pteam_invitation(USER2, invitation.invitation_id)
    invitation = invite_to_pteam(USER1, pteam1.pteam_id, ["admin", "invite"])
    accept_pteam_invitation(USER3, invitation.invitation_id)

    # kickout the other ADMIN
    response = client.delete(
        f"/pteams/{pteam1.pteam_id}/members/{user1.user_id}", headers=headers(USER3)
    )
    assert response.status_code == 204

    # kickout member
    response = client.delete(
        f"/pteams/{pteam1.pteam_id}/members/{user2.user_id}", headers=headers(USER3)
    )
    assert response.status_code == 204

    # kickout myself
    response = client.delete(
        f"/pteams/{pteam1.pteam_id}/members/{user3.user_id}", headers=headers(USER3)
    )
    assert response.status_code == 400
    assert response.reason_phrase == "Bad Request"
    assert response.json()["detail"] == "Removing last ADMIN is not allowed"


def test_delete_member__by_admin_myself():
    create_user(USER1)
    user2 = create_user(USER2)
    pteam1 = create_pteam(USER1, PTEAM1)
    # invite another ADMIN
    invitation = invite_to_pteam(USER1, pteam1.pteam_id, ["admin"])
    accept_pteam_invitation(USER2, invitation.invitation_id)

    # kickout myself
    response = client.delete(
        f"/pteams/{pteam1.pteam_id}/members/{user2.user_id}", headers=headers(USER2)
    )
    assert response.status_code == 204


def test_delete_member__by_not_admin():
    user1 = create_user(USER1)
    user2 = create_user(USER2)
    user3 = create_user(USER3)
    pteam1 = create_pteam(USER1, PTEAM1)
    invitation = invite_to_pteam(USER1, pteam1.pteam_id)
    accept_pteam_invitation(USER2, invitation.invitation_id)
    invitation = invite_to_pteam(USER1, pteam1.pteam_id)
    accept_pteam_invitation(USER3, invitation.invitation_id)

    # kickout ADMIN
    response = client.delete(
        f"/pteams/{pteam1.pteam_id}/members/{user1.user_id}", headers=headers(USER3)
    )
    assert response.status_code == 403
    assert response.reason_phrase == "Forbidden"

    # kickout another member
    response = client.delete(
        f"/pteams/{pteam1.pteam_id}/members/{user2.user_id}", headers=headers(USER3)
    )
    assert response.status_code == 403
    assert response.reason_phrase == "Forbidden"

    # kickout myself
    response = client.delete(
        f"/pteams/{pteam1.pteam_id}/members/{user3.user_id}", headers=headers(USER3)
    )
    assert response.status_code == 204


def test_get_pteam_members():
    user1 = create_user(USER1)
    pteam1 = create_pteam(USER1, PTEAM1)

    response = client.get(f"/pteams/{pteam1.pteam_id}/members", headers=headers(USER1))
    assert response.status_code == 200
    members = response.json()
    assert len(members) == 1
    keys = ["user_id", "uid", "email", "disabled", "years"]
    for key in keys:
        assert str(members[0].get(key)) == str(getattr(user1, key))
    assert {UUID(pteam["pteam_id"]) for pteam in members[0]["pteams"]} == {pteam1.pteam_id}

    user2 = create_user(USER2)
    invitation = invite_to_pteam(USER1, pteam1.pteam_id)
    accept_pteam_invitation(USER2, invitation.invitation_id)

    response = client.get(f"/pteams/{pteam1.pteam_id}/members", headers=headers(USER1))
    assert response.status_code == 200
    members = response.json()
    assert len(members) == 2
    members_map = {UUID(x["user_id"]): x for x in members}
    keys = ["user_id", "uid", "email", "disabled", "years"]
    for key in keys:
        assert str(members_map.get(user1.user_id).get(key)) == str(getattr(user1, key))
        assert str(members_map.get(user2.user_id).get(key)) == str(getattr(user2, key))
    assert (
        {UUID(p["pteam_id"]) for p in members_map.get(user1.user_id).get("pteams", [])}
        == {UUID(p["pteam_id"]) for p in members_map.get(user2.user_id).get("pteams", [])}
        == {pteam1.pteam_id}
    )


def test_get_pteam_members__by_member():
    user1 = create_user(USER1)
    user2 = create_user(USER2)
    pteam1 = create_pteam(USER1, PTEAM1)
    invitation = invite_to_pteam(USER1, pteam1.pteam_id)
    accept_pteam_invitation(USER2, invitation.invitation_id)

    response = client.get(f"/pteams/{pteam1.pteam_id}/members", headers=headers(USER2))
    assert response.status_code == 200
    members = response.json()
    assert len(members) == 2
    members_map = {UUID(x["user_id"]): x for x in members}
    keys = ["user_id", "uid", "email", "disabled", "years"]
    for key in keys:
        assert str(members_map.get(user1.user_id).get(key)) == str(getattr(user1, key))
        assert str(members_map.get(user2.user_id).get(key)) == str(getattr(user2, key))
    assert (
        {UUID(p["pteam_id"]) for p in members_map.get(user1.user_id).get("pteams", [])}
        == {UUID(p["pteam_id"]) for p in members_map.get(user2.user_id).get("pteams", [])}
        == {pteam1.pteam_id}
    )


def test_get_pteam_members__by_not_member():
    create_user(USER1)
    create_user(USER2)
    pteam1 = create_pteam(USER1, PTEAM1)

    response = client.get(f"/pteams/{pteam1.pteam_id}/members", headers=headers(USER2))
    assert response.status_code == 403
    assert response.reason_phrase == "Forbidden"


def test_get_pteam_topics():
    user1 = create_user(USER1)
    create_user(USER2)
    create_tag(USER1, TAG1)
    pteam1 = create_pteam(USER1, PTEAM1)
    invitation = invite_to_pteam(USER1, pteam1.pteam_id)
    accept_pteam_invitation(USER2, invitation.invitation_id)

    # add tag1 to pteam1
    service_x = "service_x"
    refs0 = {TAG1: [("fake target 1", "fake version 1")]}
    upload_pteam_tags(USER1, pteam1.pteam_id, service_x, refs0)

    response = client.get(f"/pteams/{pteam1.pteam_id}/topics", headers=headers(USER2))
    assert response.status_code == 200
    assert response.json() == []

    now = datetime.now()
    create_topic(USER1, TOPIC1, actions=[ACTION2, ACTION1])  # TAG1

    response = client.get(f"/pteams/{pteam1.pteam_id}/topics", headers=headers(USER2))
    assert response.status_code == 200
    data = response.json()
    assert len(data) == 1
    assert data[0]["topic_id"] == str(TOPIC1["topic_id"])
    assert data[0]["title"] == TOPIC1["title"]
    assert data[0]["abstract"] == TOPIC1["abstract"]
    assert data[0]["threat_impact"] == TOPIC1["threat_impact"]
    assert data[0]["created_by"] == str(user1.user_id)
    data0_created_at = datetime.fromisoformat(data[0]["created_at"])
    assert data0_created_at > now
    assert data0_created_at < now + timedelta(seconds=30)
    assert data[0]["created_at"] == data[0]["updated_at"]
    assert {x["tag_name"] for x in data[0]["tags"]} == set(TOPIC1["tags"])
    assert {x["tag_name"] for x in data[0]["misp_tags"]} == set(TOPIC1["misp_tags"])


def test_get_pteam_topics__by_not_member():
    create_user(USER1)
    create_user(USER2)
    create_tag(USER1, TAG1)
    pteam1 = create_pteam(USER1, PTEAM1)

    # add tag1 to pteam1
    service_x = "service_x"
    refs0 = {TAG1: [("fake target 1", "fake version 1")]}
    upload_pteam_tags(USER1, pteam1.pteam_id, service_x, refs0)

    response = client.get(f"/pteams/{pteam1.pteam_id}/topics", headers=headers(USER2))
    assert response.status_code == 403
    assert response.reason_phrase == "Forbidden"


def test_upload_pteam_tags_file():
    create_user(USER1)
    tag1 = create_tag(USER1, "alpha:alpha2:alpha3")
    pteam1 = create_pteam(USER1, PTEAM1)
    # To test multiple rows error, pteam2 is created for test
    create_pteam(USER1, PTEAM2)

    def _eval_upload_tags_file(blines_, params_) -> dict:
        with tempfile.NamedTemporaryFile(mode="w+t", suffix=".jsonl") as tfile:
            for bline in blines_:
                tfile.writelines(bline + "\n")
            tfile.flush()
            tfile.seek(0)
            with open(tfile.name, "rb") as bfile:
                return assert_200(
                    client.post(
                        f"/pteams/{pteam1.pteam_id}/upload_tags_file",
                        headers=file_upload_headers(USER1),
                        files={"file": bfile},
                        params=params_,
                    )
                )

    def _compare_ext_tags(_tag1: dict, _tag2: dict) -> bool:
        if not isinstance(_tag1, dict) or not isinstance(_tag2, dict):
            return False
        _keys = {"tag_name", "tag_id", "parent_name", "parent_id"}
        if any(_tag1.get(_key) != _tag2.get(_key) for _key in _keys):
            return False
        return compare_references(_tag1["references"], _tag1["references"])

    def _compare_responsed_tags(_tags1: list[dict], _tags2: list[dict]) -> bool:
        if not isinstance(_tags1, list) or not isinstance(_tags2, list):
            return False
        if len(_tags1) != len(_tags2):
            return False
        return all(_compare_ext_tags(_tags1[_idx], _tags2[_idx]) for _idx in range(len(_tags1)))

    params = {"service": "threatconnectome", "force_mode": True}

    # upload a line
    lines = [
        (
            '{"tag_name":"teststring",'
            '"references":[{"target":"api/Pipfile.lock","version":"1.0"}]}'
        )
    ]
    data = _eval_upload_tags_file(lines, params)
    tags = {tag["tag_name"]: tag for tag in data}
    assert len(tags) == 1
    assert "teststring" in tags
    assert compare_references(
        tags["teststring"]["references"],
        [{"service": params["service"], "target": "api/Pipfile.lock", "version": "1.0"}],
    )

    # upload 2 lines
    lines += [
        (
            '{"tag_name":"test1",'
            '"references":[{"target":"api/Pipfile.lock","version":"1.0"},'
            '{"target":"api3/Pipfile.lock","version":"0.1"}]}'
        )
    ]
    data = _eval_upload_tags_file(lines, params)
    tags = {tag["tag_name"]: tag for tag in data}
    assert len(tags) == 2
    assert "teststring" in tags
    assert "test1" in tags
    assert compare_references(
        tags["teststring"]["references"],
        [{"service": params["service"], "target": "api/Pipfile.lock", "version": "1.0"}],
    )
    assert compare_references(
        tags["test1"]["references"],
        [
            {"service": params["service"], "target": "api/Pipfile.lock", "version": "1.0"},
            {"service": params["service"], "target": "api3/Pipfile.lock", "version": "0.1"},
        ],
    )

    # upload duplicated lines
    lines += [
        (
            '{"tag_name":"test1",'
            '"references":[{"target":"api/Pipfile.lock","version":"1.0"},'
            '{"target":"api3/Pipfile.lock","version":"0.1"}]}'
        )
    ]
    data = _eval_upload_tags_file(lines, params)
    tags = {tag["tag_name"]: tag for tag in data}
    assert len(tags) == 2
    assert "teststring" in tags
    assert "test1" in tags
    assert compare_references(
        tags["teststring"]["references"],
        [{"service": params["service"], "target": "api/Pipfile.lock", "version": "1.0"}],
    )
    assert compare_references(
        tags["test1"]["references"],
        [
            {"service": params["service"], "target": "api/Pipfile.lock", "version": "1.0"},
            {"service": params["service"], "target": "api3/Pipfile.lock", "version": "0.1"},
        ],
    )

    # upload another lines
    lines = ['{"tag_name":"alpha:alpha2:alpha3", "references": [{"target": "", "version": ""}]}']
    data = _eval_upload_tags_file(lines, params)
    tags = {tag["tag_name"]: tag for tag in data}
    assert len(tags) == 1
    assert "alpha:alpha2:alpha3" in tags
    assert compare_references(
        tags["alpha:alpha2:alpha3"]["references"],
        [{"service": params["service"], "target": "", "version": ""}],
    )
    assert tags["alpha:alpha2:alpha3"]["tag_id"] == str(tag1.tag_id)  # already existed tag


def test_upload_pteam_tags_file__complex():
    create_user(USER1)
    tag_aaa = create_tag(USER1, "a:a:a")
    tag_bbb = create_tag(USER1, "b:b:b")
    pteam1 = create_pteam(USER1, {**PTEAM1, "tags": []})

    service_a = {"service": "service-a", "force_mode": True}
    service_b = {"service": "service-b", "force_mode": True}

    def _eval_upload_tags_file(lines_, params_) -> dict:
        with tempfile.NamedTemporaryFile(mode="w+t", suffix=".jsonl") as tfile:
            for line in lines_:
                tfile.writelines(json.dumps(line) + "\n")
            tfile.flush()
            tfile.seek(0)
            with open(tfile.name, "rb") as bfile:
                return assert_200(
                    client.post(
                        f"/pteams/{pteam1.pteam_id}/upload_tags_file",
                        headers=file_upload_headers(USER1),
                        files={"file": bfile},
                        params=params_,
                    )
                )

    def _compare_ext_tags(_tag1: dict, _tag2: dict) -> bool:
        if not isinstance(_tag1, dict) or not isinstance(_tag2, dict):
            return False
        _keys = {"tag_name", "tag_id", "parent_name", "parent_id"}
        if any(_tag1.get(_key) != _tag2.get(_key) for _key in _keys):
            return False
        return compare_references(_tag1["references"], _tag1["references"])

    def _compare_responsed_tags(_tags1: list[dict], _tags2: list[dict]) -> bool:
        if not isinstance(_tags1, list) or not isinstance(_tags2, list):
            return False
        if len(_tags1) != len(_tags2):
            return False
        return all(_compare_ext_tags(_tags1[_idx], _tags2[_idx]) for _idx in range(len(_tags1)))

    def _compare_tag_summaries(_tag1: dict, _tag2: dict) -> bool:
        if not isinstance(_tag1, dict) or not isinstance(_tag2, dict):
            return False
        _keys = {"threat_impact", "updated_at", "status_count"}
        if any(_tag1.get(_key) != _tag2.get(_key) for _key in _keys):
            return False
        return _compare_ext_tags(_tag1, _tag2)

    def _compare_summaries(_sum1: dict, _sum2: dict) -> bool:
        if not isinstance(_sum1, dict) or not isinstance(_sum2, dict):
            return False
        if _sum1.get("threat_impact_count") != _sum2.get("threat_impact_count"):
            return False
        if len(_sum1["tags"]) != len(_sum2["tags"]):
            return False
        return all(
            _compare_tag_summaries(_sum1["tags"][_idx], _sum2["tags"][_idx])
            for _idx in range(len(_sum1["tags"]))
        )

    # add a:a:a as service-a
    lines = [
        {
            "tag_name": tag_aaa.tag_name,
            "references": [{"target": "target1", "version": "1.0"}],
        },
    ]
    data = _eval_upload_tags_file(lines, service_a)
    exp1 = {
        **schema_to_dict(tag_aaa),
        "references": [
            {"target": "target1", "version": "1.0", "service": "service-a"},
        ],
    }
    assert _compare_responsed_tags(data, [exp1])

    # add b:b:b as service-b
    lines = [
        {
            "tag_name": tag_bbb.tag_name,
            "references": [
                {"target": "target2", "version": "1.0"},
                {"target": "target2", "version": "1.1"},  # multiple version in one target
            ],
        }
    ]
    data = _eval_upload_tags_file(lines, service_b)
    exp2 = {
        **schema_to_dict(tag_bbb),
        "references": [
            {"target": "target2", "version": "1.0", "service": "service-b"},
            {"target": "target2", "version": "1.1", "service": "service-b"},
        ],
    }
    assert _compare_responsed_tags(data, [exp1, exp2])

    # update service-a with b:b:b, without a:a:a
    lines = [
        {
            "tag_name": tag_bbb.tag_name,
            "references": [
                {"target": "target1", "version": "1.2"},
            ],
        }
    ]
    data = _eval_upload_tags_file(lines, service_a)
    exp3 = {
        **schema_to_dict(tag_bbb),
        "references": [
            *exp2["references"],
            {"target": "target1", "version": "1.2", "service": "service-a"},
        ],
    }
    assert _compare_responsed_tags(data, [exp3])


def test_upload_pteam_tags_file_with_empty_file():
    create_user(USER1)
    pteam = create_pteam(USER1, PTEAM1)

    params = {"service": "threatconnectome", "force_mode": True}
    tag_file = Path(__file__).resolve().parent / "upload_test" / "empty.jsonl"
    with open(tag_file, "rb") as tags:
        response = client.post(
            f"/pteams/{pteam.pteam_id}/upload_tags_file",
            headers=file_upload_headers(USER1),
            files={"file": tags},
            params=params,
        )
    assert response.status_code == 400
    data = response.json()
    assert data["detail"] == "Upload file is empty"


def test_upload_pteam_tags_file_with_wrong_filename():
    create_user(USER1)
    pteam = create_pteam(USER1, PTEAM1)

    params = {"service": "threatconnectome", "force_mode": True}
    tag_file = Path(__file__).resolve().parent / "upload_test" / "tag.txt"
    with open(tag_file, "rb") as tags:
        response = client.post(
            f"/pteams/{pteam.pteam_id}/upload_tags_file",
            headers=file_upload_headers(USER1),
            files={"file": tags},
            params=params,
        )
    assert response.status_code == 400
    data = response.json()
    assert data["detail"] == "Please upload a file with .jsonl as extension"


def test_upload_pteam_tags_file_without_tag_name():
    create_user(USER1)
    pteam = create_pteam(USER1, PTEAM1)

    params = {"service": "threatconnectome", "force_mode": True}
    tag_file = Path(__file__).resolve().parent / "upload_test" / "no_tag_key.jsonl"
    with open(tag_file, "rb") as tags:
        response = client.post(
            f"/pteams/{pteam.pteam_id}/upload_tags_file",
            headers=file_upload_headers(USER1),
            files={"file": tags},
            params=params,
        )
    assert response.status_code == 400
    data = response.json()
    assert data["detail"] == "Missing tag_name"


def test_upload_pteam_tags_file_with_wrong_content_format():
    create_user(USER1)
    pteam = create_pteam(USER1, PTEAM1)

    params = {"service": "threatconnectome", "force_mode": True}
    tag_file = Path(__file__).resolve().parent / "upload_test" / "tag_with_wrong_format.jsonl"
    with open(tag_file, "rb") as tags:
        with pytest.raises(HTTPError, match=r"400: Bad Request: Wrong file content"):
            assert_200(
                client.post(
                    f"/pteams/{pteam.pteam_id}/upload_tags_file",
                    headers=file_upload_headers(USER1),
                    files={"file": tags},
                    params=params,
                )
            )


def test_upload_pteam_tags_file_with_unexist_tagnames():
    create_user(USER1)
    pteam1 = create_pteam(USER1, PTEAM1)

    not_exist_tag_names = ["teststring", "test1", "test2", "test3"]
    refs = {tag_name: [("fake target", "fake version")] for tag_name in not_exist_tag_names}

    with pytest.raises(
        HTTPError,
        match=rf"400: Bad Request: No such tags: {', '.join(sorted(not_exist_tag_names))}",
    ):
        upload_pteam_tags(USER1, pteam1.pteam_id, "threatconnectome", refs, force_mode=False)


def test_service_tagged_ticket_ids_with_wrong_pteam_id(testdb):
    # create current_ticket_status table
    ticket_response = ticket_utils.create_ticket(testdb, USER1, PTEAM1, TOPIC1)

    json_data = {
        "topic_status": "acknowledged",
        "note": "string",
        "assignees": [],
        "scheduled_at": None,
    }
    set_ticket_status(
        USER1,
        ticket_response["pteam_id"],
        ticket_response["service_id"],
        ticket_response["ticket_id"],
        json_data,
    )

    # with wrong pteam_id
    pteam_id = str(uuid4())
    response = client.get(
        f"/pteams/{pteam_id}/services/{ticket_response['service_id']}/tags/{ticket_response['tag_id']}/topic_ids",
        headers=headers(USER1),
    )
    assert response.status_code == 404
    assert response.json() == {"detail": "No such pteam"}


def test_service_tagged_ticket_ids_with_wrong_pteam_member(testdb):
    # create current_ticket_status table
    ticket_response = ticket_utils.create_ticket(testdb, USER1, PTEAM1, TOPIC1)

    json_data = {
        "topic_status": "acknowledged",
        "note": "string",
        "assignees": [],
        "scheduled_at": None,
    }
    set_ticket_status(
        USER1,
        ticket_response["pteam_id"],
        ticket_response["service_id"],
        ticket_response["ticket_id"],
        json_data,
    )

    # with wrong pteam member
    create_user(USER2)
    response = client.get(
        f"/pteams/{ticket_response['pteam_id']}/services/{ticket_response['service_id']}/tags/{ticket_response['tag_id']}/topic_ids",
        headers=headers(USER2),
    )
    assert response.status_code == 403
    assert response.json() == {"detail": "Not a pteam member"}


def test_service_tagged_ticket_ids_with_wrong_service_id(testdb):
    # create current_ticket_status table
    ticket_response = ticket_utils.create_ticket(testdb, USER1, PTEAM1, TOPIC1)

    json_data = {
        "topic_status": "acknowledged",
        "note": "string",
        "assignees": [],
        "scheduled_at": None,
    }
    set_ticket_status(
        USER1,
        ticket_response["pteam_id"],
        ticket_response["service_id"],
        ticket_response["ticket_id"],
        json_data,
    )

    # with wrong service_id
    service_id = str(uuid4())
    response = client.get(
        f"/pteams/{ticket_response['pteam_id']}/services/{service_id}/tags/{ticket_response['tag_id']}/topic_ids",
        headers=headers(USER1),
    )
    assert response.status_code == 404
    assert response.json() == {"detail": "No such service"}


def test_service_tagged_ticket_ids_with_service_not_in_pteam(testdb):
    # create current_ticket_status table
    ticket_response1 = ticket_utils.create_ticket(testdb, USER1, PTEAM1, TOPIC1)
    ticket_response2 = ticket_utils.create_ticket(testdb, USER2, PTEAM2, TOPIC2)

    json_data = {
        "topic_status": "acknowledged",
        "note": "string",
        "assignees": [],
        "scheduled_at": None,
    }
    set_ticket_status(
        USER1,
        ticket_response1["pteam_id"],
        ticket_response1["service_id"],
        ticket_response1["ticket_id"],
        json_data,
    )

    # with service not in pteam
    response = client.get(
        f"/pteams/{ticket_response1['pteam_id']}/services/{ticket_response2['service_id']}/tags/{ticket_response1['tag_id']}/topic_ids",
        headers=headers(USER1),
    )
    assert response.status_code == 404
    assert response.json() == {"detail": "No such service"}


def test_service_tagged_tikcet_ids_with_wrong_tag_id(testdb):
    # create current_ticket_status table
    ticket_response = ticket_utils.create_ticket(testdb, USER1, PTEAM1, TOPIC1)

    json_data = {
        "topic_status": "acknowledged",
        "note": "string",
        "assignees": [],
        "scheduled_at": None,
    }
    set_ticket_status(
        USER1,
        ticket_response["pteam_id"],
        ticket_response["service_id"],
        ticket_response["ticket_id"],
        json_data,
    )

    # with wrong tag_id
    tag_id = str(uuid4())
    response = client.get(
        f"/pteams/{ticket_response['pteam_id']}/services/{ticket_response['service_id']}/tags/{tag_id}/topic_ids",
        headers=headers(USER1),
    )
    assert response.status_code == 404
    assert response.json() == {"detail": "No such tag"}


def test_service_tagged_ticket_ids_with_valid_but_not_service_tag(testdb):
    # create current_ticket_status table
    ticket_response1 = ticket_utils.create_ticket(testdb, USER1, PTEAM1, TOPIC1)

    json_data = {
        "topic_status": "acknowledged",
        "note": "string",
        "assignees": [],
        "scheduled_at": None,
    }
    set_ticket_status(
        USER1,
        ticket_response1["pteam_id"],
        ticket_response1["service_id"],
        ticket_response1["ticket_id"],
        json_data,
    )

    # with valid but not service tag
    str1 = "a1:a2:a3"
    tag = create_tag(USER1, str1)
    response = client.get(
        f"/pteams/{ticket_response1['pteam_id']}/services/{ticket_response1['service_id']}/tags/{tag.tag_id}/topic_ids",
        headers=headers(USER1),
    )
    assert response.status_code == 404
    assert response.json() == {"detail": "No such service tag"}


def test_remove_pteamtags_by_service():
    create_user(USER1)
    pteam1 = create_pteam(USER1, PTEAM1)
    service1 = "threatconnectome"
    service2 = "flashsense"

    refs0 = {TAG1: [("fake target", "fake version")]}
    upload_pteam_tags(USER1, pteam1.pteam_id, service1, refs0)
    response2 = upload_pteam_tags(USER1, pteam1.pteam_id, service2, refs0)

    for tag in response2:
        for reference in tag.references:
            assert reference["service"] in [service1, service2]

    assert_204(
        client.delete(
            f"/pteams/{pteam1.pteam_id}/tags",
            headers=headers(USER1),
            params={"service": service1},
        )
    )


def test_get_watchers():
    create_user(USER1)
    create_user(USER2)
    create_user(USER3)
    ateam1 = create_ateam(USER1, ATEAM1)
    pteam1 = create_pteam(USER1, PTEAM1)

    data = assert_200(client.get(f"/pteams/{pteam1.pteam_id}/watchers", headers=headers(USER1)))
    assert len(data) == 0

    watching_request1 = create_watching_request(USER1, ateam1.ateam_id)
    accept_watching_request(USER1, watching_request1.request_id, pteam1.pteam_id)

    data = assert_200(client.get(f"/pteams/{pteam1.pteam_id}/watchers", headers=headers(USER1)))
    assert len(data) == 1
    assert data[0]["ateam_id"] == str(ateam1.ateam_id)

    invitation = invite_to_pteam(USER1, pteam1.pteam_id)
    accept_pteam_invitation(USER2, invitation.invitation_id)

    # get by member
    data = assert_200(client.get(f"/pteams/{pteam1.pteam_id}/watchers", headers=headers(USER2)))
    assert len(data) == 1
    assert data[0]["ateam_id"] == str(ateam1.ateam_id)

    # get by not member
    with pytest.raises(HTTPError, match=r"403: Forbidden: Not a pteam member"):
        assert_200(client.get(f"/pteams/{pteam1.pteam_id}/watchers", headers=headers(USER3)))


def test_remove_watcher():
    create_user(USER1)
    create_user(USER2)
    create_user(USER3)
    ateam1 = create_ateam(USER1, ATEAM1)
    pteam1 = create_pteam(USER1, PTEAM1)

    invitation = invite_to_pteam(USER1, pteam1.pteam_id)
    accept_pteam_invitation(USER2, invitation.invitation_id)

    watching_request = create_watching_request(USER1, ateam1.ateam_id)
    accept_watching_request(USER1, watching_request.request_id, pteam1.pteam_id)

    data = assert_200(client.get(f"/pteams/{pteam1.pteam_id}/watchers", headers=headers(USER1)))
    assert len(data) == 1

    # delete by not member
    with pytest.raises(HTTPError, match=r"403: Forbidden: You do not have authority"):
        assert_200(
            client.delete(
                f"/pteams/{pteam1.pteam_id}/watchers/{ateam1.ateam_id}", headers=headers(USER3)
            )
        )

    # delete by not ADMIN
    with pytest.raises(HTTPError, match=r"403: Forbidden: You do not have authority"):
        assert_200(
            client.delete(
                f"/pteams/{pteam1.pteam_id}/watchers/{ateam1.ateam_id}", headers=headers(USER2)
            )
        )

    # delete by ADMIN
    response = client.delete(
        f"/pteams/{pteam1.pteam_id}/watchers/{ateam1.ateam_id}", headers=headers(USER1)
    )
    assert response.status_code == 204
    data = assert_200(client.get(f"/pteams/{pteam1.pteam_id}/watchers", headers=headers(USER1)))
    assert len(data) == 0
    data = assert_200(
        client.get(f"/ateams/{ateam1.ateam_id}/watching_pteams", headers=headers(USER1))
    )
    assert len(data) == 0


def test_upload_pteam_sbom_file_with_syft():
    create_user(USER1)
    pteam1 = create_pteam(USER1, PTEAM1)
    # To avoid multiple rows error, pteam2 is created for test
    create_pteam(USER1, PTEAM2)

    params = {"service": "threatconnectome", "force_mode": True}
    sbom_file = Path(__file__).resolve().parent / "upload_test" / "test_syft_cyclonedx.json"
    with open(sbom_file, "rb") as tags:
        response = client.post(
            f"/pteams/{pteam1.pteam_id}/upload_sbom_file",
            headers=file_upload_headers(USER1),
            params=params,
            files={"file": tags},
        )
    assert response.status_code == 200
    data = response.json()
    assert data["pteam_id"] == str(pteam1.pteam_id)
    assert data["service_name"] == params["service"]
    assert data["sbom_file_sha256"] == calc_file_sha256(sbom_file)


def test_upload_pteam_sbom_file_with_trivy():
    create_user(USER1)
    pteam1 = create_pteam(USER1, PTEAM1)
    # To avoid multiple rows error, pteam2 is created for test
    create_pteam(USER1, PTEAM2)

    params = {"service": "threatconnectome", "force_mode": True}
    sbom_file = Path(__file__).resolve().parent / "upload_test" / "test_trivy_cyclonedx.json"
    with open(sbom_file, "rb") as tags:
        response = client.post(
            f"/pteams/{pteam1.pteam_id}/upload_sbom_file",
            headers=file_upload_headers(USER1),
            params=params,
            files={"file": tags},
        )

    assert response.status_code == 200
    data = response.json()
    assert data["pteam_id"] == str(pteam1.pteam_id)
    assert data["service_name"] == params["service"]
    assert data["sbom_file_sha256"] == calc_file_sha256(sbom_file)


def test_upload_pteam_sbom_file_with_empty_file():
    create_user(USER1)
    pteam = create_pteam(USER1, PTEAM1)

    params = {"service": "threatconnectome", "force_mode": True}
    sbom_file = Path(__file__).resolve().parent / "upload_test" / "empty.json"
    with open(sbom_file, "rb") as tags:
        response = client.post(
            f"/pteams/{pteam.pteam_id}/upload_sbom_file",
            headers=file_upload_headers(USER1),
            params=params,
            files={"file": tags},
        )

    assert response.status_code == 400
    data = response.json()
    assert data["detail"] == "Upload file is empty"


def test_upload_pteam_sbom_file_with_wrong_filename():
    create_user(USER1)
    pteam = create_pteam(USER1, PTEAM1)

    params = {"service": "threatconnectome", "force_mode": True}
    sbom_file = Path(__file__).resolve().parent / "upload_test" / "tag.txt"
    with open(sbom_file, "rb") as tags:
        response = client.post(
            f"/pteams/{pteam.pteam_id}/upload_sbom_file",
            headers=file_upload_headers(USER1),
            params=params,
            files={"file": tags},
        )

    assert response.status_code == 400
    data = response.json()
    assert data["detail"] == "Please upload a file with .json as extension"


def test_it_should_return_422_when_upload_sbom_with_over_255_char_servicename():
    create_user(USER1)
    pteam = create_pteam(USER1, PTEAM1)

    # create 256 alphanumeric characters
    service_name = "a" * 256

    params = {"service": service_name, "force_mode": True}
    sbom_file = Path(__file__).resolve().parent / "upload_test" / "test_trivy_cyclonedx.json"
    with open(sbom_file, "rb") as tags:
        response = client.post(
            f"/pteams/{pteam.pteam_id}/upload_sbom_file",
            headers=file_upload_headers(USER1),
            params=params,
            files={"file": tags},
        )

    assert response.status_code == 422
    data = response.json()
    assert data["detail"] == "Length of Service name exceeds 255 characters"


@pytest.mark.skip(reason="TODO: need api to get background task status")
def test_upload_pteam_sbom_file_wrong_content_format():
    create_user(USER1)
    pteam = create_pteam(USER1, PTEAM1)

    params = {"service": "threatconnectome", "force_mode": True}
    sbom_file = Path(__file__).resolve().parent / "upload_test" / "tag_with_wrong_format.json"
    with open(sbom_file, "rb") as tags:
        with pytest.raises(HTTPError, match=r"400: Bad Request: Not supported file format"):
            assert_200(
                client.post(
                    f"/pteams/{pteam.pteam_id}/upload_sbom_file",
                    headers=file_upload_headers(USER1),
                    params=params,
                    files={"file": tags},
                )
            )


class TestGetPTeamServiceTagsSummary:
    ssvc_priority_count_zero: dict[str, int] = {
        ssvc_priority.value: 0 for ssvc_priority in list(models.SSVCDeployerPriorityEnum)
    }

    @staticmethod
    def _get_access_token(user: dict) -> str:
        body = {
            "username": user["email"],
            "password": user["pass"],
        }
        response = client.post("/auth/token", data=body)
        if response.status_code != 200:
            raise HTTPError(response)
        data = response.json()
        return data["access_token"]

    @staticmethod
    def _get_service_id_by_service_name(user: dict, pteam_id: UUID | str, service_name: str) -> str:
        response = client.get(f"/pteams/{pteam_id}/services", headers=headers(user))
        if response.status_code != 200:
            raise HTTPError(response)
        data = response.json()
        service = next(filter(lambda x: x["service_name"] == service_name, data))
        return service["service_id"]

    def test_returns_summary_even_if_no_topics(self):
        create_user(USER1)
        pteam1 = create_pteam(USER1, PTEAM1)
        tag1 = create_tag(USER1, TAG1)
        # add test_service to pteam1
        test_service = "test_service"
        test_target = "test target"
        test_version = "test version"
        refs0 = {tag1.tag_name: [(test_target, test_version)]}
        upload_pteam_tags(USER1, pteam1.pteam_id, test_service, refs0)
        service_id1 = self._get_service_id_by_service_name(USER1, pteam1.pteam_id, test_service)

        # no topics, no threats, no tickets

        # get summary
        url = f"/pteams/{pteam1.pteam_id}/services/{service_id1}/tags/summary"
        user1_access_token = self._get_access_token(USER1)
        _headers = {
            "Authorization": f"Bearer {user1_access_token}",
            "Content-Type": "application/json",
            "accept": "application/json",
        }
        response = client.get(url, headers=_headers)
        assert response.status_code == 200

        summary = response.json()
        assert summary["ssvc_priority_count"] == {
            **self.ssvc_priority_count_zero,
            models.SSVCDeployerPriorityEnum.DEFER.value: 1,
        }
        assert summary["tags"] == [
            {
                "tag_id": str(tag1.tag_id),
                "tag_name": tag1.tag_name,
                "parent_id": str(tag1.parent_id) if tag1.parent_id else None,
                "parent_name": tag1.parent_name if tag1.parent_name else None,
                "ssvc_priority": None,
                "updated_at": None,
                "status_count": {
                    status_type.value: 0 for status_type in list(models.TopicStatusType)
                },
            }
        ]

    def test_returns_summary_even_if_no_threats(self):
        create_user(USER1)
        pteam1 = create_pteam(USER1, PTEAM1)
        tag1 = create_tag(USER1, TAG1)
        # add test_service to pteam1
        test_service = "test_service"
        test_target = "test target"
        test_version = "test version"
        refs0 = {tag1.tag_name: [(test_target, test_version)]}
        upload_pteam_tags(USER1, pteam1.pteam_id, test_service, refs0)
        service_id1 = self._get_service_id_by_service_name(USER1, pteam1.pteam_id, test_service)
        # create topic1
        create_topic(USER1, TOPIC1)  # Tag1

        # no threats nor tickets

        # get summary
        url = f"/pteams/{pteam1.pteam_id}/services/{service_id1}/tags/summary"
        user1_access_token = self._get_access_token(USER1)
        _headers = {
            "Authorization": f"Bearer {user1_access_token}",
            "Content-Type": "application/json",
            "accept": "application/json",
        }
        response = client.get(url, headers=_headers)
        assert response.status_code == 200

        summary = response.json()
        assert summary["ssvc_priority_count"] == {
            **self.ssvc_priority_count_zero,
            models.SSVCDeployerPriorityEnum.DEFER.value: 1,
        }
        assert summary["tags"] == [
            {
                "tag_id": str(tag1.tag_id),
                "tag_name": tag1.tag_name,
                "parent_id": str(tag1.parent_id) if tag1.parent_id else None,
                "parent_name": tag1.parent_name if tag1.parent_name else None,
                "ssvc_priority": None,
                "updated_at": None,
                "status_count": {
                    status_type.value: 0 for status_type in list(models.TopicStatusType)
                },
            }
        ]

    def test_returns_summary_if_having_alerted_ticket(self, testdb):
        create_user(USER1)
        pteam1 = create_pteam(USER1, PTEAM1)
        tag1 = create_tag(USER1, TAG1)
        # add test_service to pteam1
        test_service = "test_service"
        test_target = "test target"
        vulnerable_version = "1.2.0"  # vulnerable
        refs0 = {tag1.tag_name: [(test_target, vulnerable_version)]}
        upload_pteam_tags(USER1, pteam1.pteam_id, test_service, refs0)
        service_id1 = self._get_service_id_by_service_name(USER1, pteam1.pteam_id, test_service)
        # add actionable topic1
        action1 = {
            "action": "action one",
            "action_type": "elimination",
            "recommended": True,
            "ext": {
                "tags": [tag1.tag_name],
                "vulnerable_versions": {
                    tag1.tag_name: ["< 1.2.3"],  # > vulnerable_version
                },
            },
        }
        topic1 = create_topic(USER1, TOPIC1, actions=[action1])  # Tag1
        db_threat1 = testdb.scalars(select(models.Threat)).one()

        # get summary
        url = f"/pteams/{pteam1.pteam_id}/services/{service_id1}/tags/summary"
        user1_access_token = self._get_access_token(USER1)
        _headers = {
            "Authorization": f"Bearer {user1_access_token}",
            "Content-Type": "application/json",
            "accept": "application/json",
        }
        response = client.get(url, headers=_headers)
        assert response.status_code == 200

        summary = response.json()
        expected_ssvc_priority = calculate_ssvc_priority_by_threat(db_threat1)
        assert summary["ssvc_priority_count"] == {
            **self.ssvc_priority_count_zero,
            expected_ssvc_priority.value: 1,
        }
        assert summary["tags"] == [
            {
                "tag_id": str(tag1.tag_id),
                "tag_name": tag1.tag_name,
                "parent_id": str(tag1.parent_id) if tag1.parent_id else None,
                "parent_name": tag1.parent_name if tag1.parent_name else None,
                "ssvc_priority": expected_ssvc_priority.value,
                "updated_at": datetime.isoformat(topic1.updated_at),
                "status_count": {
                    **{status_type.value: 0 for status_type in list(models.TopicStatusType)},
                    models.TopicStatusType.alerted.value: 1,  # default status is ALERTED
                },
            }
        ]


class TestGetPTeamTagsSummary:
    ssvc_priority_count_zero: dict[str, int] = {
        ssvc_priority.value: 0 for ssvc_priority in list(models.SSVCDeployerPriorityEnum)
    }

    @staticmethod
    def _get_access_token(user: dict) -> str:
        body = {
            "username": user["email"],
            "password": user["pass"],
        }
        response = client.post("/auth/token", data=body)
        if response.status_code != 200:
            raise HTTPError(response)
        data = response.json()
        return data["access_token"]

    @staticmethod
    def _get_service_id_by_service_name(user: dict, pteam_id: UUID | str, service_name: str) -> str:
        response = client.get(f"/pteams/{pteam_id}/services", headers=headers(user))
        if response.status_code != 200:
            raise HTTPError(response)
        data = response.json()
        service = next(filter(lambda x: x["service_name"] == service_name, data))
        return service["service_id"]

    def test_returns_summary_even_if_no_topics(self):
        create_user(USER1)
        pteam1 = create_pteam(USER1, PTEAM1)
        tag1 = create_tag(USER1, TAG1)
        # add test_service to pteam1
        test_service = "test_service"
        test_target = "test target"
        test_version = "test version"
        refs0 = {tag1.tag_name: [(test_target, test_version)]}
        upload_pteam_tags(USER1, pteam1.pteam_id, test_service, refs0)
        service_id1 = self._get_service_id_by_service_name(USER1, pteam1.pteam_id, test_service)

        # no topics, no threats, no tickets

        # get summary
        url = f"/pteams/{pteam1.pteam_id}/tags/summary"
        user1_access_token = self._get_access_token(USER1)
        _headers = {
            "Authorization": f"Bearer {user1_access_token}",
            "Content-Type": "application/json",
            "accept": "application/json",
        }
        response = client.get(url, headers=_headers)
        assert response.status_code == 200

        summary = response.json()
        assert summary["ssvc_priority_count"] == {
            **self.ssvc_priority_count_zero,
            models.SSVCDeployerPriorityEnum.DEFER.value: 1,
        }
        assert summary["tags"] == [
            {
                "tag_id": str(tag1.tag_id),
                "tag_name": tag1.tag_name,
                "parent_id": str(tag1.parent_id) if tag1.parent_id else None,
                "parent_name": tag1.parent_name if tag1.parent_name else None,
                "service_ids": [service_id1],
                "ssvc_priority": None,
                "updated_at": None,
                "status_count": {
                    status_type.value: 0 for status_type in list(models.TopicStatusType)
                },
            }
        ]

    def test_returns_summary_even_if_no_threats(self):
        create_user(USER1)
        pteam1 = create_pteam(USER1, PTEAM1)
        tag1 = create_tag(USER1, TAG1)
        # add test_service to pteam1
        test_service = "test_service"
        test_target = "test target"
        test_version = "test version"
        refs0 = {tag1.tag_name: [(test_target, test_version)]}
        upload_pteam_tags(USER1, pteam1.pteam_id, test_service, refs0)
        service_id1 = self._get_service_id_by_service_name(USER1, pteam1.pteam_id, test_service)
        # create topic1
        create_topic(USER1, TOPIC1)  # Tag1

        # no threats nor tickets

        # get summary
        url = f"/pteams/{pteam1.pteam_id}/tags/summary"
        user1_access_token = self._get_access_token(USER1)
        _headers = {
            "Authorization": f"Bearer {user1_access_token}",
            "Content-Type": "application/json",
            "accept": "application/json",
        }
        response = client.get(url, headers=_headers)
        assert response.status_code == 200

        summary = response.json()
        assert summary["ssvc_priority_count"] == {
            **self.ssvc_priority_count_zero,
            models.SSVCDeployerPriorityEnum.DEFER.value: 1,
        }
        assert summary["tags"] == [
            {
                "tag_id": str(tag1.tag_id),
                "tag_name": tag1.tag_name,
                "parent_id": str(tag1.parent_id) if tag1.parent_id else None,
                "parent_name": tag1.parent_name if tag1.parent_name else None,
                "service_ids": [service_id1],
                "ssvc_priority": None,
                "updated_at": None,
                "status_count": {
                    status_type.value: 0 for status_type in list(models.TopicStatusType)
                },
            }
        ]

    def test_returns_summary_if_having_alerted_ticket(self, testdb):
        create_user(USER1)
        pteam1 = create_pteam(USER1, PTEAM1)
        tag1 = create_tag(USER1, TAG1)
        # add test_service to pteam1
        test_service = "test_service"
        test_target = "test target"
        vulnerable_version = "1.2.0"  # vulnerable
        refs0 = {tag1.tag_name: [(test_target, vulnerable_version)]}
        upload_pteam_tags(USER1, pteam1.pteam_id, test_service, refs0)
        service_id1 = self._get_service_id_by_service_name(USER1, pteam1.pteam_id, test_service)
        # add actionable topic1
        action1 = {
            "action": "action one",
            "action_type": "elimination",
            "recommended": True,
            "ext": {
                "tags": [tag1.tag_name],
                "vulnerable_versions": {
                    tag1.tag_name: ["< 1.2.3"],  # > vulnerable_version
                },
            },
        }
        topic1 = create_topic(USER1, TOPIC1, actions=[action1])  # Tag1
        db_threat1 = testdb.scalars(select(models.Threat)).one()

        # get summary
        url = f"/pteams/{pteam1.pteam_id}/tags/summary"
        user1_access_token = self._get_access_token(USER1)
        _headers = {
            "Authorization": f"Bearer {user1_access_token}",
            "Content-Type": "application/json",
            "accept": "application/json",
        }
        response = client.get(url, headers=_headers)
        assert response.status_code == 200

        summary = response.json()
        expected_ssvc_priority = calculate_ssvc_priority_by_threat(db_threat1)
        assert summary["ssvc_priority_count"] == {
            **self.ssvc_priority_count_zero,
            expected_ssvc_priority.value: 1,
        }
        assert summary["tags"] == [
            {
                "tag_id": str(tag1.tag_id),
                "tag_name": tag1.tag_name,
                "parent_id": str(tag1.parent_id) if tag1.parent_id else None,
                "parent_name": tag1.parent_name if tag1.parent_name else None,
                "service_ids": [service_id1],
                "ssvc_priority": expected_ssvc_priority.value,
                "updated_at": datetime.isoformat(topic1.updated_at),
                "status_count": {
                    **{status_type.value: 0 for status_type in list(models.TopicStatusType)},
                    models.TopicStatusType.alerted.value: 1,  # default status is ALERTED
                },
            }
        ]

    def test_returns_summary_even_if_multiple_services_are_registrered(self, testdb):
        create_user(USER1)
        pteam1 = create_pteam(USER1, PTEAM1)
        tag1 = create_tag(USER1, TAG1)
        # add test_service to pteam1
        test_service1 = "test_service1"
        test_service2 = "test_service2"
        test_target = "test target"
        vulnerable_version = "1.2.0"  # vulnerable
        refs0 = {tag1.tag_name: [(test_target, vulnerable_version)]}
        upload_pteam_tags(USER1, pteam1.pteam_id, test_service1, refs0)
        upload_pteam_tags(USER1, pteam1.pteam_id, test_service2, refs0)
        service_id1 = self._get_service_id_by_service_name(USER1, pteam1.pteam_id, test_service1)
        service_id2 = self._get_service_id_by_service_name(USER1, pteam1.pteam_id, test_service2)

        # add actionable topic1
        action1 = {
            "action": "action one",
            "action_type": "elimination",
            "recommended": True,
            "ext": {
                "tags": [tag1.tag_name],
                "vulnerable_versions": {
                    tag1.tag_name: ["< 1.2.3"],  # > vulnerable_version
                },
            },
        }
        topic1 = create_topic(USER1, TOPIC1, actions=[action1])  # Tag1
        db_threats = testdb.scalars(select(models.Threat)).all()

        # get summary
        url = f"/pteams/{pteam1.pteam_id}/tags/summary"
        user1_access_token = self._get_access_token(USER1)
        _headers = {
            "Authorization": f"Bearer {user1_access_token}",
            "Content-Type": "application/json",
            "accept": "application/json",
        }
        response = client.get(url, headers=_headers)
        assert response.status_code == 200

        summary = response.json()
        expected_ssvc_priority = min(  # we have only 1 tag
            calculate_ssvc_priority_by_threat(db_threat) for db_threat in db_threats
        )
        assert summary["ssvc_priority_count"] == {
            **self.ssvc_priority_count_zero,
            expected_ssvc_priority: 1,
        }

        assert len(summary["tags"][0]["service_ids"]) == 2
        assert set(summary["tags"][0]["service_ids"]) == {service_id1, service_id2}

        del summary["tags"][0]["service_ids"]
        assert summary["tags"] == [
            {
                "tag_id": str(tag1.tag_id),
                "tag_name": tag1.tag_name,
                "parent_id": str(tag1.parent_id) if tag1.parent_id else None,
                "parent_name": tag1.parent_name if tag1.parent_name else None,
                "ssvc_priority": expected_ssvc_priority,
                "updated_at": datetime.isoformat(topic1.updated_at),
                "status_count": {
                    **{status_type.value: 0 for status_type in list(models.TopicStatusType)},
                    models.TopicStatusType.alerted.value: 2,  # default status is ALERTED
                },
            }
        ]


class TestTicketStatus:

    class Common:
        @pytest.fixture(scope="function", autouse=True)
        def common_setup(self):
            self.user1 = create_user(USER1)
            self.user2 = create_user(USER2)
            self.pteam1 = create_pteam(USER1, PTEAM1)
            invitation1 = invite_to_pteam(USER1, self.pteam1.pteam_id)
            accept_pteam_invitation(USER2, invitation1.invitation_id)

            self.tag1 = create_tag(USER1, TAG1)
            # add test_service to pteam1
            test_service = "test_service"
            test_target = "test target"
            test_version = "1.2.3"
            refs0 = {self.tag1.tag_name: [(test_target, test_version)]}
            upload_pteam_tags(USER1, self.pteam1.pteam_id, test_service, refs0)
            self.service_id1 = self._get_service_id_by_service_name(
                USER1, self.pteam1.pteam_id, test_service
            )

        @pytest.fixture(scope="function", autouse=False)
        def actionable_topic1(self):
            action1 = self._gen_action([self.tag1.tag_name])
            self.topic1 = create_topic(
                USER1, {**TOPIC1, "tags": [self.tag1.tag_name], "actions": [action1]}
            )
            tickets = self._get_tickets(
                self.pteam1.pteam_id, self.service_id1, self.topic1.topic_id, self.tag1.tag_id
            )
            self.ticket_id1 = tickets[0]["ticket_id"]

        @pytest.fixture(scope="function", autouse=False)
        def not_actionable_topic1(self):
            self.topic1 = create_topic(
                USER1, {**TOPIC1, "tags": [self.tag1.tag_name], "actions": []}
            )
            self.ticket_id1 = None

        @staticmethod
        def _get_access_token(user: dict) -> str:
            body = {
                "username": user["email"],
                "password": user["pass"],
            }
            response = client.post("/auth/token", data=body)
            if response.status_code != 200:
                raise HTTPError(response)
            data = response.json()
            return data["access_token"]

        @staticmethod
        def _get_service_id_by_service_name(
            user: dict, pteam_id: UUID | str, service_name: str
        ) -> str:
            response = client.get(f"/pteams/{pteam_id}/services", headers=headers(user))
            if response.status_code != 200:
                raise HTTPError(response)
            data = response.json()
            service = next(filter(lambda x: x["service_name"] == service_name, data))
            return service["service_id"]

        @staticmethod
        def _gen_action(tag_names: list[str]) -> dict:
            return {
                "action": f"sample action for {str(tag_names)}",
                "action_type": models.ActionType.elimination,
                "recommended": True,
                "ext": {
                    "tags": tag_names,
                    "vulnerable_versions": {tag_name: ["<999.99.9"] for tag_name in tag_names},
                },
            }

        def _get_tickets(self, pteam_id: str, service_id: str, topic_id: str, tag_id: str) -> dict:
            url = (
                f"/pteams/{pteam_id}/services/{service_id}"
                f"/topics/{topic_id}/tags/{tag_id}/tickets"
            )
            user1_access_token = self._get_access_token(USER1)
            _headers = {
                "Authorization": f"Bearer {user1_access_token}",
                "Content-Type": "application/json",
                "accept": "application/json",
            }
            return client.get(url, headers=_headers).json()

        def _set_ticket_status(
            self, pteam_id: str, service_id: str, ticket_id: str, request: dict
        ) -> dict:
            url = f"/pteams/{pteam_id}/services/{service_id}/ticketstatus/{ticket_id}"
            user1_access_token = self._get_access_token(USER1)
            _headers = {
                "Authorization": f"Bearer {user1_access_token}",
                "Content-Type": "application/json",
                "accept": "application/json",
            }
            return client.post(url, headers=_headers, json=request).json()

        def _get_ticket_status(self, pteam_id: str, service_id: str, ticket_id: str) -> dict:
            url = f"/pteams/{pteam_id}/services/{service_id}/ticketstatus/{ticket_id}"
            user1_access_token = self._get_access_token(USER1)
            _headers = {
                "Authorization": f"Bearer {user1_access_token}",
                "Content-Type": "application/json",
                "accept": "application/json",
            }
            return client.get(url, headers=_headers).json()

    class TestGet(Common):

        def test_returns_initial_status_if_no_status_created(self, actionable_topic1):
            url = (
                f"/pteams/{self.pteam1.pteam_id}/services/{self.service_id1}"
                f"/ticketstatus/{self.ticket_id1}"
            )
            user1_access_token = self._get_access_token(USER1)
            _headers = {
                "Authorization": f"Bearer {user1_access_token}",
                "Content-Type": "application/json",
                "accept": "application/json",
            }
            response = client.get(url, headers=_headers)
            assert response.status_code == 200

            data = response.json()
            expected_status = {
                "status_id": None,
                "ticket_id": str(self.ticket_id1),
                "topic_status": models.TopicStatusType.alerted.value,
                "user_id": None,
                "created_at": None,
                "assignees": [],
                "note": None,
                "scheduled_at": None,
                "action_logs": [],
            }
            assert data == expected_status

        def test_returns_current_status_if_status_created(self, actionable_topic1):
            status_request = {
                "topic_status": models.TopicStatusType.scheduled.value,
                "assignees": [str(self.user2.user_id)],
                "note": "assign user2 and schedule at 2345/6/7",
                "scheduled_at": "2345-06-07T08:09:10",
            }
            set_response = self._set_ticket_status(
                self.pteam1.pteam_id, self.service_id1, self.ticket_id1, status_request
            )

            # get ticket status
            url = (
                f"/pteams/{self.pteam1.pteam_id}/services/{self.service_id1}"
                f"/ticketstatus/{self.ticket_id1}"
            )
            user1_access_token = self._get_access_token(USER1)
            _headers = {
                "Authorization": f"Bearer {user1_access_token}",
                "Content-Type": "application/json",
                "accept": "application/json",
            }
            response = client.get(url, headers=_headers)
            assert response.status_code == 200

            data = response.json()
            expected_status = {
                "status_id": set_response["status_id"],
                "ticket_id": str(self.ticket_id1),
                "user_id": str(self.user1.user_id),
                "created_at": set_response["created_at"],
                "action_logs": [],
                **status_request,
            }
            assert data == expected_status

    class TestSet(Common):

        def test_set_requested_status(self, actionable_topic1):
            status_request = {
                "topic_status": models.TopicStatusType.scheduled.value,
                "assignees": [str(self.user2.user_id)],
                "note": "assign user2 and schedule at 2345/6/7",
                "scheduled_at": "2345-06-07T08:09:10",
            }
            url = (
                f"/pteams/{self.pteam1.pteam_id}/services/{self.service_id1}"
                f"/ticketstatus/{self.ticket_id1}"
            )
            user1_access_token = self._get_access_token(USER1)
            _headers = {
                "Authorization": f"Bearer {user1_access_token}",
                "Content-Type": "application/json",
                "accept": "application/json",
            }
            response = client.post(url, headers=_headers, json=status_request)
            assert response.status_code == 200

            data = response.json()
            # check not-none only because we do not have values to compare
            for key in {"status_id", "created_at"}:
                assert data[key] is not None
                del data[key]
            expected_status = {
                "ticket_id": str(self.ticket_id1),
                "user_id": str(self.user1.user_id),
                "action_logs": [],
                **status_request,
            }
            assert data == expected_status

        def test_it_should_return_400_when_topic_status_is_scheduled_and_there_is_no_schduled_at(
            self, actionable_topic1
        ):
            status_request = {
                "topic_status": models.TopicStatusType.scheduled.value,
                "assignees": [str(self.user2.user_id)],
                "note": "assign user2 and schedule at 2345/6/7",
            }
            url = (
                f"/pteams/{self.pteam1.pteam_id}/services/{self.service_id1}"
                f"/ticketstatus/{self.ticket_id1}"
            )
            user1_access_token = self._get_access_token(USER1)
            _headers = {
                "Authorization": f"Bearer {user1_access_token}",
                "Content-Type": "application/json",
                "accept": "application/json",
            }
            response = client.post(url, headers=_headers, json=status_request)
            assert response.status_code == 400

            set_response = response.json()
            assert set_response["detail"] == "If status is schduled, specify schduled_at"

        def test_it_should_return_400_when_topic_status_is_acknowledged_and_there_is_schduled_at(
            self, actionable_topic1
        ):
            status_request = {
                "topic_status": models.TopicStatusType.completed.value,
                "assignees": [str(self.user2.user_id)],
                "note": "assign user2 and schedule at 2345/6/7",
                "scheduled_at": "2345-06-07T08:09:10",
            }
            url = (
                f"/pteams/{self.pteam1.pteam_id}/services/{self.service_id1}"
                f"/ticketstatus/{self.ticket_id1}"
            )
            user1_access_token = self._get_access_token(USER1)
            _headers = {
                "Authorization": f"Bearer {user1_access_token}",
                "Content-Type": "application/json",
                "accept": "application/json",
            }
            response = client.post(url, headers=_headers, json=status_request)
            assert response.status_code == 400

            set_response = response.json()
            assert set_response["detail"] == "If status is not schduled, do not specify schduled_at"

        def test_it_should_return_400_when_topic_status_is_scheduled_and_schduled_at_is_in_the_past(
            self, actionable_topic1
        ):
            status_request = {
                "topic_status": models.TopicStatusType.scheduled.value,
                "assignees": [str(self.user2.user_id)],
                "note": "assign user2 and schedule at 2345/6/7",
                "scheduled_at": str(datetime.fromtimestamp(0)),
            }
            url = (
                f"/pteams/{self.pteam1.pteam_id}/services/{self.service_id1}"
                f"/ticketstatus/{self.ticket_id1}"
            )
            user1_access_token = self._get_access_token(USER1)
            _headers = {
                "Authorization": f"Bearer {user1_access_token}",
                "Content-Type": "application/json",
                "accept": "application/json",
            }
            response = client.post(url, headers=_headers, json=status_request)
            assert response.status_code == 400

            set_response = response.json()
            assert (
                set_response["detail"] == "If status is schduled, schduled_at must be a future time"
            )

        def test_it_should_put_None_in_completed_at_when_schduled_at_is_datetime_fromtimestamp_zero(
            self, actionable_topic1
        ):
            status_request = {
                "topic_status": models.TopicStatusType.completed.value,
                "assignees": [str(self.user2.user_id)],
                "note": "assign user2 and schedule at 2345/6/7",
                "scheduled_at": str(datetime.fromtimestamp(0)),
            }
            url = (
                f"/pteams/{self.pteam1.pteam_id}/services/{self.service_id1}"
                f"/ticketstatus/{self.ticket_id1}"
            )
            user1_access_token = self._get_access_token(USER1)
            _headers = {
                "Authorization": f"Bearer {user1_access_token}",
                "Content-Type": "application/json",
                "accept": "application/json",
            }
            response = client.post(url, headers=_headers, json=status_request)
            if response.status_code != 200:
                raise HTTPError(response)

            data = response.json()
            assert data["scheduled_at"] is None

            # verification of correct registration in DB
            get_response = self._get_ticket_status(
                self.pteam1.pteam_id, self.service_id1, self.ticket_id1
            )

            assert get_response["scheduled_at"] is None


class TestGetTickets:

    @pytest.fixture(scope="function", autouse=True)
    def common_setup(self):
        self.user1 = create_user(USER1)
        self.user2 = create_user(USER2)
        self.pteam1 = create_pteam(USER1, PTEAM1)
        invitation1 = invite_to_pteam(USER1, self.pteam1.pteam_id)
        accept_pteam_invitation(USER2, invitation1.invitation_id)

        self.tag1 = create_tag(USER1, TAG1)
        # add test_service to pteam1
        test_service = "test_service"
        test_target = "test target"
        test_version = "1.2.3"
        refs0 = {self.tag1.tag_name: [(test_target, test_version)]}
        upload_pteam_tags(USER1, self.pteam1.pteam_id, test_service, refs0)
        self.service_id1 = self._get_service_id_by_service_name(
            USER1, self.pteam1.pteam_id, test_service
        )

    @pytest.fixture(scope="function", autouse=False)
    def actionable_topic1(self):
        action1 = self._gen_action([self.tag1.tag_name])
        self.topic1 = create_topic(
            USER1, {**TOPIC1, "tags": [self.tag1.tag_name], "actions": [action1]}
        )

    @pytest.fixture(scope="function", autouse=False)
    def not_actionable_topic1(self):
        self.topic1 = create_topic(USER1, {**TOPIC1, "tags": [self.tag1.tag_name], "actions": []})

    @staticmethod
    def _get_access_token(user: dict) -> str:
        body = {
            "username": user["email"],
            "password": user["pass"],
        }
        response = client.post("/auth/token", data=body)
        if response.status_code != 200:
            raise HTTPError(response)
        data = response.json()
        return data["access_token"]

    @staticmethod
    def _get_service_id_by_service_name(user: dict, pteam_id: UUID | str, service_name: str) -> str:
        response = client.get(f"/pteams/{pteam_id}/services", headers=headers(user))
        if response.status_code != 200:
            raise HTTPError(response)
        data = response.json()
        service = next(filter(lambda x: x["service_name"] == service_name, data))
        return service["service_id"]

    @staticmethod
    def _gen_action(tag_names: list[str]) -> dict:
        return {
            "action": f"sample action for {str(tag_names)}",
            "action_type": models.ActionType.elimination,
            "recommended": True,
            "ext": {
                "tags": tag_names,
                "vulnerable_versions": {tag_name: ["<999.99.9"] for tag_name in tag_names},
            },
        }

    def _set_ticket_status(
        self, pteam_id: str, service_id: str, ticket_id: str, request: dict
    ) -> dict:
        url = f"/pteams/{pteam_id}/services/{service_id}/ticketstatus/{ticket_id}"
        user1_access_token = self._get_access_token(USER1)
        _headers = {
            "Authorization": f"Bearer {user1_access_token}",
            "Content-Type": "application/json",
            "accept": "application/json",
        }
        return client.post(url, headers=_headers, json=request).json()

    def test_returns_empty_if_no_tickets(self, not_actionable_topic1):
        url = (
            f"/pteams/{self.pteam1.pteam_id}/services/{self.service_id1}"
            f"/topics/{self.topic1.topic_id}/tags/{self.tag1.tag_id}/tickets"
        )
        user1_access_token = self._get_access_token(USER1)
        _headers = {
            "Authorization": f"Bearer {user1_access_token}",
            "Content-Type": "application/json",
            "accept": "application/json",
        }
        response = client.get(url, headers=_headers)
        assert response.status_code == 200
        assert response.json() == []

    def test_returns_ticket_with_initial_status_if_no_status_created(
        self, testdb, actionable_topic1
    ):
        db_dependency1 = testdb.scalars(select(models.Dependency)).one()
        db_threat1 = testdb.scalars(select(models.Threat)).one()
        db_ticket1 = testdb.scalars(select(models.Ticket)).one()
        expected_ticket_response1 = {
            "ticket_id": str(db_ticket1.ticket_id),
            "threat_id": str(db_threat1.threat_id),
            "created_at": datetime.isoformat(db_ticket1.created_at),
            "ssvc_deployer_priority": (
                None
                if db_ticket1.ssvc_deployer_priority is None
                else db_ticket1.ssvc_deployer_priority.value
            ),
            "threat": {
                "threat_id": str(db_threat1.threat_id),
                "topic_id": str(self.topic1.topic_id),
                "dependency_id": str(db_dependency1.dependency_id),
            },
            "current_ticket_status": {
                "status_id": None,
                "ticket_id": str(db_ticket1.ticket_id),
                "topic_status": models.TopicStatusType.alerted.value,
                "user_id": None,
                "created_at": None,
                "assignees": [],
                "note": None,
                "scheduled_at": None,
                "action_logs": [],
            },
        }

        url = (
            f"/pteams/{self.pteam1.pteam_id}/services/{self.service_id1}"
            f"/topics/{self.topic1.topic_id}/tags/{self.tag1.tag_id}/tickets"
        )
        user1_access_token = self._get_access_token(USER1)
        _headers = {
            "Authorization": f"Bearer {user1_access_token}",
            "Content-Type": "application/json",
            "accept": "application/json",
        }
        response = client.get(url, headers=_headers)
        assert response.status_code == 200

        data = response.json()
        assert len(data) == 1
        ticket1 = data[0]
        assert ticket1 == expected_ticket_response1

    def test_returns_ticket_with_current_status_if_status_created(self, testdb, actionable_topic1):
        db_dependency1 = testdb.scalars(select(models.Dependency)).one()
        db_threat1 = testdb.scalars(select(models.Threat)).one()
        db_ticket1 = testdb.scalars(select(models.Ticket)).one()
        status_request = {
            "topic_status": models.TopicStatusType.scheduled.value,
            "assignees": [str(self.user2.user_id)],
            "note": "assign user2 and schedule at 2345/6/7",
            "scheduled_at": "2345-06-07T08:09:10",
        }
        self._set_ticket_status(
            self.pteam1.pteam_id, self.service_id1, db_ticket1.ticket_id, status_request
        )

        db_ticket_status1 = testdb.scalars(select(models.TicketStatus)).one()
        expected_ticket_response1 = {
            "ticket_id": str(db_ticket1.ticket_id),
            "threat_id": str(db_threat1.threat_id),
            "created_at": datetime.isoformat(db_ticket1.created_at),
            "ssvc_deployer_priority": (
                None
                if db_ticket1.ssvc_deployer_priority is None
                else db_ticket1.ssvc_deployer_priority.value
            ),
            "threat": {
                "threat_id": str(db_threat1.threat_id),
                "topic_id": str(self.topic1.topic_id),
                "dependency_id": str(db_dependency1.dependency_id),
            },
            "current_ticket_status": {
                "status_id": str(db_ticket_status1.status_id),
                "ticket_id": str(db_ticket1.ticket_id),
                "user_id": str(self.user1.user_id),
                "created_at": datetime.isoformat(db_ticket_status1.created_at),
                "action_logs": [],
                **status_request,
            },
        }

        url = (
            f"/pteams/{self.pteam1.pteam_id}/services/{self.service_id1}"
            f"/topics/{self.topic1.topic_id}/tags/{self.tag1.tag_id}/tickets"
        )
        user1_access_token = self._get_access_token(USER1)
        _headers = {
            "Authorization": f"Bearer {user1_access_token}",
            "Content-Type": "application/json",
            "accept": "application/json",
        }
        response = client.get(url, headers=_headers)
        assert response.status_code == 200

        data = response.json()
        assert len(data) == 1
        ticket1 = data[0]
        assert ticket1 == expected_ticket_response1


class TestUpdatePTeamService:
    class Common:
        @pytest.fixture(scope="function", autouse=True)
        def common_setup(self):
            self.user1 = create_user(USER1)
            self.pteam1 = create_pteam(USER1, PTEAM1)
            self.tag1 = create_tag(USER1, TAG1)
            test_service = "test_service"
            test_target = "test target"
            test_version = "1.2.3"
            refs0 = {self.tag1.tag_name: [(test_target, test_version)]}
            upload_pteam_tags(USER1, self.pteam1.pteam_id, test_service, refs0)
            self.service_id1 = get_service_by_service_name(
                USER1, self.pteam1.pteam_id, test_service
            )["service_id"]

        @staticmethod
        def _get_access_token(user: dict) -> str:
            body = {
                "username": user["email"],
                "password": user["pass"],
            }
            response = client.post("/auth/token", data=body)
            if response.status_code != 200:
                raise HTTPError(response)
            data = response.json()
            return data["access_token"]

    class TestKeywords(Common):

        error_too_many_keywords = "Too many keywords, max number: 5"

        @pytest.mark.parametrize(
            "keywords, expected",
            [
                (None, []),
                ([], []),
                (["1"], ["1"]),
                (["1", "2"], ["1", "2"]),
                (["3", "1", "2"], ["1", "2", "3"]),
                (["2", "4", "1", "3"], ["1", "2", "3", "4"]),
                (["1", "2", "3", "4", "5"], ["1", "2", "3", "4", "5"]),
                (["1", "2", "3", "4", "5", "6"], error_too_many_keywords),
                (["1", "2", "3", "3", "1", "2"], ["1", "2", "3"]),  # duplications are unified
            ],
        )
        def test_number_of_keywords(self, keywords, expected):
            user1_access_token = self._get_access_token(USER1)
            _headers = {
                "Authorization": f"Bearer {user1_access_token}",
                "Content-Type": "application/json",
                "accept": "application/json",
            }
            request = {"keywords": keywords}

            response = client.post(
                f"/pteams/{self.pteam1.pteam_id}/services/{self.service_id1}",
                headers=_headers,
                json=request,
            )

            if isinstance(expected, str):  # error cases
                assert response.status_code == 400
                assert response.json()["detail"] == expected
            else:
                assert response.status_code == 200
                assert response.json()["keywords"] == expected

        error_too_long_keyword = (
            "Too long keyword. Max length is 20 in half-width or 10 in full-width"
        )
        chars_20_in_half = "123456789_123456789_"
        chars_10_in_full = "１２３４５６７８９０"
        complex_20_in_half = "123456789_１２３４５"

        @pytest.mark.parametrize(
            "keyword, expected",
            [
                ("", []),
                ("   ", []),
                (chars_20_in_half, [chars_20_in_half]),
                (" " + chars_20_in_half + " ", [chars_20_in_half]),
                (chars_20_in_half + "x", error_too_long_keyword),
                (chars_10_in_full, [chars_10_in_full]),
                (" " + chars_10_in_full + " ", [chars_10_in_full]),
                ("　" + chars_10_in_full + "　", [chars_10_in_full]),  # \u3000 is also stripped
                (chars_10_in_full + "x", error_too_long_keyword),
                (chars_10_in_full + "ｘ", error_too_long_keyword),
                (complex_20_in_half, [complex_20_in_half]),
                (" " + complex_20_in_half + " ", [complex_20_in_half]),
                ("　" + complex_20_in_half + "　", [complex_20_in_half]),
                (complex_20_in_half + "x", error_too_long_keyword),
                (complex_20_in_half + "ｘ", error_too_long_keyword),
            ],
        )
        def test_length_of_keyword(self, keyword, expected):
            user1_access_token = self._get_access_token(USER1)
            _headers = {
                "Authorization": f"Bearer {user1_access_token}",
                "Content-Type": "application/json",
                "accept": "application/json",
            }
            request = {"keywords": [keyword]}

            response = client.post(
                f"/pteams/{self.pteam1.pteam_id}/services/{self.service_id1}",
                headers=_headers,
                json=request,
            )

            if isinstance(expected, str):  # error cases
                assert response.status_code == 400
                assert response.json()["detail"] == expected
            else:
                assert response.status_code == 200
                assert response.json()["keywords"] == expected

    class TestDescription(Common):

        error_too_long_description = (  # HACK: define as a tuple instead of str
            "Too long description. Max length is 300 in half-width or 150 in full-width",
        )
        chars_300_in_half = "123456789_" * 30
        chars_150_in_full = "１２３４５６７８９＿" * 15
        complex_300_in_half = "123456789_１２３４５６７８９＿" * 10

        @pytest.mark.parametrize(
            "description, expected",
            [
                ("", None),
                ("   ", None),
                (chars_300_in_half, chars_300_in_half),
                (chars_300_in_half + "  ", chars_300_in_half),
                (chars_300_in_half + "x", error_too_long_description),
                (chars_150_in_full, chars_150_in_full),
                (chars_150_in_full + " ", chars_150_in_full),
                (chars_150_in_full + "　", chars_150_in_full),
                (chars_150_in_full + "ｘ", error_too_long_description),
                (complex_300_in_half, complex_300_in_half),
                (complex_300_in_half + " ", complex_300_in_half),
                (complex_300_in_half + "　", complex_300_in_half),
                (complex_300_in_half + "x", error_too_long_description),
                (complex_300_in_half + "ｘ", error_too_long_description),
            ],
        )
        def test_length_of_description(self, description, expected):
            user1_access_token = self._get_access_token(USER1)
            _headers = {
                "Authorization": f"Bearer {user1_access_token}",
                "Content-Type": "application/json",
                "accept": "application/json",
            }
            request = {"description": description}

            response = client.post(
                f"/pteams/{self.pteam1.pteam_id}/services/{self.service_id1}",
                headers=_headers,
                json=request,
            )

            if isinstance(expected, tuple):  # error case
                assert response.status_code == 400
                assert response.json()["detail"] == expected[0]
            else:
                assert response.status_code == 200
                assert response.json()["description"] == expected

    class TestSystemExposure(Common):
        @pytest.mark.parametrize(
            "system_exposure, expected",
            [
                (
                    None,
                    models.SystemExposureEnum.OPEN,
                ),  # When “None” is selected for the first time, “open” is entered by default.
                ("open", models.SystemExposureEnum.OPEN),
                ("controlled", models.SystemExposureEnum.CONTROLLED),
                ("small", models.SystemExposureEnum.SMALL),
            ],
        )
        def test_it_should_return_200_when_system_exposure_is_SystemExposureEnum_or_None(
            self, system_exposure, expected
        ):
            user1_access_token = self._get_access_token(USER1)
            _headers = {
                "Authorization": f"Bearer {user1_access_token}",
                "Content-Type": "application/json",
                "accept": "application/json",
            }

            request = {"system_exposure": system_exposure}

            response = client.post(
                f"/pteams/{self.pteam1.pteam_id}/services/{self.service_id1}",
                headers=_headers,
                json=request,
            )

            assert response.status_code == 200
            assert response.json()["system_exposure"] == expected

        error_msg_system_exposure = "Input should be 'open', 'controlled' or 'small'"

        @pytest.mark.parametrize(
            "system_exposure, expected",
            [
                (1, error_msg_system_exposure),
                ("test", error_msg_system_exposure),
            ],
        )
        def test_it_should_return_422_when_system_exposure_is_not_SystemExposureEnum(
            self, system_exposure, expected
        ):
            user1_access_token = self._get_access_token(USER1)
            _headers = {
                "Authorization": f"Bearer {user1_access_token}",
                "Content-Type": "application/json",
                "accept": "application/json",
            }

            request = {"system_exposure": system_exposure}

            response = client.post(
                f"/pteams/{self.pteam1.pteam_id}/services/{self.service_id1}",
                headers=_headers,
                json=request,
            )

            assert response.status_code == 422
            assert response.json()["detail"][0]["msg"] == expected

    class TestMissionImpact(Common):
        @pytest.mark.parametrize(
            "service_mission_impact, expected",
            [
                (
                    None,
                    models.MissionImpactEnum.MISSION_FAILURE,
                ),  # When “None” is selected for the first time, “mission_failure” is entered
                ("mission_failure", models.MissionImpactEnum.MISSION_FAILURE),
                ("mef_failure", models.MissionImpactEnum.MEF_FAILURE),
                ("mef_support_crippled", models.MissionImpactEnum.MEF_SUPPORT_CRIPPLED),
                ("degraded", models.MissionImpactEnum.DEGRADED),
            ],
        )
        def test_it_should_return_200_when_mission_impact_is_MissionImpactEnum_or_None(
            self, service_mission_impact, expected
        ):
            user1_access_token = self._get_access_token(USER1)
            _headers = {
                "Authorization": f"Bearer {user1_access_token}",
                "Content-Type": "application/json",
                "accept": "application/json",
            }

            request = {"service_mission_impact": service_mission_impact}

            response = client.post(
                f"/pteams/{self.pteam1.pteam_id}/services/{self.service_id1}",
                headers=_headers,
                json=request,
            )

            assert response.status_code == 200
            assert response.json()["service_mission_impact"] == expected

        error_msg_service_mission_impact = (
            "Input should be 'mission_failure', 'mef_failure', 'mef_support_crippled' or 'degraded'"
        )

        @pytest.mark.parametrize(
            "service_mission_impact, expected",
            [
                (
                    1,
                    error_msg_service_mission_impact,
                ),
                (
                    "test",
                    error_msg_service_mission_impact,
                ),
            ],
        )
        def test_it_should_return_422_when_mission_impact_is_not_MissionImpactEnum(
            self, service_mission_impact, expected
        ):
            user1_access_token = self._get_access_token(USER1)
            _headers = {
                "Authorization": f"Bearer {user1_access_token}",
                "Content-Type": "application/json",
                "accept": "application/json",
            }

            request = {"service_mission_impact": service_mission_impact}

            response = client.post(
                f"/pteams/{self.pteam1.pteam_id}/services/{self.service_id1}",
                headers=_headers,
                json=request,
            )

            assert response.status_code == 422
            assert response.json()["detail"][0]["msg"] == expected

    class TestSafetyImpactEnum(Common):
        @pytest.mark.parametrize(
            "safety_impact, expected",
            [
                (
                    None,
                    models.SafetyImpactEnum.NEGLIGIBLE,
                ),  # When “None” is selected for the first time, “negligible” is entered by default
                ("catastrophic", models.SafetyImpactEnum.CATASTROPHIC),
                ("critical", models.SafetyImpactEnum.CRITICAL),
                ("marginal", models.SafetyImpactEnum.MARGINAL),
                ("negligible", models.SafetyImpactEnum.NEGLIGIBLE),
            ],
        )
        def test_it_should_return_200_when_safety_impact_is_SafetyImpactEnum_or_None(
            self, safety_impact, expected
        ):
            user1_access_token = self._get_access_token(USER1)
            _headers = {
                "Authorization": f"Bearer {user1_access_token}",
                "Content-Type": "application/json",
                "accept": "application/json",
            }

            request = {"safety_impact": safety_impact}

            response = client.post(
                f"/pteams/{self.pteam1.pteam_id}/services/{self.service_id1}",
                headers=_headers,
                json=request,
            )

            assert response.status_code == 200
            assert response.json()["safety_impact"] == expected

        error_msg_safety_impact = (
            "Input should be 'catastrophic', 'critical', 'marginal' or 'negligible'"
        )

        @pytest.mark.parametrize(
            "safety_impact, expected",
            [
                (1, error_msg_safety_impact),
                ("test", error_msg_safety_impact),
            ],
        )
        def test_it_should_return_422_when_safety_impact_is_not_SafetyImpactEnum(
            self, safety_impact, expected
        ):
            user1_access_token = self._get_access_token(USER1)
            _headers = {
                "Authorization": f"Bearer {user1_access_token}",
                "Content-Type": "application/json",
                "accept": "application/json",
            }

            request = {"safety_impact": safety_impact}

            response = client.post(
                f"/pteams/{self.pteam1.pteam_id}/services/{self.service_id1}",
                headers=_headers,
                json=request,
            )

            assert response.status_code == 422
            assert response.json()["detail"][0]["msg"] == expected

    class TestNotification:
        @pytest.fixture(scope="function", autouse=True)
        def common_setup(self):
            def _gen_pteam_params(idx: int) -> dict:
                return {
                    "pteam_name": f"pteam{idx}",
                    "alert_slack": {
                        "enable": True,
                        "webhook_url": SAMPLE_SLACK_WEBHOOK_URL + str(idx),
                    },
                    "alert_mail": {
                        "enable": True,
                        "address": f"account{idx}@example.com",
                    },
                    "alert_ssvc_priority": DEFAULT_ALERT_SSVC_PRIORITY,
                }

            def _gen_topic_params(tags: list[schemas.TagResponse]) -> dict:
                topic_id = str(uuid4())
                return {
                    "topic_id": topic_id,
                    "title": "test topic " + topic_id,
                    "abstract": "test abstract " + topic_id,
                    "threat_impact": 1,
                    "tags": [tag.tag_name for tag in tags],
                    "misp_tags": [],
                    "actions": [
                        {
                            "topic_id": topic_id,
                            "action": "update to 999.9.9",
                            "action_type": models.ActionType.elimination,
                            "recommended": True,
                            "ext": {
                                "tags": [tag.tag_name for tag in tags],
                                "vulnerable_versions": {
                                    tag.tag_name: ["< 999.9.9"] for tag in tags
                                },
                            },
                        },
                    ],
                    "exploitation": "active",
                    "automatable": "yes",
                }

            self.user1 = create_user(USER1)
            self.pteam0 = create_pteam(USER1, _gen_pteam_params(0))
            self.tag1 = create_tag(USER1, TAG1)
            test_service0 = "test_service0"
            test_target = "test target"
            test_version = "1.2.3"
            refs0 = {self.tag1.tag_name: [(test_target, test_version)]}
            upload_pteam_tags(USER1, self.pteam0.pteam_id, test_service0, refs0)
            self.service_id0 = get_service_by_service_name(
                USER1, self.pteam0.pteam_id, test_service0
            )["service_id"]
            self.topic = create_topic(USER1, _gen_topic_params([self.tag1]))

        @staticmethod
        def _get_access_token(user: dict) -> str:
            body = {
                "username": user["email"],
                "password": user["pass"],
            }
            response = client.post("/auth/token", data=body)
            if response.status_code != 200:
                raise HTTPError(response)
            data = response.json()
            return data["access_token"]

        def test_alert_by_mail_if_vulnerabilities_are_found_when_updating_service(self, mocker):
            user1_access_token = self._get_access_token(USER1)
            _headers = {
                "Authorization": f"Bearer {user1_access_token}",
                "Content-Type": "application/json",
                "accept": "application/json",
            }

            request = {
                "system_exposure": models.SystemExposureEnum.OPEN.value,
                "service_mission_impact": models.MissionImpactEnum.MISSION_FAILURE.value,
                "safety_impact": models.SafetyImpactEnum.NEGLIGIBLE.value,
            }

            send_alert_to_pteam = mocker.patch("app.routers.pteams.send_alert_to_pteam")
            response = client.post(
                f"/pteams/{self.pteam0.pteam_id}/services/{self.service_id0}",
                headers=_headers,
                json=request,
            )
            assert response.status_code == 200
            send_alert_to_pteam.assert_called_once()

        def test_not_alert_with_current_ticket_status_is_completed(self, mocker):
            user1_access_token = self._get_access_token(USER1)
            _headers = {
                "Authorization": f"Bearer {user1_access_token}",
                "Content-Type": "application/json",
                "accept": "application/json",
            }

            ## Change the status of the ticket to completed
            response_ticket = client.get(
                f"/pteams/{self.pteam0.pteam_id}/services/{self.service_id0}/topics/{self.topic.topic_id}/tags/{self.tag1.tag_id}/tickets",
                headers=_headers,
            )
            assert response_ticket.status_code == 200
            data = response_ticket.json()
            request_ticket_status = {"topic_status": models.TopicStatusType.completed.value}
            response_ticket_status = client.post(
                f"/pteams/{self.pteam0.pteam_id}/services/{self.service_id0}/ticketstatus/{data[0]['ticket_id']}",
                headers=_headers,
                json=request_ticket_status,
            )
            assert response_ticket_status.status_code == 200

            request = {
                "system_exposure": models.SystemExposureEnum.OPEN.value,
                "service_mission_impact": models.MissionImpactEnum.MISSION_FAILURE.value,
                "safety_impact": models.SafetyImpactEnum.NEGLIGIBLE.value,
            }
            send_alert_to_pteam = mocker.patch("app.routers.pteams.send_alert_to_pteam")
            response = client.post(
                f"/pteams/{self.pteam0.pteam_id}/services/{self.service_id0}",
                headers=_headers,
                json=request,
            )
            assert response.status_code == 200
            send_alert_to_pteam.assert_not_called()<|MERGE_RESOLUTION|>--- conflicted
+++ resolved
@@ -18,15 +18,7 @@
     ZERO_FILLED_UUID,
 )
 from app.main import app
-<<<<<<< HEAD
-=======
-from app.models import (
-    MissionImpactEnum,
-    SafetyImpactEnum,
-    SystemExposureEnum,
-)
 from app.ssvc.ssvc_calculator import calculate_ssvc_priority_by_threat
->>>>>>> 033ca704
 from app.tests.common import ticket_utils
 from app.tests.medium.constants import (
     ACTION1,
