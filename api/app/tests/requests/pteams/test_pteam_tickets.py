from datetime import datetime, timedelta, timezone
from uuid import UUID, uuid4

import pytest
from fastapi.testclient import TestClient
from sqlalchemy import select
from sqlalchemy.orm import Session

from app import models, persistence
from app.business import ticket_business
from app.main import app
from app.tests.common import ticket_utils
from app.tests.medium.constants import (
    PACKAGE1,
    PTEAM1,
    PTEAM2,
    USER1,
    USER2,
    VULN1,
)
from app.tests.medium.exceptions import HTTPError
from app.tests.medium.utils import (
    accept_pteam_invitation,
    create_pteam,
    create_user,
    create_vuln,
    headers,
    invite_to_pteam,
    set_ticket_status,
    upload_pteam_packages,
)

client = TestClient(app)


class TestGetTicketCountsTiedToServicePackage:
    @pytest.fixture(scope="function", autouse=True)
    def common_setup(self, testdb):
        # Given
        service_name = "test_service1"
        self.ticket_response = ticket_utils.create_ticket(
            testdb, USER1, PTEAM1, service_name, VULN1
        )

        json_data = {
            "vuln_status": "acknowledged",
            "note": "string",
            "assignees": [],
            "scheduled_at": None,
        }
        set_ticket_status(
            USER1,
            self.ticket_response["pteam_id"],
            self.ticket_response["ticket_id"],
            json_data,
        )

    def test_it_should_return_404_with_wrong_pteam_id(self):
        # Given
        wrong_pteam_id = str(uuid4())

        # When
        response = client.get(
            f"/pteams/{wrong_pteam_id}/ticket_counts?service_id={self.ticket_response['service_id']}",
            headers=headers(USER1),
        )

        # Then
        assert response.status_code == 404
        assert response.json() == {"detail": "No such pteam"}

    def test_it_should_return_403_with_wrong_pteam_member(self):
        # Given
        create_user(USER2)  # with wrong pteam member

        # When
        response = client.get(
            f"/pteams/{self.ticket_response['pteam_id']}/ticket_counts?service_id={self.ticket_response['service_id']}",
            headers=headers(USER2),
        )

        # Then
        assert response.status_code == 403
        assert response.json() == {"detail": "Not a pteam member"}

    def test_it_should_return_404_with_wrong_service_id(self):
        # Given
        wrong_service_id = str(uuid4())  # with wrong service_id

        # When
        response = client.get(
            f"/pteams/{self.ticket_response['pteam_id']}/ticket_counts?service_id={wrong_service_id}",
            headers=headers(USER1),
        )

        # Then
        assert response.status_code == 404
        assert response.json() == {"detail": "No such service"}

    def test_it_should_return_404_with_service_not_in_pteam(self, testdb):
        # Given
        pteam2 = create_pteam(USER1, PTEAM2)
        service2 = models.Service(
            service_name="test_service2",
            pteam_id=str(pteam2.pteam_id),
        )
        testdb.add(service2)
        testdb.flush()

        # When
        response = client.get(
            f"/pteams/{self.ticket_response['pteam_id']}/ticket_counts?service_id={service2.service_id}",
            headers=headers(USER1),
        )

        # Then
        assert response.status_code == 404
        assert response.json() == {"detail": "No such service"}

    def test_it_should_return_404_with_wrong_package_id(self):
        # Given
        wrong_package_id = str(uuid4())  # with wrong tag_id

        # When
        response = client.get(
            f"/pteams/{self.ticket_response['pteam_id']}/ticket_counts?service_id={self.ticket_response['service_id']}&package_id={wrong_package_id}",
            headers=headers(USER1),
        )

        # Then
        assert response.status_code == 404
        assert response.json() == {"detail": "No such package"}

    def test_it_should_return_404_with_valid_but_not_service_package(self, testdb):
        # Given
        # with valid but not service package
        package = models.Package(
            name="a1",
            ecosystem="a2",
        )
        persistence.create_package(testdb, package)

        # When
        response = client.get(
            f"/pteams/{self.ticket_response['pteam_id']}/ticket_counts?service_id={self.ticket_response['service_id']}&package_id={package.package_id}",
            headers=headers(USER1),
        )

        # Then
        assert response.status_code == 404
        assert response.json() == {"detail": "No such service package"}

    def test_it_should_return_404_with_wrong_related_ticket_status(self, testdb):
        # Given
        related_ticket_status = "wrong_status"

        # When
        response = client.get(
            f"/pteams/{self.ticket_response['pteam_id']}/ticket_counts?related_ticket_status={related_ticket_status}",
            headers=headers(USER1),
        )

        # Then
        assert response.status_code == 422
        assert response.json()["detail"][0]["msg"] == "Input should be 'solved' or 'unsolved'"


class TestTicketStatus:
    class Common:
        @pytest.fixture(scope="function", autouse=True)
        def common_setup(self):
            # Given
            self.user1 = create_user(USER1)
            self.user2 = create_user(USER2)
            self.pteam1 = create_pteam(USER1, PTEAM1)
            invitation1 = invite_to_pteam(USER1, self.pteam1.pteam_id)
            accept_pteam_invitation(USER2, invitation1.invitation_id)

            # add test_service to pteam1
            test_service = "test_service"
            ext_packages = [
                {
                    **PACKAGE1,
                    "references": [{"target": "test target", "version": "1.2.3"}],
                }
            ]
            upload_pteam_packages(USER1, self.pteam1.pteam_id, test_service, ext_packages)
            self.service_id1 = self._get_service_id_by_service_name(
                USER1, self.pteam1.pteam_id, test_service
            )

            vuln1 = create_vuln(USER1, VULN1)
            tickets = self._get_tickets(self.pteam1.pteam_id, self.service_id1, vuln1.vuln_id)
            self.ticket_id1 = tickets[0]["ticket_id"]

        @staticmethod
        def _get_access_token(user: dict) -> str:
            body = {
                "username": user["email"],
                "password": user["pass"],
            }
            response = client.post("/auth/token", data=body)
            if response.status_code != 200:
                raise HTTPError(response)
            data = response.json()
            return data["access_token"]

        @staticmethod
        def _get_service_id_by_service_name(
            user: dict, pteam_id: UUID | str, service_name: str
        ) -> str:
            response = client.get(f"/pteams/{pteam_id}/services", headers=headers(user))
            if response.status_code != 200:
                raise HTTPError(response)
            data = response.json()
            service = next(filter(lambda x: x["service_name"] == service_name, data))
            return service["service_id"]

        def _get_tickets(self, pteam_id: str, service_id: str, vuln_id: str) -> dict:
            url = f"/pteams/{pteam_id}/tickets?service_id={service_id}&vuln_id={vuln_id}"
            user1_access_token = self._get_access_token(USER1)
            _headers = {
                "Authorization": f"Bearer {user1_access_token}",
                "Content-Type": "application/json",
                "accept": "application/json",
            }
            return client.get(url, headers=_headers).json()

        def _set_ticket_status(self, pteam_id: str, ticket_id: str, request: dict) -> dict:
            url = f"/pteams/{pteam_id}/tickets/{ticket_id}/ticketstatuses"
            user1_access_token = self._get_access_token(USER1)
            _headers = {
                "Authorization": f"Bearer {user1_access_token}",
                "Content-Type": "application/json",
                "accept": "application/json",
            }
            return client.put(url, headers=_headers, json=request).json()

    class TestGet(Common):
        def test_returns_initial_status_if_no_status_created(self):
            url = f"/pteams/{self.pteam1.pteam_id}/tickets/{self.ticket_id1}/ticketstatuses"
            user1_access_token = self._get_access_token(USER1)
            _headers = {
                "Authorization": f"Bearer {user1_access_token}",
                "Content-Type": "application/json",
                "accept": "application/json",
            }
            response = client.get(url, headers=_headers)
            assert response.status_code == 200

            now = datetime.now(timezone.utc)
            data = response.json()
            expected_status = {
                "status_id": data["status_id"],  # do not check
                "ticket_id": str(self.ticket_id1),
                "vuln_status": models.VulnStatusType.alerted.value,
                "user_id": None,
                "created_at": data["created_at"],  # check later
                "assignees": [],
                "note": None,
                "scheduled_at": None,
                "action_logs": [],
            }
            assert data == expected_status

            created_at = datetime.fromisoformat(data["created_at"].replace("Z", "+00:00"))
            assert now - timedelta(seconds=10) < created_at < now

        def test_returns_current_status_if_status_created(self):
            status_request = {
                "vuln_status": models.VulnStatusType.scheduled.value,
                "assignees": [str(self.user2.user_id)],
                "note": "assign user2 and schedule at 2345/6/7",
                "scheduled_at": "2345-06-07T08:09:10Z",
            }
            set_response = self._set_ticket_status(
                self.pteam1.pteam_id, self.ticket_id1, status_request
            )

            # get ticket status
            url = f"/pteams/{self.pteam1.pteam_id}/tickets/{self.ticket_id1}/ticketstatuses"
            user1_access_token = self._get_access_token(USER1)
            _headers = {
                "Authorization": f"Bearer {user1_access_token}",
                "Content-Type": "application/json",
                "accept": "application/json",
            }
            response = client.get(url, headers=_headers)
            assert response.status_code == 200

            data = response.json()
            expected_status = {
                "status_id": set_response["status_id"],
                "ticket_id": str(self.ticket_id1),
                "user_id": str(self.user1.user_id),
                "created_at": set_response["created_at"],
                "action_logs": [],
                **status_request,
            }

            if data.get("scheduled_at") and expected_status.get("scheduled_at"):
                assert data["scheduled_at"].replace("Z", "") == expected_status[
                    "scheduled_at"
                ].replace("Z", "")
                del data["scheduled_at"]
                del expected_status["scheduled_at"]
            assert data == expected_status

    class TestSet(Common):
        def common_setup_for_set_ticket_status(self, vuln_status, need_scheduled_at, scheduled_at):
            status_request = {
                "assignees": [str(self.user2.user_id)],
            }
            if vuln_status is not None:
                status_request["vuln_status"] = vuln_status
            if need_scheduled_at:
                status_request["scheduled_at"] = scheduled_at
            url = f"/pteams/{self.pteam1.pteam_id}/tickets/{self.ticket_id1}/ticketstatuses"
            user1_access_token = self._get_access_token(USER1)
            _headers = {
                "Authorization": f"Bearer {user1_access_token}",
                "Content-Type": "application/json",
                "accept": "application/json",
            }
            response = client.put(url, headers=_headers, json=status_request)
            return response

        def test_set_requested_status(self):
            status_request = {
                "vuln_status": models.VulnStatusType.scheduled.value,
                "assignees": [str(self.user2.user_id)],
                "note": "assign user2 and schedule at 2345/6/7",
                "scheduled_at": "2345-06-07T08:09:10Z",
            }
            url = f"/pteams/{self.pteam1.pteam_id}/tickets/{self.ticket_id1}/ticketstatuses"
            user1_access_token = self._get_access_token(USER1)
            _headers = {
                "Authorization": f"Bearer {user1_access_token}",
                "Content-Type": "application/json",
                "accept": "application/json",
            }
            response = client.put(url, headers=_headers, json=status_request)
            assert response.status_code == 200

            data = response.json()
            # check not-none only because we do not have values to compare
            for key in {"status_id", "created_at"}:
                assert data[key] is not None
                del data[key]
            expected_status = {
                "ticket_id": str(self.ticket_id1),
                "user_id": str(self.user1.user_id),
                "action_logs": [],
                **status_request,
            }
            if data.get("scheduled_at") and expected_status.get("scheduled_at"):
                assert data["scheduled_at"].replace("Z", "") == expected_status[
                    "scheduled_at"
                ].replace("Z", "")
                del data["scheduled_at"]
                del expected_status["scheduled_at"]

            assert data == expected_status

        @pytest.mark.parametrize(
            "field_name, expected_response_detail",
            [
                ("vuln_status", "Cannot specify None for vuln_status"),
                ("logging_ids", "Cannot specify None for logging_ids"),
                ("assignees", "Cannot specify None for assignees"),
            ],
        )
        def test_it_should_return_400_when_required_fields_is_None(
            self,
            field_name,
            expected_response_detail,
        ):
            status_request = {field_name: None}
            url = f"/pteams/{self.pteam1.pteam_id}/tickets/{self.ticket_id1}/ticketstatuses"
            user1_access_token = self._get_access_token(USER1)
            _headers = {
                "Authorization": f"Bearer {user1_access_token}",
                "Content-Type": "application/json",
                "accept": "application/json",
            }
            response = client.put(url, headers=_headers, json=status_request)
            assert response.status_code == 400
            assert response.json()["detail"] == expected_response_detail

        @pytest.mark.parametrize(
            "vuln_status, scheduled_at, expected_response_detail",
            [
                (models.VulnStatusType.alerted.value, None, "Wrong topic status"),
                (
                    models.VulnStatusType.alerted.value,
                    None,
                    "Wrong topic status",
                ),
                (
                    models.VulnStatusType.alerted.value,
                    "2000-01-01T00:00:00",
                    "Wrong topic status",
                ),
                (
                    models.VulnStatusType.alerted.value,
                    "2345-06-07T08:09:10",
                    "Wrong topic status",
                ),
            ],
        )
        def test_it_should_return_400_when_vuln_status_is_alerted(
            self,
            vuln_status,
            scheduled_at,
            expected_response_detail,
        ):
            response = self.common_setup_for_set_ticket_status(vuln_status, True, scheduled_at)
            assert response.status_code == 400
            assert response.json()["detail"] == expected_response_detail

        @pytest.mark.parametrize(
            "vuln_status, scheduled_at, expected_response_detail",
            [
                (
                    models.VulnStatusType.acknowledged.value,
                    "2000-01-01T00:00:00Z",
                    "If status is not scheduled, do not specify schduled_at",
                ),
                (
                    models.VulnStatusType.acknowledged.value,
                    "2345-06-07T08:09:10Z",
                    "If status is not scheduled, do not specify schduled_at",
                ),
                (
                    models.VulnStatusType.completed.value,
                    "2000-01-01T00:00:00Z",
                    "If status is not scheduled, do not specify schduled_at",
                ),
                (
                    models.VulnStatusType.completed.value,
                    "2345-06-07T08:09:10Z",
                    "If status is not scheduled, do not specify schduled_at",
                ),
            ],
        )
        def test_it_should_return_400_when_vuln_statuss_is_not_scheduled_and_schduled_at_is_time(
            self,
            vuln_status,
            scheduled_at,
            expected_response_detail,
        ):
            response = self.common_setup_for_set_ticket_status(vuln_status, True, scheduled_at)
            assert response.status_code == 400
            assert response.json()["detail"] == expected_response_detail

        @pytest.mark.parametrize(
            "vuln_status, need_scheduled_at, scheduled_at, expected_response_detail",
            [
                (
                    models.VulnStatusType.scheduled.value,
                    False,
                    None,
                    "If status is scheduled, specify schduled_at",
                ),
                (
                    models.VulnStatusType.scheduled.value,
                    True,
                    None,
                    "If status is scheduled, unable to reset schduled_at",
                ),
                (
                    models.VulnStatusType.scheduled.value,
                    True,
                    "2000-01-01T00:00:00Z",
                    "If status is scheduled, schduled_at must be a future time",
                ),
            ],
        )
        def test_it_should_return_400_when_schduled_at_is_not_future_time(
            self,
            vuln_status,
            need_scheduled_at,
            scheduled_at,
            expected_response_detail,
        ):
            # when vuln_status is schduled and schduled at is not future time, return 200.

            response = self.common_setup_for_set_ticket_status(
                vuln_status, need_scheduled_at, scheduled_at
            )
            assert response.status_code == 400
            assert response.json()["detail"] == expected_response_detail

        @pytest.mark.parametrize(
            "vuln_status, need_scheduled_at, scheduled_at, expected_response_status_code",
            [
                (models.VulnStatusType.acknowledged.value, False, None, 200),
                (
                    models.VulnStatusType.acknowledged.value,
                    True,
                    None,
                    200,
                ),
                (models.VulnStatusType.scheduled.value, True, "2345-06-07T08:09:10Z", 200),
                (models.VulnStatusType.completed.value, False, None, 200),
                (models.VulnStatusType.completed.value, True, None, 200),
            ],
        )
        def test_it_should_return_200_when_vuln_statuss_and_schduled_at_have_the_correct_values(
            self,
            vuln_status,
            need_scheduled_at,
            scheduled_at,
            expected_response_status_code,
        ):
            response = self.common_setup_for_set_ticket_status(
                vuln_status, need_scheduled_at, scheduled_at
            )
            assert response.status_code == expected_response_status_code
            set_response = response.json()
            if set_response.get("scheduled_at") and scheduled_at:
                assert set_response["scheduled_at"].replace("Z", "") == scheduled_at.replace(
                    "Z", ""
                )
            else:
                assert set_response["scheduled_at"] == scheduled_at
            assert set_response["ticket_id"] == self.ticket_id1
            assert set_response["vuln_status"] == vuln_status
            assert set_response["user_id"] == str(self.user1.user_id)
            assert set_response["assignees"] == [str(self.user2.user_id)]

        @pytest.mark.parametrize(
            "current_vuln_status, current_scheduled_at, expected_response_detail",
            [
                (
                    models.VulnStatusType.completed.value,
                    None,
                    "If current status is not scheduled and previous status is schduled, "
                    "need to reset schduled_at",
                ),
                (
                    models.VulnStatusType.acknowledged.value,
                    None,
                    "If current status is not scheduled and previous status is schduled, "
                    "need to reset schduled_at",
                ),
            ],
        )
        def test_it_should_return_400_when_previous_status_is_schduled_and_schduled_at_is_reset(
            self,
            current_vuln_status,
            current_scheduled_at,
            expected_response_detail,
        ):
            # When previou vuln_status is schduled and current vuln_status is not schduled,
            # return 400 if current_scheduled_at does not contain
            # a value to reset None.

            previous_vuln_status = models.VulnStatusType.scheduled.value
            previous_scheduled_at = "2345-06-07T08:09:10Z"
            previous_response = self.common_setup_for_set_ticket_status(
                previous_vuln_status, True, previous_scheduled_at
            )
            assert previous_response.status_code == 200

            current_response = self.common_setup_for_set_ticket_status(
                current_vuln_status, False, current_scheduled_at
            )
            assert current_response.status_code == 400
            assert current_response.json()["detail"] == expected_response_detail

        @pytest.mark.parametrize(
            "current_vuln_status, current_scheduled_at, expected_response_detail",
            [
                (
                    None,
                    None,
                    "If status is scheduled, unable to reset schduled_at",
                ),
                (
                    None,
                    "2000-01-01T00:00:00Z",
                    "If status is scheduled, schduled_at must be a future time",
                ),
            ],
        )
        def test_it_should_return_400_when_vuln_status_and_scheduled_at_is_not_appropriate(
            self,
            current_vuln_status,
            current_scheduled_at,
            expected_response_detail,
        ):
            # When previou vuln_status is schduled and current vuln_status is None,
            # return 400 if current_scheduled_at does not contain
            # future time or None.

            previous_vuln_status = models.VulnStatusType.scheduled.value
            previous_scheduled_at = "2345-06-07T08:09:10Z"
            previous_response = self.common_setup_for_set_ticket_status(
                previous_vuln_status, True, previous_scheduled_at
            )
            assert previous_response.status_code == 200

            current_response = self.common_setup_for_set_ticket_status(
                current_vuln_status, True, current_scheduled_at
            )
            assert current_response.status_code == 400
            assert current_response.json()["detail"] == expected_response_detail

        @pytest.mark.parametrize(
            "current_vuln_status, need_scheduled_at, "
            + "current_scheduled_at, expected_response_status_code",
            [
                (
                    None,
                    False,
                    None,
                    200,
                ),
                (
                    models.VulnStatusType.completed.value,
                    True,
                    None,
                    200,
                ),
            ],
        )
        def test_it_should_return_200_when_previous_and_current_status_have_the_correct_values(
            self,
            current_vuln_status,
            need_scheduled_at,
            current_scheduled_at,
            expected_response_status_code,
        ):
            # When previou vuln_status is schduled and current vuln_status is None,
            # return 200 if current_scheduled_at contain None.

            # When previou vuln_status is schduled and current vuln_status is completed,
            # return 200 if current_scheduled_at contain
            # a value to reset None.

            previous_vuln_status = models.VulnStatusType.scheduled.value
            previous_scheduled_at = "2345-06-07T08:09:10Z"
            previous_response = self.common_setup_for_set_ticket_status(
                previous_vuln_status, True, previous_scheduled_at
            )
            assert previous_response.status_code == 200

            current_response = self.common_setup_for_set_ticket_status(
                current_vuln_status, need_scheduled_at, current_scheduled_at
            )
            assert current_response.status_code == expected_response_status_code

            set_response = current_response.json()
            assert set_response["ticket_id"] == self.ticket_id1
            assert set_response["user_id"] == str(self.user1.user_id)
            assert set_response["assignees"] == [str(self.user2.user_id)]

            _current_vuln_status = current_vuln_status
            if current_vuln_status is None:
                _current_vuln_status = models.VulnStatusType.scheduled.value
            assert set_response["vuln_status"] == _current_vuln_status

            if need_scheduled_at:
                _scheduled_at = current_scheduled_at
            else:
                _scheduled_at = previous_scheduled_at
            if set_response.get("scheduled_at") and _scheduled_at:
                assert set_response["scheduled_at"].replace("Z", "") == _scheduled_at.replace(
                    "Z", ""
                )
            else:
                assert set_response["scheduled_at"] == _scheduled_at

        def test_it_should_set_requester_if_assignee_is_not_specify_and_saved_current_user(self):
            status_request = {
                "vuln_status": models.VulnStatusType.completed.value,
                "note": "assign None",
            }
            url = f"/pteams/{self.pteam1.pteam_id}/tickets/{self.ticket_id1}/ticketstatuses"
            user1_access_token = self._get_access_token(USER1)
            _headers = {
                "Authorization": f"Bearer {user1_access_token}",
                "Content-Type": "application/json",
                "accept": "application/json",
            }
            response = client.put(url, headers=_headers, json=status_request)
            if response.status_code != 200:
                raise HTTPError(response)

            data = response.json()
            assert data["assignees"] == [str(self.user1.user_id)]

        def test_it_should_return_400_when_there_is_no_time_zone_in_scheduled_at_time(self):
            vuln_status = models.VulnStatusType.scheduled.value
            scheduled_at = "2345-06-07T08:09:10"  # without time zone
            response = self.common_setup_for_set_ticket_status(vuln_status, True, scheduled_at)
            assert response.status_code == 400
            assert response.json()["detail"] == "Unwise expiration (grant timezone)"


class TestGetTickets:
    class Common:
        @pytest.fixture(scope="function", autouse=True)
        def common_setup(self, testdb):
            # Given
            self.user1 = create_user(USER1)
            self.pteam1 = create_pteam(USER1, PTEAM1)

            test_service = "test_service1"
            test_target = "test target"
            test_version = "1.0.0"

            # Todo: Replace when API is created.
            self.service1 = models.Service(
                service_name=test_service,
                pteam_id=str(self.pteam1.pteam_id),
            )
            testdb.add(self.service1)
            testdb.flush()

            self.package1 = models.Package(
                name="test_package1",
                ecosystem="test_ecosystem1",
            )
            persistence.create_package(testdb, self.package1)

            self.package_version1 = models.PackageVersion(
                package_id=self.package1.package_id,
                version=test_version,
            )
            persistence.create_package_version(testdb, self.package_version1)

            self.dependency1 = models.Dependency(
                target=test_target,
                package_manager="npm",
                package_version_id=self.package_version1.package_version_id,
                service=self.service1,
            )
            testdb.add(self.dependency1)
            testdb.flush()

            self.vuln1 = models.Vuln(
                title="Test Vulnerability1",
                detail="This is a test vulnerability.",
                cvss_v3_score=7.5,
                created_by=self.user1.user_id,
                created_at="2023-10-01T00:00:00Z",
                updated_at="2023-10-01T00:00:00Z",
            )
            persistence.create_vuln(testdb, self.vuln1)

            affect1 = models.Affect(
                vuln_id=self.vuln1.vuln_id,
                affected_versions=["<=1.0.0"],
                fixed_versions=["2.0.0"],
                affected_name=self.package1.name,
                ecosystem=self.package1.ecosystem,
            )
            persistence.create_affect(testdb, affect1)

            self.threat1 = models.Threat(
                package_version_id=self.package_version1.package_version_id,
                vuln_id=self.vuln1.vuln_id,
            )
            persistence.create_threat(testdb, self.threat1)

            ticket_business.fix_ticket_by_threat(testdb, self.threat1)

        @staticmethod
        def _get_access_token(user: dict) -> str:
            body = {
                "username": user["email"],
                "password": user["pass"],
            }
            response = client.post("/auth/token", data=body)
            if response.status_code != 200:
                raise HTTPError(response)
            data = response.json()
            return data["access_token"]

    class TestQueryParameter(Common):
        @pytest.fixture(scope="function", autouse=True)
        def common_setup_for_test_query_parameter(self, testdb):
            # Given
            db_ticket1 = testdb.scalars(select(models.Ticket)).one()
            db_status1 = testdb.scalars(select(models.TicketStatus)).one()
            self.expected_ticket_response1 = {
                "ticket_id": str(db_ticket1.ticket_id),
                "vuln_id": str(self.vuln1.vuln_id),
                "dependency_id": str(self.dependency1.dependency_id),
<<<<<<< HEAD
                "created_at": datetime.isoformat(db_ticket1.created_at).replace(
                    "+00:00", "Z"
                ),  # check later
=======
                "service_id": str(self.service1.service_id),
                "pteam_id": str(self.pteam1.pteam_id),
                "created_at": datetime.isoformat(db_ticket1.created_at),
>>>>>>> e022bf5c
                "ssvc_deployer_priority": (
                    None
                    if db_ticket1.ssvc_deployer_priority is None
                    else db_ticket1.ssvc_deployer_priority.value
                ),
                "ticket_safety_impact": (
                    None
                    if db_ticket1.ticket_safety_impact is None
                    else db_ticket1.ticket_safety_impact.value
                ),
                "ticket_safety_impact_change_reason": None,
                "ticket_status": {
                    "status_id": db_status1.status_id,  # do not check
                    "ticket_id": str(db_ticket1.ticket_id),
                    "vuln_status": models.VulnStatusType.alerted.value,
                    "user_id": None,
                    "created_at": datetime.isoformat(db_status1.created_at).replace(
                        "+00:00", "Z"
                    ),  # check later
                    "assignees": [],
                    "note": None,
                    "scheduled_at": None,
                    "action_logs": [],
                },
            }

        def test_it_should_return_200_when_ticket_exists(self):
            # When
            response = client.get(f"/pteams/{self.pteam1.pteam_id}/tickets", headers=headers(USER1))

            # Then
            assert response.status_code == 200
            assert response.json()[0] == self.expected_ticket_response1

        def test_it_should_return_200_when_all_queries_are_specified(self):
            # When
            response = client.get(
                f"/pteams/{self.pteam1.pteam_id}/tickets?service_id={self.service1.service_id}"
                f"&package_id={self.package1.package_id}&vuln_id={self.vuln1.vuln_id}",
                headers=headers(USER1),
            )

            # Then
            assert response.status_code == 200
            assert response.json()[0] == self.expected_ticket_response1

        def test_it_should_return_200_when_package_id_is_specified(self):
            # When
            response = client.get(
                f"/pteams/{self.pteam1.pteam_id}/tickets?package_id={self.package1.package_id}",
                headers=headers(USER1),
            )

            # Then
            assert response.status_code == 200
            assert response.json()[0] == self.expected_ticket_response1

        def test_it_should_return_200_when_vuln_id_is_specified(self):
            # When
            response = client.get(
                f"/pteams/{self.pteam1.pteam_id}/tickets?vuln_id={self.vuln1.vuln_id}",
                headers=headers(USER1),
            )

            # Then
            assert response.status_code == 200
            assert response.json()[0] == self.expected_ticket_response1

        def test_it_should_return_200_when_service_id_is_specified(self):
            # When
            response = client.get(
                f"/pteams/{self.pteam1.pteam_id}/tickets?service_id={self.service1.service_id}",
                headers=headers(USER1),
            )

            # Then
            assert response.status_code == 200
            assert response.json()[0] == self.expected_ticket_response1

        def test_it_should_return_no_ticket_when_wrong_package_id(self, testdb):
            # Given
            package2 = models.Package(
                name="test_package2",
                ecosystem="test_ecosystem2",
            )
            persistence.create_package(testdb, package2)

            # When
            response = client.get(
                f"/pteams/{self.pteam1.pteam_id}/tickets?package_id={package2.package_id}",
                headers=headers(USER1),
            )

            # Then
            assert response.status_code == 200
            assert response.json() == []

        def test_it_should_return_no_ticket_when_wrong_vuln_id(self, testdb):
            # Given
            vuln2 = models.Vuln(
                title="Test Vulnerability2",
                detail="This is a test vulnerability.",
                cvss_v3_score=7.5,
                created_by=self.user1.user_id,
                created_at="2023-10-01T00:00:00Z",
                updated_at="2023-10-01T00:00:00Z",
            )
            persistence.create_vuln(testdb, vuln2)

            # When
            response = client.get(
                f"/pteams/{self.pteam1.pteam_id}/tickets?vuln_id={vuln2.vuln_id}",
                headers=headers(USER1),
            )

            # Then
            assert response.status_code == 200
            assert response.json() == []

        def test_it_should_return_no_ticket_when_wrong_service_id(self, testdb):
            # Given
            service2 = models.Service(
                service_name="test_service2",
                pteam_id=str(self.pteam1.pteam_id),
            )
            testdb.add(service2)
            testdb.flush()

            # When
            response = client.get(
                f"/pteams/{self.pteam1.pteam_id}/tickets?service_id={service2.service_id}",
                headers=headers(USER1),
            )

            # Then
            assert response.status_code == 200
            assert response.json() == []

        def _setup_tickets_with_two_users_and_assignees(self, testdb):
            """Set up test environment with two tickets and two users for assignee tests"""
            # Create second pteam member
            user2 = create_user(USER2)
            invitation1 = invite_to_pteam(USER1, self.pteam1.pteam_id)
            accept_pteam_invitation(USER2, invitation1.invitation_id)

            # Get first ticket
            ticket1 = persistence.get_ticket_by_threat_id_and_dependency_id(
                testdb, self.threat1.threat_id, self.dependency1.dependency_id
            )

            # Create second ticket with new vulnerability
            vuln2_id = uuid4()
            vuln_request2 = {
                "title": "Test Vulnerability2",
                "cve_id": "CVE-0000-0001",
                "detail": "This is a test vulnerability.",
                "exploitation": "active",
                "automatable": "yes",
                "cvss_v3_score": 7.5,
                "vulnerable_packages": [
                    {
                        "affected_name": self.package1.name,
                        "ecosystem": self.package1.ecosystem,
                        "affected_versions": ["<=1.0.0"],
                        "fixed_versions": ["2.0.0"],
                    }
                ],
            }

            vuln_response2 = client.put(
                f"/vulns/{vuln2_id}", headers=headers(USER1), json=vuln_request2
            )
            vuln_data2 = vuln_response2.json()

            threat2 = persistence.get_threat_by_package_version_id_and_vuln_id(
                testdb, self.package_version1.package_version_id, vuln_data2["vuln_id"]
            )

            ticket2 = persistence.get_ticket_by_threat_id_and_dependency_id(
                testdb, threat2.threat_id, self.dependency1.dependency_id
            )

            # Prepare ticket status request objects
            status_request1 = {
                "assignees": [str(self.user1.user_id)],
            }
            status_request2 = {
                "assignees": [str(self.user1.user_id), str(user2.user_id)],
            }

            # Prepare API endpoint URLs
            url1 = f"/pteams/{self.pteam1.pteam_id}/tickets/{ticket1.ticket_id}/ticketstatuses"
            url2 = f"/pteams/{self.pteam1.pteam_id}/tickets/{ticket2.ticket_id}/ticketstatuses"

            user1_access_token = self._get_access_token(USER1)
            _headers = {
                "Authorization": f"Bearer {user1_access_token}",
                "Content-Type": "application/json",
                "accept": "application/json",
            }
            client.put(url1, headers=_headers, json=status_request1)
            client.put(url2, headers=_headers, json=status_request2)

            return user2

        def test_it_should_return_all_assigned_tickets_when_assigned_to_me_is_true_for_user1(
            self, testdb
        ):
            # Given
            # user1 is assigned to all tickets
            self._setup_tickets_with_two_users_and_assignees(testdb)

            # When
            response = client.get(
                f"/pteams/{self.pteam1.pteam_id}/tickets?assigned_to_me=true",
                headers=headers(USER1),
            )

            # Then
            assert response.status_code == 200
            assert len(response.json()) == 2

            # Check ticket assignees
            tickets_data = response.json()
            for ticket in tickets_data:
                ticket_status = ticket["ticket_status"]
                assert str(self.user1.user_id) in ticket_status["assignees"]

        def test_it_should_return_only_one_ticket_when_assigned_to_me_is_true_for_user2(
            self, testdb
        ):
            # Given
            # user2 is assigned to one ticket
            user2 = self._setup_tickets_with_two_users_and_assignees(testdb)

            # When
            response = client.get(
                f"/pteams/{self.pteam1.pteam_id}/tickets?assigned_to_me=true",
                headers=headers(USER2),
            )

            # Then
            assert response.status_code == 200
            # There are two tickets in db but only one has user2 assigned
            assert len(response.json()) == 1

            # Check ticket assignees
            tickets_data = response.json()
            for ticket in tickets_data:
                ticket_status = ticket["ticket_status"]
                assert str(user2.user_id) in ticket_status["assignees"]

        def test_it_should_return_empty_list_when_querying_unassigned_user(self):
            # no tickets have been assigned to user1 yet
            # When
            response = client.get(
                f"/pteams/{self.pteam1.pteam_id}/tickets?assigned_to_me=true",
                headers=headers(USER1),
            )

            # Then
            assert response.status_code == 200
            assert response.json() == []

    class TestWrongId(Common):
        def test_it_should_return_404_when_pteam_id_does_not_exist(self):
            # Given
            pteam_id = str(uuid4())

            # When
            response = client.get(
                f"/pteams/{pteam_id}/tickets",
                headers=headers(USER1),
            )

            # Then
            assert response.status_code == 404
            assert response.json()["detail"] == "No such pteam"

        def test_it_should_return_404_when_service_id_does_not_exist(self):
            # Given
            setvice_id = str(uuid4())

            # When
            response = client.get(
                f"/pteams/{self.pteam1.pteam_id}/tickets?service_id={setvice_id}",
                headers=headers(USER1),
            )

            # Then
            assert response.status_code == 404
            assert response.json()["detail"] == "No such service"

        def test_it_should_return_404_when_vuln_id_does_not_exist(self):
            # Given
            vuln_id = str(uuid4())

            # When
            response = client.get(
                f"/pteams/{self.pteam1.pteam_id}/tickets?vuln_id={vuln_id}",
                headers=headers(USER1),
            )

            # Then
            assert response.status_code == 404
            assert response.json()["detail"] == "No such vuln"

        def test_it_should_return_404_when_package_id_does_not_exist(self):
            # Given
            package_id = str(uuid4())

            # When
            response = client.get(
                f"/pteams/{self.pteam1.pteam_id}/tickets?package_id={package_id}",
                headers=headers(USER1),
            )

            # Then
            assert response.status_code == 404
            assert response.json()["detail"] == "No such package"

        def test_it_should_return_403_when_not_pteam_member(self):
            # Given
            create_user(USER2)

            # When
            response = client.get(
                f"/pteams/{self.pteam1.pteam_id}/tickets",
                headers=headers(USER2),
            )

            # Then
            assert response.status_code == 403
            assert response.json()["detail"] == "Not a pteam member"


class TestGetTicket:
    @pytest.fixture(scope="function", autouse=True)
    def setup(self, testdb):
        self.user1 = create_user(USER1)
        self.pteam1 = create_pteam(USER1, PTEAM1)
        self.service1 = models.Service(
            service_name="test_service",
            pteam_id=str(self.pteam1.pteam_id),
        )
        testdb.add(self.service1)
        testdb.flush()
        self.package1 = models.Package(
            name="test_package",
            ecosystem="test_ecosystem",
        )
        persistence.create_package(testdb, self.package1)
        self.package_version1 = models.PackageVersion(
            package_id=self.package1.package_id,
            version="1.0.0",
        )
        persistence.create_package_version(testdb, self.package_version1)
        self.dependency1 = models.Dependency(
            target="test_target",
            package_manager="npm",
            package_version_id=self.package_version1.package_version_id,
            service=self.service1,
        )
        testdb.add(self.dependency1)
        testdb.flush()
        self.vuln1 = models.Vuln(
            title="Test Vulnerability",
            detail="This is a test vulnerability.",
            cvss_v3_score=7.5,
            created_by=self.user1.user_id,
            created_at="2023-10-01T00:00:00Z",
            updated_at="2023-10-01T00:00:00Z",
        )
        persistence.create_vuln(testdb, self.vuln1)
        affect1 = models.Affect(
            vuln_id=self.vuln1.vuln_id,
            affected_versions=["<=1.0.0"],
            fixed_versions=["2.0.0"],
            affected_name=self.package1.name,
            ecosystem=self.package1.ecosystem,
        )
        persistence.create_affect(testdb, affect1)
        self.threat1 = models.Threat(
            package_version_id=self.package_version1.package_version_id,
            vuln_id=self.vuln1.vuln_id,
        )
        persistence.create_threat(testdb, self.threat1)
        ticket_business.fix_ticket_by_threat(testdb, self.threat1)
        self.ticket1 = testdb.scalars(select(models.Ticket)).one()
        self.ticket_status1 = testdb.scalars(select(models.TicketStatus)).one()

    @staticmethod
    def _get_access_token(user: dict) -> str:
        body = {
            "username": user["email"],
            "password": user["pass"],
        }
        response = client.post("/auth/token", data=body)
        if response.status_code != 200:
            raise Exception(f"Failed to get access token: {response.text}")
        data = response.json()
        return data["access_token"]

    def test_it_should_return_correct_ticket_detail(self):
        user1_access_token = self._get_access_token(USER1)
        _headers = {
            "Authorization": f"Bearer {user1_access_token}",
            "Content-Type": "application/json",
            "accept": "application/json",
        }
        response = client.get(
            f"/pteams/{self.pteam1.pteam_id}/tickets/{self.ticket1.ticket_id}",
            headers=_headers,
        )
        assert response.status_code == 200
        data = response.json()
        assert data["ticket_id"] == str(self.ticket1.ticket_id)
        assert data["vuln_id"] == str(self.vuln1.vuln_id)
        assert data["dependency_id"] == str(self.dependency1.dependency_id)
        assert data["ssvc_deployer_priority"] == (
            None
            if self.ticket1.ssvc_deployer_priority is None
            else self.ticket1.ssvc_deployer_priority.value
        )
        assert data["ticket_status"]["status_id"] == self.ticket_status1.status_id
        assert data["created_at"] == self.ticket1.created_at.isoformat().replace("+00:00", "Z")

    def test_it_should_return_404_when_wrong_ticket_id(self):
        user1_access_token = self._get_access_token(USER1)
        _headers = {
            "Authorization": f"Bearer {user1_access_token}",
            "Content-Type": "application/json",
            "accept": "application/json",
        }
        wrong_ticket_id = str(uuid4())
        response = client.get(
            f"/pteams/{self.pteam1.pteam_id}/tickets/{wrong_ticket_id}",
            headers=_headers,
        )
        assert response.status_code == 404
        assert response.json()["detail"] == "No such ticket"

    def test_it_should_return_404_when_pteam_not_found(self):
        user1_access_token = self._get_access_token(USER1)
        _headers = {
            "Authorization": f"Bearer {user1_access_token}",
            "Content-Type": "application/json",
            "accept": "application/json",
        }
        wrong_pteam_id = str(uuid4())
        response = client.get(
            f"/pteams/{wrong_pteam_id}/tickets/{self.ticket1.ticket_id}",
            headers=_headers,
        )
        assert response.status_code == 404
        assert response.json()["detail"] == "No such pteam"

    def test_it_should_return_403_when_not_pteam_member(self):
        create_user(USER2)
        user2_access_token = self._get_access_token(USER2)
        _headers = {
            "Authorization": f"Bearer {user2_access_token}",
            "Content-Type": "application/json",
            "accept": "application/json",
        }
        response = client.get(
            f"/pteams/{self.pteam1.pteam_id}/tickets/{self.ticket1.ticket_id}",
            headers=_headers,
        )
        assert response.status_code == 403
        assert response.json()["detail"] == "Not a pteam member"


class TestPutTicket:
    @pytest.fixture(scope="function", autouse=True)
    def setup(self, testdb):
        self.user1 = create_user(USER1)
        self.pteam1 = create_pteam(USER1, PTEAM1)
        self.service1 = models.Service(
            service_name="test_service",
            pteam_id=str(self.pteam1.pteam_id),
        )
        testdb.add(self.service1)
        testdb.flush()
        self.package1 = models.Package(
            name="test_package",
            ecosystem="test_ecosystem",
        )
        persistence.create_package(testdb, self.package1)
        self.package_version1 = models.PackageVersion(
            package_id=self.package1.package_id,
            version="1.0.0",
        )
        persistence.create_package_version(testdb, self.package_version1)
        self.dependency1 = models.Dependency(
            target="test_target",
            package_manager="npm",
            package_version_id=self.package_version1.package_version_id,
            service=self.service1,
        )
        testdb.add(self.dependency1)
        testdb.flush()
        self.vuln1 = models.Vuln(
            title="Test Vulnerability",
            detail="This is a test vulnerability.",
            cvss_v3_score=7.5,
            created_by=self.user1.user_id,
            created_at="2023-10-01T00:00:00Z",
            updated_at="2023-10-01T00:00:00Z",
        )
        persistence.create_vuln(testdb, self.vuln1)
        affect1 = models.Affect(
            vuln_id=self.vuln1.vuln_id,
            affected_versions=["<=1.0.0"],
            fixed_versions=["2.0.0"],
            affected_name=self.package1.name,
            ecosystem=self.package1.ecosystem,
        )
        persistence.create_affect(testdb, affect1)
        self.threat1 = models.Threat(
            package_version_id=self.package_version1.package_version_id,
            vuln_id=self.vuln1.vuln_id,
        )
        persistence.create_threat(testdb, self.threat1)
        ticket_business.fix_ticket_by_threat(testdb, self.threat1)
        self.ticket1 = testdb.scalars(select(models.Ticket)).one()
        self.ticket_status1 = testdb.scalars(select(models.TicketStatus)).one()

    @staticmethod
    def _get_access_token(user: dict) -> str:
        body = {
            "username": user["email"],
            "password": user["pass"],
        }
        response = client.post("/auth/token", data=body)
        if response.status_code != 200:
            raise Exception(f"Failed to get access token: {response.text}")
        data = response.json()
        return data["access_token"]

    def test_it_should_update_ticket_safety_impact(self):
        user1_access_token = self._get_access_token(USER1)
        _headers = {
            "Authorization": f"Bearer {user1_access_token}",
            "Content-Type": "application/json",
            "accept": "application/json",
        }
        request = {
            "ticket_safety_impact": models.SafetyImpactEnum.CRITICAL.value,
            "ticket_safety_impact_change_reason": "Test reason for safety impact",
        }
        response = client.put(
            f"/pteams/{self.pteam1.pteam_id}/tickets/{self.ticket1.ticket_id}",
            headers=_headers,
            json=request,
        )
        assert response.status_code == 200
        data = response.json()

        assert data["ticket_id"] == str(self.ticket1.ticket_id)
        assert data["vuln_id"] == str(self.vuln1.vuln_id)
        assert data["dependency_id"] == str(self.dependency1.dependency_id)
        assert data["created_at"] == self.ticket1.created_at.isoformat().replace("+00:00", "Z")
        assert data["ssvc_deployer_priority"] == models.VulnStatusType.scheduled.value
        assert data["ticket_safety_impact"] == request["ticket_safety_impact"]
        assert (
            data["ticket_safety_impact_change_reason"]
            == request["ticket_safety_impact_change_reason"]
        )
        assert data["ticket_status"]["status_id"] == self.ticket_status1.status_id
        assert data["ticket_status"]["ticket_id"] == str(self.ticket1.ticket_id)
        assert data["ticket_status"]["vuln_status"] == models.VulnStatusType.alerted.value
        assert data["ticket_status"]["user_id"] is None
        assert data["ticket_status"][
            "created_at"
        ] == self.ticket_status1.created_at.isoformat().replace("+00:00", "Z")
        assert data["ticket_status"]["assignees"] == []
        assert data["ticket_status"]["note"] is None
        assert data["ticket_status"]["scheduled_at"] is None
        assert data["ticket_status"]["action_logs"] == []

    def test_it_should_update_ticket_safety_impact_change_reason(self):
        user1_access_token = self._get_access_token(USER1)
        _headers = {
            "Authorization": f"Bearer {user1_access_token}",
            "Content-Type": "application/json",
            "accept": "application/json",
        }
        request = {
            "ticket_safety_impact_change_reason": "Updated reason for safety impact",
        }
        response = client.put(
            f"/pteams/{self.pteam1.pteam_id}/tickets/{self.ticket1.ticket_id}",
            headers=_headers,
            json=request,
        )
        assert response.status_code == 200
        data = response.json()
        assert data["ticket_safety_impact_change_reason"] == "Updated reason for safety impact"

    def test_it_should_set_ticket_safety_impact_change_reason_none_when_blank(self):
        user1_access_token = self._get_access_token(USER1)
        _headers = {
            "Authorization": f"Bearer {user1_access_token}",
            "Content-Type": "application/json",
            "accept": "application/json",
        }

        # Add a value to ticket_safety_impact_change_reason in advance
        set_request = {
            "ticket_safety_impact_change_reason": "sample",
        }
        response = client.put(
            f"/pteams/{self.pteam1.pteam_id}/tickets/{self.ticket1.ticket_id}",
            headers=_headers,
            json=set_request,
        )

        # In case of an empty string
        request = {
            "ticket_safety_impact_change_reason": "",
        }
        response = client.put(
            f"/pteams/{self.pteam1.pteam_id}/tickets/{self.ticket1.ticket_id}",
            headers=_headers,
            json=request,
        )
        assert response.status_code == 200
        data = response.json()
        assert data["ticket_safety_impact_change_reason"] is None

        # Add a value to ticket_safety_impact_change_reason in advance
        set_request = {
            "ticket_safety_impact_change_reason": "sample",
        }
        response = client.put(
            f"/pteams/{self.pteam1.pteam_id}/tickets/{self.ticket1.ticket_id}",
            headers=_headers,
            json=set_request,
        )

        # In case of whitespace characters
        request = {
            "ticket_safety_impact_change_reason": "   ",
        }
        response = client.put(
            f"/pteams/{self.pteam1.pteam_id}/tickets/{self.ticket1.ticket_id}",
            headers=_headers,
            json=request,
        )
        assert response.status_code == 200
        data = response.json()
        assert data["ticket_safety_impact_change_reason"] is None

    def test_it_should_keep_previous_values_when_ticket_safety_impact_and_reason_not_specified(
        self,
    ):
        user1_access_token = self._get_access_token(USER1)
        _headers = {
            "Authorization": f"Bearer {user1_access_token}",
            "Content-Type": "application/json",
            "accept": "application/json",
        }

        initial_request = {
            "ticket_safety_impact": models.SafetyImpactEnum.CRITICAL.value,
            "ticket_safety_impact_change_reason": "first reason",
        }
        response = client.put(
            f"/pteams/{self.pteam1.pteam_id}/tickets/{self.ticket1.ticket_id}",
            headers=_headers,
            json=initial_request,
        )

        response = client.put(
            f"/pteams/{self.pteam1.pteam_id}/tickets/{self.ticket1.ticket_id}",
            headers=_headers,
            json={},
        )
        assert response.status_code == 200
        data = response.json()
        assert data["ticket_safety_impact"] == initial_request["ticket_safety_impact"]
        assert (
            data["ticket_safety_impact_change_reason"]
            == initial_request["ticket_safety_impact_change_reason"]
        )

    def test_it_should_update_ticket_safety_impact_and_reason_to_none(self, testdb: Session):
        user1_access_token = self._get_access_token(USER1)
        _headers = {
            "Authorization": f"Bearer {user1_access_token}",
            "Content-Type": "application/json",
            "accept": "application/json",
        }

        initial_request = {
            "ticket_safety_impact": models.SafetyImpactEnum.CRITICAL.value,
            "ticket_safety_impact_change_reason": "some reason",
        }
        response = client.put(
            f"/pteams/{self.pteam1.pteam_id}/tickets/{self.ticket1.ticket_id}",
            headers=_headers,
            json=initial_request,
        )
        assert response.status_code == 200

        request = {
            "ticket_safety_impact": None,
            "ticket_safety_impact_change_reason": None,
        }
        response = client.put(
            f"/pteams/{self.pteam1.pteam_id}/tickets/{self.ticket1.ticket_id}",
            headers=_headers,
            json=request,
        )
        assert response.status_code == 200
        data = response.json()
        assert data["ticket_safety_impact"] is None
        assert data["ticket_safety_impact_change_reason"] is None

    def test_it_should_return_400_when_ticket_safety_impact_change_reason_too_long(self):
        user1_access_token = self._get_access_token(USER1)
        _headers = {
            "Authorization": f"Bearer {user1_access_token}",
            "Content-Type": "application/json",
            "accept": "application/json",
        }
        # 501 half-width characters（max is 500）
        too_long_reason = "a" * 501
        request = {
            "ticket_safety_impact_change_reason": too_long_reason,
        }
        response = client.put(
            f"/pteams/{self.pteam1.pteam_id}/tickets/{self.ticket1.ticket_id}",
            headers=_headers,
            json=request,
        )
        assert response.status_code == 400
        assert (
            "Too long ticket_safety_impact_change_reason."
            + " Max length is 500 in half-width or 250 in full-width"
            in response.json()["detail"]
        )

    def test_it_should_return_404_when_wrong_ticket_id(self):
        user1_access_token = self._get_access_token(USER1)
        _headers = {
            "Authorization": f"Bearer {user1_access_token}",
            "Content-Type": "application/json",
            "accept": "application/json",
        }
        wrong_ticket_id = str(uuid4())
        request = {
            "ticket_safety_impact": models.SafetyImpactEnum.CRITICAL.value,
            "ticket_safety_impact_change_reason": "Test reason",
        }
        response = client.put(
            f"/pteams/{self.pteam1.pteam_id}/tickets/{wrong_ticket_id}",
            headers=_headers,
            json=request,
        )
        assert response.status_code == 404
        assert response.json()["detail"] == "No such ticket"

    def test_it_should_return_404_when_pteam_not_found(self):
        user1_access_token = self._get_access_token(USER1)
        _headers = {
            "Authorization": f"Bearer {user1_access_token}",
            "Content-Type": "application/json",
            "accept": "application/json",
        }
        wrong_pteam_id = str(uuid4())
        request = {
            "ticket_safety_impact": models.SafetyImpactEnum.CRITICAL.value,
            "ticket_safety_impact_change_reason": "Test reason",
        }
        response = client.put(
            f"/pteams/{wrong_pteam_id}/tickets/{self.ticket1.ticket_id}",
            headers=_headers,
            json=request,
        )
        assert response.status_code == 404
        assert response.json()["detail"] == "No such pteam"

    def test_it_should_return_403_when_not_pteam_member(self):
        create_user(USER2)
        user2_access_token = self._get_access_token(USER2)
        _headers = {
            "Authorization": f"Bearer {user2_access_token}",
            "Content-Type": "application/json",
            "accept": "application/json",
        }
        request = {
            "ticket_safety_impact": models.SafetyImpactEnum.CRITICAL.value,
            "ticket_safety_impact_change_reason": "Test reason",
        }
        response = client.put(
            f"/pteams/{self.pteam1.pteam_id}/tickets/{self.ticket1.ticket_id}",
            headers=_headers,
            json=request,
        )
        assert response.status_code == 403
        assert response.json()["detail"] == "Not a pteam member"

    def test_it_should_not_fix_ssvc_priority_when_not_changed(self, testdb: Session):
        user1_access_token = self._get_access_token(USER1)
        _headers = {
            "Authorization": f"Bearer {user1_access_token}",
            "Content-Type": "application/json",
            "accept": "application/json",
        }

        initial_priority = self.ticket1.ssvc_deployer_priority

        request = {
            "ticket_safety_impact": models.SafetyImpactEnum.CRITICAL.value,
            "ticket_safety_impact_change_reason": self.ticket1.ticket_safety_impact_change_reason,
        }

        response = client.put(
            f"/pteams/{self.pteam1.pteam_id}/tickets/{self.ticket1.ticket_id}",
            headers=_headers,
            json=request,
        )

        assert response.status_code == 200

        updated_ticket = (
            testdb.query(models.Ticket)
            .filter(models.Ticket.ticket_id == self.ticket1.ticket_id)
            .one()
        )

        assert updated_ticket.ssvc_deployer_priority == initial_priority

    def test_it_should_fix_ssvc_priority_when_ticket_safety_impact_changed(self, testdb: Session):
        user1_access_token = self._get_access_token(USER1)
        _headers = {
            "Authorization": f"Bearer {user1_access_token}",
            "Content-Type": "application/json",
            "accept": "application/json",
        }

        self.ticket1.ssvc_deployer_priority = models.SSVCDeployerPriorityEnum.IMMEDIATE.value
        testdb.commit()
        initial_priority = self.ticket1.ssvc_deployer_priority

        request = {
            "ticket_safety_impact": models.SafetyImpactEnum.CRITICAL.value,
            "ticket_safety_impact_change_reason": "update for test",
        }
        response = client.put(
            f"/pteams/{self.pteam1.pteam_id}/tickets/{self.ticket1.ticket_id}",
            headers=_headers,
            json=request,
        )
        assert response.status_code == 200

        updated_ticket = (
            testdb.query(models.Ticket)
            .filter(models.Ticket.ticket_id == self.ticket1.ticket_id)
            .one()
        )
        assert updated_ticket.ssvc_deployer_priority != initial_priority
        assert updated_ticket.ssvc_deployer_priority == models.VulnStatusType.scheduled

    def test_it_should_return_422_when_invalid_ticket_safety_impact(self):
        user1_access_token = self._get_access_token(USER1)
        _headers = {
            "Authorization": f"Bearer {user1_access_token}",
            "Content-Type": "application/json",
            "accept": "application/json",
        }

        request = {
            "ticket_safety_impact": "invalid_value",
            "ticket_safety_impact_change_reason": "Test reason",
        }
        response = client.put(
            f"/pteams/{self.pteam1.pteam_id}/tickets/{self.ticket1.ticket_id}",
            headers=_headers,
            json=request,
        )
        assert response.status_code == 422
        assert any(
            "ticket_safety_impact" in err["loc"] for err in response.json().get("detail", [])
        )<|MERGE_RESOLUTION|>--- conflicted
+++ resolved
@@ -789,15 +789,11 @@
                 "ticket_id": str(db_ticket1.ticket_id),
                 "vuln_id": str(self.vuln1.vuln_id),
                 "dependency_id": str(self.dependency1.dependency_id),
-<<<<<<< HEAD
+                "service_id": str(self.service1.service_id),
+                "pteam_id": str(self.pteam1.pteam_id),
                 "created_at": datetime.isoformat(db_ticket1.created_at).replace(
                     "+00:00", "Z"
-                ),  # check later
-=======
-                "service_id": str(self.service1.service_id),
-                "pteam_id": str(self.pteam1.pteam_id),
-                "created_at": datetime.isoformat(db_ticket1.created_at),
->>>>>>> e022bf5c
+                ),  
                 "ssvc_deployer_priority": (
                     None
                     if db_ticket1.ssvc_deployer_priority is None
