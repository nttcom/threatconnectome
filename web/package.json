{
  "name": "web",
  "version": "0.1.0",
  "private": true,
  "type": "module",
  "dependencies": {
    "@emotion/react": "^11.14.0",
    "@emotion/styled": "^11.14.1",
    "@fontsource/roboto": "^5.2.6",
    "@mui/icons-material": "^7.3.2",
    "@mui/lab": "^7.0.0-beta.17",
    "@mui/material": "^7.3.2",
    "@mui/x-date-pickers": "^8.11.2",
    "@reduxjs/toolkit": "^2.9.0",
    "@supabase/supabase-js": "^2.57.4",
    "@testing-library/dom": "^10.4.1",
    "@testing-library/jest-dom": "^6.8.0",
    "@testing-library/react": "^16.3.0",
    "@testing-library/user-event": "^14.6.1",
    "date-fns": "^4.1.0",
    "firebase": "^12.2.1",
    "notistack": "^3.0.2",
    "prop-types": "^15.8.1",
    "react": "^18.3.1",
    "react-dom": "^18.3.1",
    "react-error-boundary": "^6.0.0",
    "react-icons": "^5.5.0",
    "react-infinite-scroller": "^1.2.6",
    "react-native-uuid": "^2.0.3",
    "react-redux": "^9.2.0",
    "react-router-dom": "^7.8.2",
    "react-window": "^2.1.0",
    "redux": "^5.0.1"
  },
  "devDependencies": {
    "@eslint/js": "^9.35.0",
    "@types/react": "^19.1.12",
    "@types/react-dom": "^19.1.9",
    "@typescript-eslint/utils": "^8.43.0",
    "@vitejs/plugin-react-swc": "^4.0.1",
    "@vitest/eslint-plugin": "^1.3.9",
    "customize-cra": "^1.0.0",
    "eslint": "^9.35.0",
    "eslint-config-prettier": "^10.1.8",
    "eslint-config-react-hooks": "^1.0.0",
    "eslint-import-resolver-exports": "^1.0.0-beta.5",
    "eslint-plugin-import": "^2.32.0",
    "eslint-plugin-jsx-a11y": "^6.10.2",
<<<<<<< HEAD
    "eslint-plugin-react": "^7.37.4",
    "eslint-plugin-react-hooks": "^5.1.0",
    "eslint-plugin-react-refresh": "^0.4.18",
    "eslint-plugin-unused-imports": "^4.2.0",
    "globals": "^15.14.0",
    "jsdom": "^26.0.0",
    "prettier": "^3.2.5",
    "vite": "^6.3.6",
    "vitest": "^3.0.5"
=======
    "eslint-plugin-react": "^7.37.5",
    "eslint-plugin-react-hooks": "^5.2.0",
    "eslint-plugin-react-refresh": "^0.4.20",
    "globals": "^16.4.0",
    "jsdom": "^26.1.0",
    "prettier": "^3.6.2",
    "vite": "^7.1.5",
    "vitest": "^3.2.4"
>>>>>>> 40912203
  },
  "scripts": {
    "build": "vite build",
    "check": "npm run check:eslint && npm run check:prettier",
    "check:eslint": "eslint --max-warnings=0 './src/**/*.{js,jsx}'",
    "check:prettier": "prettier --check './src/**/*.{js,jsx}'",
    "dev": "vite dev",
    "fix": "npm run format && npm run lint",
    "format": "prettier --write './src/**/*.{js,jsx}'",
    "lint": "eslint --fix './src/**/*.{js,jsx}'",
    "preview": "vite preview",
    "start": "npm run dev",
    "test": "vitest --run",
    "test:verbose": "vitest --run --reporter=verbose",
    "test:watch": "vitest"
  },
  "browserslist": {
    "production": [
      ">0.2%",
      "not dead",
      "not op_mini all"
    ],
    "development": [
      "last 1 chrome version",
      "last 1 firefox version",
      "last 1 safari version"
    ]
  }
}<|MERGE_RESOLUTION|>--- conflicted
+++ resolved
@@ -46,26 +46,15 @@
     "eslint-import-resolver-exports": "^1.0.0-beta.5",
     "eslint-plugin-import": "^2.32.0",
     "eslint-plugin-jsx-a11y": "^6.10.2",
-<<<<<<< HEAD
-    "eslint-plugin-react": "^7.37.4",
-    "eslint-plugin-react-hooks": "^5.1.0",
-    "eslint-plugin-react-refresh": "^0.4.18",
-    "eslint-plugin-unused-imports": "^4.2.0",
-    "globals": "^15.14.0",
-    "jsdom": "^26.0.0",
-    "prettier": "^3.2.5",
-    "vite": "^6.3.6",
-    "vitest": "^3.0.5"
-=======
     "eslint-plugin-react": "^7.37.5",
     "eslint-plugin-react-hooks": "^5.2.0",
     "eslint-plugin-react-refresh": "^0.4.20",
+    "eslint-plugin-unused-imports": "^4.2.0",
     "globals": "^16.4.0",
     "jsdom": "^26.1.0",
     "prettier": "^3.6.2",
     "vite": "^7.1.5",
     "vitest": "^3.2.4"
->>>>>>> 40912203
   },
   "scripts": {
     "build": "vite build",
