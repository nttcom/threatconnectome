import js from "@eslint/js";
import vitest from "@vitest/eslint-plugin";
import prettier from "eslint-config-prettier";
import importPlugin from "eslint-plugin-import";
import jsxA11y from "eslint-plugin-jsx-a11y";
import react from "eslint-plugin-react";
import reactHooks from "eslint-plugin-react-hooks";
import reactRefresh from "eslint-plugin-react-refresh";
import globals from "globals";
<<<<<<< HEAD
import unusedImports from "eslint-plugin-unused-imports";
=======
>>>>>>> 40912203

export default [
  { ignores: ["dist", "build"] },
  importPlugin.flatConfigs.recommended,
  jsxA11y.flatConfigs.recommended,
  {
    files: ["**/*.{js,jsx}"],
    languageOptions: {
      ecmaVersion: 2020,
      globals: {
        ...globals.browser,
        ...vitest.environments.env.globals,
      },
      parserOptions: {
        ecmaVersion: "latest",
        ecmaFeatures: { jsx: true },
        sourceType: "module",
      },
    },
    settings: {
      react: {
        version: "18.3",
      },
      "import/resolver": {
        node: {
          extensions: [".js", ".jsx"],
        },
        exports: { extensions: [".js", ".jsx"] },
      },
    },
    plugins: {
      react,
      "react-hooks": reactHooks,
      "react-refresh": reactRefresh,
      vitest,
      "unused-imports": unusedImports,
    },
    rules: {
      ...js.configs.recommended.rules,
      ...prettier.rules,
      ...react.configs.recommended.rules,
      ...react.configs["jsx-runtime"].rules,
      ...reactHooks.configs.recommended.rules,
      ...vitest.configs.recommended.rules,
      "react/jsx-no-target-blank": "off",
      "react-refresh/only-export-components": ["warn", { allowConstantExport: true }],
<<<<<<< HEAD
      "react/forbid-foreign-prop-types": ["error", { allowInPropTypes: false }],
      "react/no-unused-prop-types": ["error"],
      "unused-imports/no-unused-imports": "error",
=======
>>>>>>> 40912203
      "no-unused-vars": "off",
      quotes: ["error", "double"],
      "import/order": [
        "error",
        {
          alphabetize: { order: "asc" },
          groups: ["builtin", "external", "parent", "sibling", "index", "object", "type"],
          pathGroups: [
            {
              group: "parent",
              pattern: "@alias/**",
              position: "before",
            },
          ],
          "newlines-between": "always",
        },
      ],
    },
  },
];<|MERGE_RESOLUTION|>--- conflicted
+++ resolved
@@ -7,10 +7,7 @@
 import reactHooks from "eslint-plugin-react-hooks";
 import reactRefresh from "eslint-plugin-react-refresh";
 import globals from "globals";
-<<<<<<< HEAD
 import unusedImports from "eslint-plugin-unused-imports";
-=======
->>>>>>> 40912203
 
 export default [
   { ignores: ["dist", "build"] },
@@ -57,12 +54,9 @@
       ...vitest.configs.recommended.rules,
       "react/jsx-no-target-blank": "off",
       "react-refresh/only-export-components": ["warn", { allowConstantExport: true }],
-<<<<<<< HEAD
       "react/forbid-foreign-prop-types": ["error", { allowInPropTypes: false }],
       "react/no-unused-prop-types": ["error"],
       "unused-imports/no-unused-imports": "error",
-=======
->>>>>>> 40912203
       "no-unused-vars": "off",
       quotes: ["error", "double"],
       "import/order": [
