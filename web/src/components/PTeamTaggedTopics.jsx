--- conflicted
+++ resolved
@@ -84,16 +84,11 @@
           />
         ))}
         <Box flexGrow={1} />
-<<<<<<< HEAD
         <PTeamStatusMenu
           presetTagId={presetTagId}
           presetParentTagId={presetParentTagId}
           pteamId={pteamId}
-          serviceId={service.service_id}
         />
-=======
-        <PTeamStatusMenu presetTagId={presetTagId} presetParentTagId={presetParentTagId} />
->>>>>>> ec668ce9
       </Box>
       {paginationRow}
       <List sx={{ p: 0 }}>
