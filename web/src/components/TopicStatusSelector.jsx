--- conflicted
+++ resolved
@@ -26,15 +26,7 @@
 import { useParams } from "react-router-dom";
 
 import dialogStyle from "../cssModule/dialog.module.css";
-<<<<<<< HEAD
-import {
-  getPTeamTagsSummary,
-  getTopicStatus,
-  getPTeamServiceTaggedTicketIds,
-} from "../slices/pteam";
-=======
-import { getPTeamTopicStatus, getPTeamServiceTaggedTicketIds } from "../slices/pteam";
->>>>>>> c7d429d6
+import { getTopicStatus, getPTeamServiceTaggedTicketIds } from "../slices/pteam";
 import { createTopicStatus } from "../utils/api";
 import { topicStatusProps } from "../utils/const";
 import { dateTimeFormat } from "../utils/func";
@@ -86,12 +78,7 @@
     })
       .then(() => {
         if (selectedStatus !== ttStatus.topicStatus) {
-<<<<<<< HEAD
           dispatch(getTopicStatus({ pteamId: pteamId, topicId: topicId, tagId: tagId }));
-          dispatch(getPTeamTagsSummary(pteamId));
-=======
-          dispatch(getPTeamTopicStatus({ pteamId: pteamId, topicId: topicId, tagId: tagId }));
->>>>>>> c7d429d6
         }
         if (ttStatus.topic_status === "completed") {
           dispatch(
