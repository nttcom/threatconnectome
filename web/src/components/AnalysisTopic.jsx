import {
  Delete as DeleteIcon,
  Edit as EditIcon,
  ExpandMore as ExpandMoreIcon,
  ExpandLess as ExpandLessIcon,
} from "@mui/icons-material";
import {
  Accordion,
  AccordionSummary,
  AccordionDetails,
  Badge,
  Box,
  Button,
  Chip,
  Collapse,
  IconButton,
  Link,
  Paper,
  Tab,
  Tabs,
  Table,
  TableBody,
  TableCell,
  TableContainer,
  TableHead,
  TableRow,
  TextField,
  Typography,
} from "@mui/material";
import { grey, red } from "@mui/material/colors";
import { useSnackbar } from "notistack";
import PropTypes from "prop-types";
import React, { useEffect, useState } from "react";

import { AnalysisActionTypeIcon } from "../components/AnalysisActionTypeIcon";
import { CommentDeleteModal } from "../components/CommentDeleteModal";
import { TabPanel } from "../components/TabPanel";
import { ThreatImpactChip } from "../components/ThreatImpactChip";
import { TopicEditModal } from "../components/TopicEditModal";
import { UUIDTypography } from "../components/UUIDTypography";
import { WarningTooltip } from "../components/WarningTooltip";
import styles from "../cssModule/button.module.css";
import { useSkipUntilAuthTokenIsReady } from "../hooks/auth";
import {
  useGetTopicQuery,
  useCreateATeamTopicCommentMutation,
  useGetATeamTopicCommentQuery,
  useGetTopicActionsQuery,
  useUpdateATeamTopicCommentMutation,
} from "../services/tcApi";
<<<<<<< HEAD
import { getATeamTopicComments as apiGetATeamTopicComments } from "../utils/api";
=======
import { getTopic } from "../slices/topics";
>>>>>>> 0fa01920
import { rootPrefix, threatImpactNames } from "../utils/const";
import { a11yProps, dateTimeFormat, errorToString, tagsMatched } from "../utils/func.js";

export function AnalysisTopic(props) {
  const { user, ateam, targetTopic, isAdmin = false } = props;
  const [editable, setEditable] = useState(null);
  const [newComment, setNewComment] = useState("");
  const [deleteComment, setDeleteComment] = useState(null);
  const [editComment, setEditComment] = useState("");
  const [tab, setTab] = useState(0);
  const [topicModalOpen, setTopicModalOpen] = useState(false);
  const [listHeight, setListHeight] = useState(0);
  const [detailOpen, setDetailOpen] = useState(false);
  const [actionExpanded, setActionExpanded] = useState(false);
  const [createATeamTopicComment] = useCreateATeamTopicCommentMutation();
  const [updateATeamTopicComment] = useUpdateATeamTopicCommentMutation();

  const { enqueueSnackbar } = useSnackbar();

  const box_sx = { mt: 3 };

  const actionhandleChange = (panel) => (event, isExpanded) => {
    setActionExpanded(isExpanded ? panel : false);
  };

  const skip = useSkipUntilAuthTokenIsReady();

  const {
    data: topic,
    error: topicError,
    isLoading: topicIsLoading,
  } = useGetTopicQuery(targetTopic.topic_id, { skip });

  const {
    data: topicActions,
    error: topicActionsError,
    isLoading: topicActionsIsLoading,
  } = useGetTopicActionsQuery(targetTopic.topic_id, { skip });
  const {
    data: comments,
    error: commentsError,
    isLoading: commentsIsLoading,
  } = useGetATeamTopicCommentQuery(
    { ateamId: ateam.ateam_id, topicId: targetTopic.topic_id },
    { skip },
  );

  useEffect(() => {
<<<<<<< HEAD
    handleReloadComments(targetTopic.topic_id);
=======
    if (topics?.[targetTopic.topic_id] === undefined) dispatch(getTopic(targetTopic.topic_id));
>>>>>>> 0fa01920
    // eslint-disable-next-line react-hooks/exhaustive-deps
  }, [targetTopic.topic_id]);

  useEffect(() => {
    const topicListElem = document.getElementById("topicListElem");
    if (topicListElem) {
      setListHeight(topicListElem.offsetHeight);
    }
  }, []);

  const handleChangeTab = (_, newTab) => setTab(newTab);

  const handleCreateComment = async () => {
    if (newComment.trim().length === 0) {
      enqueueSnackbar("Invalid comment", { variant: "error" });
      return;
    }
    await createATeamTopicComment({
      ateamId: ateam.ateam_id,
      topicId: targetTopic.topic_id,
      data: {
        comment: newComment.trim(),
      },
    })
      .unwrap()
      .then(() => setNewComment(""))
      .catch((error) =>
        enqueueSnackbar(`Operation failed: ${errorToString(error)}`, {
          variant: "error",
        }),
      );
  };

  const handleUpdateComment = async (commentId) => {
    if (editComment.trim().length === 0) {
      enqueueSnackbar("Invalid comment", { variant: "error" });
      return;
    }
    await updateATeamTopicComment({
      ateamId: ateam.ateam_id,
      topicId: targetTopic.topic_id,
      commentId: commentId,
      data: {
        comment: editComment.trim(),
      },
    })
      .unwrap()
      .then(() => {
        setEditComment("");
        setEditable(false);
      })
      .catch((error) =>
        enqueueSnackbar(`Operation failed: ${errorToString(error)}`, {
          variant: "error",
        }),
      );
  };

  const pteamServiceTagLinkURL = (pteamId, serviceId, tagId) => {
    const tmpParams = new URLSearchParams();
    tmpParams.set("pteamId", pteamId);
    tmpParams.set("serviceId", serviceId);
    return `${rootPrefix}/tags/${tagId}?` + tmpParams.toString();
  };
  const handleDetailOpen = () => setDetailOpen(!detailOpen);

  /* block rendering until data ready */
  if (!ateam.ateam_id) return <Box sx={{ m: 2 }}>Loading...</Box>;
  if (skip) return <></>;
  if (topicError) return <>{`Cannot get Topic: ${errorToString(topicError)}`}</>;
  if (topicIsLoading) return <>Now loading Topic...</>;
  if (topicActionsError)
    return <>{`Cannot get topicActions: ${errorToString(topicActionsError)}`}</>;
  if (topicActionsIsLoading) return <>Now loading topicActions...</>;

  const topicTagNames = topic.tags.map((tag) => tag.tag_name);
  const recommendedActions = topicActions.filter((action) => action.recommended);
  const otherActions = topicActions.filter((action) => !action.recommended);

  const pteamContactInfoDict = ateam.pteams.reduce(
    (dict, pteam) => ({
      ...dict,
      [pteam.pteam_id]: pteam.contact_info || "(no contact info)",
    }),
    {},
  );

  const warningMessageForPTeam = (pteamId) =>
    `Contact the unresponsive team: ${pteamContactInfoDict[pteamId]}`;
  const sortedStatuses = targetTopic.pteam_statuses ?? [];

  return (
    <>
      <Box flexGrow={1}>
        <Box m={3}>
          <Box display="flex">
            <ThreatImpactChip
              threatImpact={threatImpactNames[topic.threat_impact]}
              sx={{ marginRight: "10px" }}
            />
            <Typography variant="h6" fontWeight={900} mr={1}>
              {topic.title}
            </Typography>
            <Box flexGrow={1} />
            <Box>
              <IconButton onClick={() => setTopicModalOpen(true)}>
                <EditIcon />
              </IconButton>
            </Box>
          </Box>
          <UUIDTypography sx={{ marginLeft: "95px" }}>{topic.topic_id}</UUIDTypography>
        </Box>
        <Box borderBottom={1} borderBottomColor="divider" mb={3} mr={1} ml={1}>
          <Tabs aria-label="tabs" onChange={handleChangeTab} value={tab}>
            <Tab label="unsolved" {...a11yProps(0)} />
            <Tab label="overview" {...a11yProps(1)} />
          </Tabs>
        </Box>
        {/* Unsolved tab */}
        <TabPanel index={0} value={tab}>
          <Box sx={{ height: listHeight, minHeight: "700px", overflowY: "scroll" }}>
            {/* Unsolved pteam table */}
            <Box alignItems="baseline" display="flex" flexDirection="columns" mb={2}>
              <Typography mr={2} fontWeight={900}>
                Unsolved pteam
              </Typography>
            </Box>
            <TableContainer component={Paper}>
              <Table sx={{ minWidth: 650 }} aria-label="simple table">
                <TableHead>
                  <TableRow>
                    <TableCell sx={{ width: "30%", fontWeight: 900 }}>PTEAM NAME</TableCell>
                    <TableCell sx={{ fontWeight: 900 }}>TARGET ARTIFACT</TableCell>
                    <TableCell sx={{ fontWeight: 900 }}>TARGET ARTIFACT SERVICE</TableCell>
                  </TableRow>
                </TableHead>
                <TableBody>
                  {sortedStatuses.map((pteamStatus) =>
                    pteamStatus.service_statuses.map((serviceStatus) => (
                      <TableRow
                        sx={{ "&:last-child td, &:last-child th": { border: 0 } }}
                        key={serviceStatus.service_id}
                      >
                        <TableCell sx={{ overflowWrap: "anywhere" }}>
                          <Link
                            href={pteamServiceTagLinkURL(
                              pteamStatus.pteam_id,
                              serviceStatus.service_id,
                              serviceStatus.tag.tag_id,
                            )}
                            color="inherit"
                          >
                            {pteamStatus.pteam_name}
                          </Link>
                          {serviceStatus.topic_status === "alerted" && (
                            <WarningTooltip
                              message={warningMessageForPTeam(pteamStatus.pteam_id)}
                            />
                          )}
                        </TableCell>
                        <TableCell align="left">
                          <Chip
                            label={serviceStatus.tag.tag_name}
                            sx={{ borderRadius: "3px", marginleft: "15px" }}
                            size="small"
                          />
                        </TableCell>
                        <TableCell align="left">
                          <Typography sx={{ overflowWrap: "anywhere" }}>
                            {serviceStatus.service_name}
                          </Typography>
                        </TableCell>
                      </TableRow>
                    )),
                  )}
                </TableBody>
              </Table>
            </TableContainer>
            {/* Comments */}
            <Box alignItems="baseline" display="flex" flexDirection="column" mt={5} mb={2}>
              <Typography mr={2} mb={2} fontWeight={900}>
                Comments
              </Typography>
              <TextField
                id="outlined-multiline-static"
                multiline
                fullWidth
                rows={3}
                placeholder="Add new comment..."
                value={newComment}
                onChange={(event) => setNewComment(event.target.value)}
              />
              <Button
                className={styles.check_btn}
                onClick={handleCreateComment}
                sx={{
                  margin: "10px 0 30px auto",
                }}
              >
                Comment
              </Button>
              {commentsError && (
                <>{`Cannot get ATeamTopicComment: ${errorToString(commentsError)}`}</>
              )}
              {commentsIsLoading && <>Now loading ATeamTopicComments...</>}
              {(comments ?? []).map((comment, index) => (
                <Box key={comment.comment_id} mb={2} sx={{ width: 1 }}>
                  <Box display="flex" alignItems="center" mb={1}>
                    <Typography variant="subtitle2" fontWeight="900" mr={2}>
                      {comment.email}
                    </Typography>
                    <Typography variant="subtitle2">
                      {dateTimeFormat(comment.created_at)}
                    </Typography>
                    {comment.updated_at && (
                      <Typography variant="subtitle2" sx={{ ml: 1 }}>
                        {`(updated at ${dateTimeFormat(comment.updated_at)})`}
                      </Typography>
                    )}
                  </Box>
                  <Box mb={1} sx={{ backgroundColor: grey[100], padding: "10px" }}>
                    {editable === index ? (
                      <TextField
                        id="outlined-multiline-static"
                        multiline
                        fullWidth
                        rows={3}
                        defaultValue={comment.comment}
                        onChange={(event) => setEditComment(event.target.value)}
                        sx={{ backgroundColor: "white" }}
                      />
                    ) : (
                      <Typography variant="body2" sx={{ whiteSpace: "pre-wrap" }}>
                        {comment.comment}
                      </Typography>
                    )}
                    <Box>
                      {(isAdmin || comment.user_id === user.user_id) && (
                        <Box mt={2}>
                          {editable === index ? (
                            <Box display="flex" justifyContent="flex-end">
                              <Button
                                sx={{
                                  textTransform: "none",
                                  marginRight: 1,
                                }}
                                onClick={() => setEditable(null)}
                              >
                                Cancel
                              </Button>
                              <Button
                                variant="outlined"
                                color="success"
                                onClick={() => handleUpdateComment(comment.comment_id)}
                                sx={{
                                  textTransform: "none",
                                }}
                              >
                                Edit
                              </Button>
                            </Box>
                          ) : (
                            <Box display="flex" justifyContent="flex-end">
                              {comment.user_id === user.user_id && (
                                <IconButton
                                  aria-label="delete"
                                  size="small"
                                  onClick={() => {
                                    setEditable(index);
                                  }}
                                >
                                  <EditIcon fontSize="inherit" />
                                </IconButton>
                              )}
                              <IconButton
                                aria-label="delete"
                                size="small"
                                onClick={() => setDeleteComment(comment)}
                              >
                                <DeleteIcon fontSize="inherit" />
                              </IconButton>
                            </Box>
                          )}
                        </Box>
                      )}
                    </Box>
                  </Box>
                </Box>
              ))}
            </Box>
          </Box>
        </TabPanel>
        {/* Overview tab */}
        <TabPanel index={1} value={tab}>
          <Box display="flex" justifyContent="space-between" alignItems="flex-start">
            <Box display="flex" flexDirection="column">
              <Box>
                <Typography mb={0.5} fontWeight={900}>
                  Tags
                </Typography>
                {topic.tags.length > 0 ? (
                  <Box ml={1}>
                    {topic.tags.map((tag) => (
                      <Chip
                        key={tag.tag_id}
                        label={tag.tag_name}
                        sx={{ mr: 1, borderRadius: "3px" }}
                        size="small"
                      />
                    ))}
                  </Box>
                ) : (
                  <Typography sx={{ color: grey[500] }} ml={1}>
                    No Data
                  </Typography>
                )}
              </Box>
              <Box sx={box_sx}>
                <Box display="flex" flexDirection="columns" justifyContent="space-between">
                  <Typography mb={0.5} fontWeight={900}>
                    MISP Tags
                  </Typography>
                </Box>
                <Box ml={1}>
                  {topic.misp_tags.length > 0 ? (
                    <>
                      {topic.misp_tags.map((mispTag) => (
                        <Chip
                          key={mispTag.tag_id}
                          label={mispTag.tag_name}
                          sx={{ mr: 1, borderRadius: "3px" }}
                          size="small"
                        />
                      ))}
                    </>
                  ) : (
                    <Typography sx={{ color: grey[500] }}>No Data</Typography>
                  )}
                </Box>
              </Box>
              <Box sx={box_sx}>
                <Box display="flex" flexDirection="columns" mb={1}>
                  <Typography mr={0.5} mt={0.5} fontWeight={900}>
                    Details
                  </Typography>
                  {topic.abstract && (
                    <IconButton onClick={handleDetailOpen} size="small">
                      {detailOpen ? <ExpandLessIcon /> : <ExpandMoreIcon />}
                    </IconButton>
                  )}
                </Box>
                <Collapse in={detailOpen}>
                  <Box ml={1}>
                    <Typography variant="body">{topic.abstract}</Typography>
                  </Box>
                </Collapse>
                <Box ml={1}>
                  {!topic.abstract && (
                    <Typography variant="body" sx={{ color: grey[500] }}>
                      No Data
                    </Typography>
                  )}
                </Box>
              </Box>
              <Box sx={box_sx}>
                <Box display="flex" flexDirection="columns">
                  <Typography mr={2} fontWeight={900}>
                    Recommended actions
                  </Typography>
                  {recommendedActions?.length > 0 && (
                    <Chip
                      size="small"
                      label={recommendedActions.length}
                      sx={{ marginLeft: "5px", backgroundColor: "#ffef62", fontWeight: 900 }}
                    />
                  )}
                </Box>
                {recommendedActions?.length > 0 ? (
                  <Box mt={1} sx={{ width: "650px" }}>
                    {recommendedActions?.map((action, index) => (
                      <Box key={index}>
                        <Accordion
                          expanded={actionExpanded === action.action}
                          onChange={actionhandleChange(action.action)}
                          square={true}
                        >
                          <AccordionSummary
                            expandIcon={<ExpandMoreIcon />}
                            aria-controls="panel1bh-content"
                            id="panel1bh-header"
                          >
                            <Box display="flex" flexDirection="columns">
                              {tagsMatched(topicTagNames, action.ext?.tags ?? []) ? (
                                <AnalysisActionTypeIcon actionType={action.action_type} />
                              ) : (
                                <Badge
                                  color="error"
                                  variant="dot"
                                  badgeContent=" "
                                  sx={{ marginRight: "10px" }}
                                >
                                  <AnalysisActionTypeIcon actionType={action.action_type} />
                                </Badge>
                              )}
                              {action.action}
                            </Box>
                          </AccordionSummary>
                          <AccordionDetails sx={{ backgroundColor: grey[50] }}>
                            {tagsMatched(topicTagNames, action.ext?.tags ?? []) || (
                              <Box display="flex" flexDirection="columns">
                                <Typography fontWeight={800} sx={{ color: red[500] }}>
                                  The destination does not match the topic.
                                </Typography>
                              </Box>
                            )}
                            <Box display="flex" flexDirection="columns">
                              <Typography fontWeight={300}>ID: </Typography>
                              <Typography>{action.action_id}</Typography>
                            </Box>
                            <Box display="flex" flexDirection="columns">
                              <Typography fontWeight={300}>Type: </Typography>
                              <Chip
                                size="small"
                                label={action.action_type}
                                sx={{
                                  marginLeft: "5px",
                                  backgroundColor: grey[600],
                                  color: "#ffffff",
                                }}
                              />
                            </Box>
                            <Box display="flex" flexDirection="columns">
                              <Typography fontWeight={300}>Author: </Typography>
                              <Typography>{action.created_by}</Typography>
                            </Box>
                            <Box display="flex" flexDirection="columns">
                              <Typography fontWeight={300}>Creation date: </Typography>
                              <Typography>{action.created_at}</Typography>
                            </Box>
                          </AccordionDetails>
                        </Accordion>
                      </Box>
                    ))}
                  </Box>
                ) : (
                  <Typography variant="body" ml={1} sx={{ color: grey[500] }}>
                    No Data
                  </Typography>
                )}
              </Box>
              <Box sx={box_sx}>
                <Box display="flex" flexDirection="columns">
                  <Typography mr={2} fontWeight={900}>
                    Other actions
                  </Typography>
                  {otherActions?.length > 0 && (
                    <Chip
                      size="small"
                      label={otherActions.length}
                      sx={{ marginLeft: "5px", backgroundColor: "#ffef62", fontWeight: 900 }}
                    />
                  )}
                </Box>
                {otherActions?.length > 0 ? (
                  <Box mt={1} sx={{ width: "650px" }}>
                    {otherActions.map((action, index) => (
                      <Box key={index}>
                        <Accordion
                          expanded={actionExpanded === action.action}
                          onChange={actionhandleChange(action.action)}
                          square={true}
                        >
                          <AccordionSummary
                            expandIcon={<ExpandMoreIcon />}
                            aria-controls="panel1bh-content"
                            id="panel1bh-header"
                          >
                            <Box display="flex" flexDirection="columns">
                              {tagsMatched(topicTagNames, action.ext?.tags ?? []) ? (
                                <AnalysisActionTypeIcon actionType={action.action_type} />
                              ) : (
                                <Badge
                                  color="error"
                                  variant="dot"
                                  badgeContent=" "
                                  sx={{ marginRight: "10px" }}
                                >
                                  <AnalysisActionTypeIcon actionType={action.action_type} />
                                </Badge>
                              )}
                              {action.action}
                            </Box>
                          </AccordionSummary>
                          <AccordionDetails sx={{ backgroundColor: grey[50] }}>
                            {tagsMatched(topicTagNames, action.ext?.tags ?? []) || (
                              <Box display="flex" flexDirection="columns">
                                <Typography fontWeight={800} sx={{ color: red[500] }}>
                                  The destination does not match the topic.
                                </Typography>
                              </Box>
                            )}
                            <Box display="flex" flexDirection="columns">
                              <Typography fontWeight={300}>ID: </Typography>
                              <Typography>{action.action_id}</Typography>
                            </Box>
                            <Box display="flex" flexDirection="columns">
                              <Typography fontWeight={300}>Type: </Typography>
                              <Chip
                                size="small"
                                label={action.action_type}
                                sx={{
                                  marginLeft: "5px",
                                  backgroundColor: grey[600],
                                  color: "#ffffff",
                                }}
                              />
                            </Box>
                            <Box display="flex" flexDirection="columns">
                              <Typography fontWeight={300}>Author: </Typography>
                              <Typography>{action.created_by}</Typography>
                            </Box>
                            <Box display="flex" flexDirection="columns">
                              <Typography fontWeight={300}>Creation date: </Typography>
                              <Typography>{action.created_at}</Typography>
                            </Box>
                          </AccordionDetails>
                        </Accordion>
                      </Box>
                    ))}
                  </Box>
                ) : (
                  <Typography variant="body" ml={1} sx={{ color: grey[500] }}>
                    No Data
                  </Typography>
                )}
              </Box>
            </Box>
          </Box>
        </TabPanel>
        <TopicEditModal
          open={topicModalOpen}
          onSetOpen={setTopicModalOpen}
          currentTopic={topic}
          currentActions={topicActions}
        />
      </Box>
      <CommentDeleteModal comment={deleteComment} onClose={() => setDeleteComment(null)} />
    </>
  );
}

AnalysisTopic.propTypes = {
  user: PropTypes.object.isRequired,
  ateam: PropTypes.object.isRequired,
  targetTopic: PropTypes.object.isRequired,
  isAdmin: PropTypes.bool,
};<|MERGE_RESOLUTION|>--- conflicted
+++ resolved
@@ -48,11 +48,6 @@
   useGetTopicActionsQuery,
   useUpdateATeamTopicCommentMutation,
 } from "../services/tcApi";
-<<<<<<< HEAD
-import { getATeamTopicComments as apiGetATeamTopicComments } from "../utils/api";
-=======
-import { getTopic } from "../slices/topics";
->>>>>>> 0fa01920
 import { rootPrefix, threatImpactNames } from "../utils/const";
 import { a11yProps, dateTimeFormat, errorToString, tagsMatched } from "../utils/func.js";
 
@@ -99,15 +94,6 @@
     { ateamId: ateam.ateam_id, topicId: targetTopic.topic_id },
     { skip },
   );
-
-  useEffect(() => {
-<<<<<<< HEAD
-    handleReloadComments(targetTopic.topic_id);
-=======
-    if (topics?.[targetTopic.topic_id] === undefined) dispatch(getTopic(targetTopic.topic_id));
->>>>>>> 0fa01920
-    // eslint-disable-next-line react-hooks/exhaustive-deps
-  }, [targetTopic.topic_id]);
 
   useEffect(() => {
     const topicListElem = document.getElementById("topicListElem");
