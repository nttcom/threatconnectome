import {
  ErrorOutline as ErrorOutlineIcon,
  TaskAlt as TaskAltIcon,
  Visibility as VisibilityIcon,
  VisibilityOff as VisibilityOffIcon,
} from "@mui/icons-material";
import {
  Box,
  Button,
  Divider,
  FormControl,
  FormControlLabel,
  IconButton,
  InputAdornment,
  MenuItem,
  Select,
  Switch,
  Typography,
  OutlinedInput,
} from "@mui/material";
import { styled } from "@mui/material/styles";
import { useSnackbar } from "notistack";
import PropTypes from "prop-types";
import React, { useEffect, useState } from "react";
import { useDispatch, useSelector } from "react-redux";

<<<<<<< HEAD
import { useCheckMailMutation, useCheckSlackMutation } from "../services/tcApi";
import { getPTeam } from "../slices/pteam";
import { getUser } from "../slices/user";
import { updatePTeam } from "../utils/api";
=======
import { useUpdatePTeamMutation } from "../services/tcApi";
import { getPTeam } from "../slices/pteam";
import { getUser } from "../slices/user";
import { checkSlack as postCheckSlack, checkMail as postCheckMail } from "../utils/api";
>>>>>>> 847998e1
import {
  defaultAlertThreshold,
  modalCommonButtonStyle,
  sortedSSVCPriorities,
  ssvcPriorityProps,
} from "../utils/const";
import { errorToString } from "../utils/func";

import { CheckButton } from "./CheckButton";

export function PTeamNotificationSetting(props) {
  const { show } = props;
  const [edittingSlackUrl, setEdittingSlackUrl] = useState(false);
  const [slackUrl, setSlackUrl] = useState("");
  const [slackEnable, setSlackEnable] = useState(false);
  const [mailAddress, setMailAddress] = useState("");
  const [mailEnable, setMailEnable] = useState(false);
  const [alertThreshold, setAlertThreshold] = useState(defaultAlertThreshold);
  const [checkSlack, setCheckSlack] = useState(false);
  const [checkEmail, setCheckEmail] = useState(false);
  const [slackMessage, setSlackMessage] = useState();
  const [emailMessage, setEmailMessage] = useState();

  const { enqueueSnackbar } = useSnackbar();

<<<<<<< HEAD
  const [postCheckMail] = useCheckMailMutation();
  const [postCheckSlack] = useCheckSlackMutation();
=======
  const [updatePTeam] = useUpdatePTeamMutation();
>>>>>>> 847998e1

  const pteamId = useSelector((state) => state.pteam.pteamId);
  const pteam = useSelector((state) => state.pteam.pteam);

  const dispatch = useDispatch();

  useEffect(() => {
    if (pteam) {
      setSlackUrl(pteam.alert_slack.webhook_url);
      setSlackEnable(pteam.alert_slack.enable);
      setMailAddress(pteam.alert_mail.address);
      setMailEnable(pteam.alert_mail.enable);
      setAlertThreshold(pteam.alert_ssvc_priority);
    }
    setEdittingSlackUrl(false);
    setCheckSlack(false);
    setSlackMessage();
  }, [show, pteam]);

  const operationError = (error) =>
    enqueueSnackbar(`Operation failed: ${errorToString(error)}`, { variant: "error" });

  const connectSuccessMessage = () => {
    return (
      <Box display="flex" sx={{ color: "success.main" }}>
        <TaskAltIcon />
        <Typography>Connection successful </Typography>
      </Box>
    );
  };

  const connectFailMessage = (error) => {
    return (
      <Box display="flex" sx={{ color: "error.main" }}>
        <ErrorOutlineIcon />
        <Typography>Connection failed. Reason: {errorToString(error)}</Typography>
      </Box>
    );
  };

  const handleUpdatePTeam = async () => {
    const data = {
      alert_slack: { enable: slackEnable, webhook_url: slackUrl },
      alert_mail: { enable: mailEnable, address: mailAddress },
      alert_ssvc_priority: alertThreshold,
    };
    await updatePTeam({ pteamId, data })
      .unwrap()
      .then(() => {
        dispatch(getPTeam(pteamId));
        dispatch(getUser());
        enqueueSnackbar("update pteam info succeeded", { variant: "success" });
      })
      .catch((error) => operationError(error));
  };

  const handleCheckSlack = async () => {
    setCheckSlack(true);
    setSlackMessage();
    await postCheckSlack({ slack_webhook_url: slackUrl })
      .unwrap()
      .then(() => {
        setCheckSlack(false);
        setSlackMessage(connectSuccessMessage);
      })
      .catch((error) => {
        setCheckSlack(false);
        setSlackMessage(connectFailMessage(error));
      });
  };

  const handleCheckMail = async () => {
    setCheckEmail(true);
    setEmailMessage();
    await postCheckMail({ email: mailAddress })
      .unwrap()
      .then(() => {
        setCheckEmail(false);
        setEmailMessage(connectSuccessMessage);
      })
      .catch((error) => {
        setCheckEmail(false);
        setEmailMessage(connectFailMessage(error));
      });
  };

  const AndroidSwitch = styled(Switch)(({ theme }) => ({
    padding: 8,
    "& .MuiSwitch-track": {
      borderRadius: 22 / 2,
      "&:before, &:after": {
        content: "''",
        position: "absolute",
        top: "50%",
        transform: "translateY(-50%)",
        width: 16,
        height: 16,
      },
      "&:before": {
        backgroundImage: `url("data:image/svg+xml;utf8,<svg xmlns="http://www.w3.org/2000/svg" height="16" width="16" viewBox="0 0 24 24"><path fill="${encodeURIComponent(
          theme.palette.getContrastText(theme.palette.primary.main),
        )}" d="M21,7L9,19L3.5,13.5L4.91,12.09L9,16.17L19.59,5.59L21,7Z"/></svg>")`,
        left: 12,
      },
      "&:after": {
        backgroundImage: `url("data:image/svg+xml;utf8,<svg xmlns="http://www.w3.org/2000/svg" height="16" width="16" viewBox="0 0 24 24"><path fill="${encodeURIComponent(
          theme.palette.getContrastText(theme.palette.primary.main),
        )}" d="M19,13H5V11H19V13Z" /></svg>")`,
        right: 12,
      },
    },
    "& .MuiSwitch-thumb": {
      boxShadow: "none",
      width: 16,
      height: 16,
      margin: 2,
    },
  }));

  return (
    <Box>
      <Box mb={2}>
        <Typography sx={{ fontWeight: 400 }} mb={1}>
          Alert threshold
        </Typography>
        <Select
          value={alertThreshold}
          onChange={(event) => setAlertThreshold(String(event.target.value))}
          // use String() to prevent undefined from setting alertimpact
          sx={{ marginRight: "10px", minWidth: "800px" }}
          size="small"
        >
          {sortedSSVCPriorities.map((ssvcPriority) => (
            <MenuItem key={ssvcPriority} value={ssvcPriority}>
              {ssvcPriorityProps[ssvcPriority].displayName}
            </MenuItem>
          ))}
        </Select>
      </Box>
      <Box mb={2}>
        <Typography sx={{ fontWeight: 400 }} mb={1}>
          Email Address
        </Typography>
        <Box display="flex" alignItems="center">
          <FormControl
            sx={{ marginRight: "10px", minWidth: "715px" }}
            variant="outlined"
            size="small"
          >
            <OutlinedInput
              id="pteam-mail-address-field"
              type="text"
              autoComplete="new-password" // to avoid autocomplete by browser
              value={mailAddress}
              onChange={(event) => setMailAddress(event.target.value)}
            />
          </FormControl>
          <CheckButton onHandleClick={handleCheckMail} isLoading={checkEmail} />
        </Box>
        <Box mt={1}>{emailMessage}</Box>
      </Box>
      <Box mb={2}>
        <Typography sx={{ fontWeight: 400 }} mb={1}>
          Slack Incoming Webhook URL
        </Typography>
        <Box display="flex" alignItems="center">
          <FormControl
            sx={{ marginRight: "10px", minWidth: "715px" }}
            variant="outlined"
            size="small"
          >
            <OutlinedInput
              id="pteam-slack-url-field"
              type={edittingSlackUrl ? "text" : "password"}
              autoComplete="new-password" // to avoid autocomplete by browser
              value={slackUrl}
              onChange={(event) => setSlackUrl(event.target.value)}
              endAdornment={
                <InputAdornment position="end">
                  <IconButton
                    aria-label="toggle password visibility"
                    onClick={() => setEdittingSlackUrl(!edittingSlackUrl)}
                    edge="end"
                  >
                    {edittingSlackUrl ? <VisibilityOffIcon /> : <VisibilityIcon />}
                  </IconButton>
                </InputAdornment>
              }
            />
          </FormControl>
          <CheckButton onHandleClick={handleCheckSlack} isLoading={checkSlack} />
        </Box>
        <Box mt={1}>{slackMessage}</Box>
      </Box>

      <Box mb={4}>
        <Typography sx={{ fontWeight: 400 }}>Send by</Typography>
        <FormControlLabel
          control={
            <AndroidSwitch checked={slackEnable} onChange={() => setSlackEnable(!slackEnable)} />
          }
          labelPlacement="start"
          label="Slack"
        />
        <FormControlLabel
          control={
            <AndroidSwitch checked={mailEnable} onChange={() => setMailEnable(!mailEnable)} />
          }
          labelPlacement="start"
          label="Email"
        />
      </Box>
      <Divider />
      <Box display="flex" mt={2}>
        <Box flexGrow={1} />
        <Button onClick={() => handleUpdatePTeam()} sx={{ ...modalCommonButtonStyle, ml: 1 }}>
          Update
        </Button>
      </Box>
    </Box>
  );
}
PTeamNotificationSetting.propTypes = {
  show: PropTypes.bool.isRequired,
};<|MERGE_RESOLUTION|>--- conflicted
+++ resolved
@@ -24,17 +24,12 @@
 import React, { useEffect, useState } from "react";
 import { useDispatch, useSelector } from "react-redux";
 
-<<<<<<< HEAD
-import { useCheckMailMutation, useCheckSlackMutation } from "../services/tcApi";
+import { useCheckMailMutation, useCheckSlackMutation, useUpdatePTeamMutation  } from "../services/tcApi";
 import { getPTeam } from "../slices/pteam";
 import { getUser } from "../slices/user";
-import { updatePTeam } from "../utils/api";
-=======
-import { useUpdatePTeamMutation } from "../services/tcApi";
+import { } from "../services/tcApi";
 import { getPTeam } from "../slices/pteam";
 import { getUser } from "../slices/user";
-import { checkSlack as postCheckSlack, checkMail as postCheckMail } from "../utils/api";
->>>>>>> 847998e1
 import {
   defaultAlertThreshold,
   modalCommonButtonStyle,
@@ -60,12 +55,9 @@
 
   const { enqueueSnackbar } = useSnackbar();
 
-<<<<<<< HEAD
   const [postCheckMail] = useCheckMailMutation();
   const [postCheckSlack] = useCheckSlackMutation();
-=======
   const [updatePTeam] = useUpdatePTeamMutation();
->>>>>>> 847998e1
 
   const pteamId = useSelector((state) => state.pteam.pteamId);
   const pteam = useSelector((state) => state.pteam.pteam);
