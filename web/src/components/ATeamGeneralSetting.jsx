--- conflicted
+++ resolved
@@ -25,13 +25,6 @@
 
   const { enqueueSnackbar } = useSnackbar();
   const [updateATeam] = useUpdateATeamMutation();
-
-<<<<<<< HEAD
-  const ateamId = useSelector((state) => state.ateam.ateamId);
-  const skip = useSkipUntilAuthTokenIsReady();
-=======
-  const ateam = useSelector((state) => state.ateam.ateam);
->>>>>>> 302044cf
 
   const {
     data: ateam,
