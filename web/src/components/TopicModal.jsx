import {
  AddBox as AddBoxIcon,
  Close as CloseIcon,
  ContentPaste as ContentPasteIcon,
} from "@mui/icons-material";
import {
  Box,
  Button,
  ButtonGroup,
  Dialog,
  DialogContent,
  DialogTitle,
  Divider,
  IconButton,
  Stepper,
  Step,
  StepLabel,
  TextField,
  Typography,
  List,
} from "@mui/material";
import { blue, grey } from "@mui/material/colors";
import { useSnackbar } from "notistack";
import PropTypes from "prop-types";
import React, { useEffect, useState } from "react";
import uuid from "react-native-uuid";
import { useDispatch } from "react-redux";

import dialogStyle from "../cssModule/dialog.module.css";
import { useSkipUntilAuthTokenIsReady } from "../hooks/auth";
import {
  useCreateTopicMutation,
  useUpdateTopicMutation,
  useCreateActionMutation,
  useGetUserMeQuery,
  useUpdateActionMutation,
  useDeleteActionMutation,
  useGetTagsQuery,
} from "../services/tcApi";
import { getPTeamTagsSummary } from "../slices/pteam";
import { fetchFlashsense } from "../utils/api";
import { actionTypes } from "../utils/const";
import { validateNotEmpty, validateUUID, setEquals, errorToString } from "../utils/func";

import { ActionGenerator } from "./ActionGenerator";
import { ActionItem } from "./ActionItem";
import { ThreatImpactChip } from "./ThreatImpactChip";
import { TopicDeleteModal } from "./TopicDeleteModal";
import { TopicTagSelector } from "./TopicTagSelector";

const steps = ["Import Flashsense", "Create topic"];

export function TopicModal(props) {
<<<<<<< HEAD
  const {
    open,
    onSetOpen,
    presetTopic,
    presetTagId,
    presetParentTagId,
    presetActions,
    pteamId,
    serviceId,
  } = props;
=======
  const { open, onSetOpen, presetTopic, presetTagId, presetParentTagId, presetActions } = props;
>>>>>>> ec668ce9

  const [errors, setErrors] = useState([]);
  const [activeStep, setActiveStep] = useState(0);
  const [skipped, setSkipped] = useState(new Set());
  const [validErrorMessage, setValidErrorMessage] = useState(null);

  const { enqueueSnackbar } = useSnackbar();

  const skip = useSkipUntilAuthTokenIsReady();
  const {
    data: userMe,
    error: userMeError,
    isLoading: userMeIsLoading,
  } = useGetUserMeQuery(undefined, { skip });

  const {
    data: allTags,
    error: allTagsError,
    isLoading: allTagsIsLoading,
  } = useGetTagsQuery(undefined, { skip });

  const [topicId, setTopicId] = useState("");
  const [title, setTitle] = useState("");
  const [abst, setAbst] = useState("");
  const [threatImpact, setThreatImpact] = useState(4);
  const [tagIds, setTagIds] = useState([]);
  const [mispTags, setMispTags] = useState("");
  const [actionTagOptions, setActionTagOptions] = useState([]);
  const [actions, setActions] = useState([]);
  const [editActionOpen, setEditActionOpen] = useState(false);
  const [editActionTarget, setEditActionTarget] = useState({});

  const [createAction] = useCreateActionMutation();
  const [updateAction] = useUpdateActionMutation();
  const [deleteAction] = useDeleteActionMutation();
  const [createTopic] = useCreateTopicMutation();
  const [updateTopic] = useUpdateTopicMutation();

  const dispatch = useDispatch();

  useEffect(() => {
    setErrors([]);
    setActiveStep(presetTopic ? 1 : 0);
    setSkipped(presetTopic ? new Set([0]) : new Set());
    setValidErrorMessage(null);
    setTopicId(presetTopic?.topic_id ?? "");
    setTitle(presetTopic?.title ?? "");
    setAbst(presetTopic?.abstract ?? "");
    setThreatImpact(presetTopic?.threat_impact ?? 4);
    setTagIds(
      presetTopic?.tags
        ? presetTopic.tags.map((tag) => tag.tag_id)
        : presetParentTagId
          ? [presetParentTagId]
          : presetTagId
            ? [presetTagId]
            : [],
    );
    setMispTags(presetTopic?.misp_tags?.map((misp_tag) => misp_tag.tag_name).join(",") ?? "");
    setActionTagOptions([
      ...new Set([
        ...(presetTopic?.tags?.map((tag) => tag.tag_id) ?? []),
        ...(presetParentTagId ? [presetParentTagId] : []),
        ...(presetTagId ? [presetTagId] : []),
      ]),
    ]);
    setActions(presetActions ?? []);
    setEditActionOpen(false);
    setEditActionTarget({});
    // eslint-disable-next-line react-hooks/exhaustive-deps
  }, [open]);

  if (skip) return <></>;
  if (allTagsError) return <>{`Cannot get allTags: ${errorToString(allTagsError)}`}</>;
  if (allTagsIsLoading) return <>Now loading allTags...</>;
  if (userMeError) return <>{`Cannot get UserInfo: ${errorToString(userMeError)}`}</>;
  if (userMeIsLoading) return <>Now loading UserInfo...</>;
  if (!pteamId) return <></>;

  const operationError = (error) => {
    const resp = error.response ?? { status: "???", statusText: error.toString() };
    enqueueSnackbar(`Operation failed: ${resp.status} ${resp.statusText} - ${resp.data?.detail}`, {
      variant: "error",
    });
  };

  const createActionTagOptions = (tagIdList) => {
    return [
      ...new Set([
        ...tagIdList,
        ...(presetParentTagId ? [presetParentTagId] : []),
        ...(presetTagId ? [presetTagId] : []),
      ]),
    ];
  };

  const validateActionTags = () => {
    const validTagNames = new Set();
    const presetTag = allTags.find((tag) => tag.tag_id === presetTagId);
    validTagNames.add(presetTag.tag_name);

    allTags
      .filter((tag) => tagIds.includes(tag.tag_id))
      .forEach((tag) => {
        validTagNames.add(tag.tag_name);
        if (tag.parent_name && tag.parent_name !== tag.tag_name) {
          validTagNames.add(tag.parent_name);
        }
      });
    for (let action of actions) {
      if (action.ext?.tags && !action.ext.tags.every((tag) => validTagNames.has(tag))) {
        enqueueSnackbar(`Some of the ActionTags "${action.ext.tags}" are not TopicTags`, {
          variant: "error",
        });
        return false;
      }
    }
    return true;
  };

  const reloadTopicAfterAPI = async () => {
    // fix topic state
    await Promise.all([dispatch(getPTeamTagsSummary({ pteamId: pteamId }))]);
  };

  const handleCreateTopic = async () => {
    if (!validateActionTags()) return;
    const data = {
      title: title,
      abstract: abst,
      threat_impact: parseInt(threatImpact),
      tags: allTags.filter((tag) => tagIds.includes(tag.tag_id)).map((tag) => tag.tag_name),
      misp_tags: mispTags?.length > 0 ? mispTags.split(",").map((mispTag) => mispTag.trim()) : [],
      actions: actions.map((action) => {
        const obj = {
          ...action,
        };
        return obj;
      }),
    };
    await createTopic({ topicId, data })
      .unwrap()
      .then(async () => {
        enqueueSnackbar("Create topic succeeded", { variant: "success" });
        reloadTopicAfterAPI();
        onSetOpen(false);
      })
      .catch((error) =>
        enqueueSnackbar(`Operation failed: ${errorToString(error)}`, {
          variant: "error",
        }),
      );
  };

  const handleUpdateTopic = async () => {
    if (!validateActionTags()) return;

    const presetActionIds = new Set(presetActions.map((a) => a.action_id));

    const data = {
      title: title,
      abstract: abst,
      threat_impact: parseInt(threatImpact),
      tags: allTags.filter((tag) => tagIds.includes(tag.tag_id)).map((tag) => tag.tag_name),
      misp_tags: mispTags?.length > 0 ? mispTags.split(",").map((mispTag) => mispTag.trim()) : [],
    };

    function isRequireUpdateTopic() {
      const presetMispTag = presetTopic?.misp_tags?.map((misp_tag) => misp_tag.tag_name).join(",");

      const presetTag = presetTopic?.tags
        ? presetTopic.tags.map((tag) => tag.tag_id)
        : presetParentTagId
          ? [presetParentTagId]
          : presetTagId
            ? [presetTagId]
            : [];

      const presetData = {
        title: presetTopic.title ?? "",
        abstract: presetTopic.abstract ?? "",
        threat_impact: presetTopic.threat_impact ?? 4,
        tags: allTags.filter((tag) => presetTag.includes(tag.tag_id)).map((tag) => tag.tag_name),
        misp_tags:
          presetMispTag?.length > 0
            ? presetMispTag.split(",").map((mispTag) => mispTag.trim())
            : [],
      };

      return (
        JSON.stringify(data) !== JSON.stringify(presetData) &&
        presetTopic.created_by === userMe.user_id
      );
    }

    function isRequireUpdateAction(_actions, _presetActionIds) {
      const currentActionIds = new Set(_actions.map((action) => action.action_id));

      if (!setEquals(currentActionIds, _presetActionIds)) return true;

      for (let i = 0; i < _actions.length; i++) {
        if (_actions[i].recommended !== presetActions[i].recommended) {
          return true;
        }
      }
      return false;
    }

    async function updateTopicPromise() {
      return updateTopic({ topicId: topicId, data: data })
        .unwrap()
        .catch((error) =>
          enqueueSnackbar(`Operation failed: ${errorToString(error)}`, {
            variant: "error",
          }),
        );
    }

    async function updateActionPromise() {
      let promiseArray = [];
      for (let action of actions) {
        const actionRequest = {
          ...action,
          topic_id: topicId,
        };
        if (action.action_id === null) {
          promiseArray.push(
            createAction(actionRequest)
              .unwrap()
              .catch((error) => {
                enqueueSnackbar(`Operation failed: ${errorToString(error)}`, {
                  variant: "error",
                });
              }),
          );
        } else if (presetActionIds.has(action.action_id)) {
          presetActionIds.delete(action.action_id);
          promiseArray.push(
            updateAction({ actionId: action.action_id, data: actionRequest })
              .unwrap()
              .catch((error) =>
                enqueueSnackbar(`Operation failed: ${errorToString(error)}`, {
                  variant: "error",
                }),
              ),
          );
        }
      }

      // delete actions that are not related to topic
      for (let actionId of presetActionIds) {
        promiseArray.push(
          deleteAction(actionId)
            .unwrap()
            .catch((error) =>
              enqueueSnackbar(`Operation failed: ${errorToString(error)}`, {
                variant: "error",
              }),
            ),
        );
      }
      if (presetTopic.created_by !== userMe.user_id) {
        enqueueSnackbar(
          "Only actions have been changed, not topics. You can't update topic, because you are not topic creator.",
          { variant: "warning" },
        );
      }
      return Promise.all(promiseArray);
    }

    const needUpdateAction = isRequireUpdateAction(actions, presetActionIds);
    const needUpdateTopic = isRequireUpdateTopic();

    if (!needUpdateTopic && !needUpdateAction) {
      // early return if no need to update
      onSetOpen(false);
      return;
    }

    if (needUpdateTopic) {
      await updateTopicPromise();
    }

    if (needUpdateAction) {
      await updateActionPromise();
    }

    reloadTopicAfterAPI();
    enqueueSnackbar("Update topic succeeded", { variant: "success" });
    onSetOpen(false);
  };

  const handleFetchFlashsense = async () => {
    let newSkipped = skipped;
    if (isStepSkipped(activeStep)) {
      newSkipped = new Set(newSkipped.values());
      newSkipped.delete(activeStep);
    }

    if (!validateUUID(topicId)) {
      setValidErrorMessage("Invalid UUID");
      return;
    }

    await fetchFlashsense(topicId)
      .then((response) => {
        setAbst(response.data?.abstract ?? "");
        setActions(response.data?.actions ?? []);
        setValidErrorMessage("");
        setActiveStep((prevActiveStep) => prevActiveStep + 1);
        setSkipped(newSkipped);
      })
      .catch((error) => {
        operationError(error);
        setValidErrorMessage("Something went wrong");
      });
  };

  const isStepOptional = (step) => {
    return step === 0;
  };

  const isStepSkipped = (step) => {
    return skipped.has(step);
  };

  const handleBackFlashsense = () => {
    setValidErrorMessage("");
    setActiveStep((prevActiveStep) => prevActiveStep - 1);
    const prevTopicId = presetTopic?.topic_id ?? "";
    if (skipped.has(0)) {
      setTopicId(prevTopicId);
    }
  };

  const execSkip = () => {
    // Clear error message
    setValidErrorMessage("");

    // Change next step
    setActiveStep((prevActiveStep) => prevActiveStep + 1);

    // Add this step to skip
    setSkipped((prevSkipped) => {
      const newSkipped = new Set(prevSkipped.values());
      newSkipped.add(activeStep);
      return newSkipped;
    });
  };

  const handleSkipFlashsense = () => {
    execSkip();

    if (presetTopic) {
      // Revert Topic ID to Preset
      setTopicId(presetTopic.topic_id);
    } else {
      setTopicId(uuid.v4());
    }
  };

  const handleClose = () => {
    setActiveStep(presetTopic ? 1 : 0);
    onSetOpen(false);
  };

  const handleDeleteTopic = () => {
    dispatch(getPTeamTagsSummary({ pteamId: pteamId }));
  };

  function ActionGeneratorModal() {
    const [generatorOpen, setGeneratorOpen] = useState(false);
    return (
      <>
        <IconButton onClick={() => setGeneratorOpen(true)} sx={{ color: blue[700] }}>
          <AddBoxIcon />
        </IconButton>
        <Dialog open={generatorOpen} onClose={() => setGeneratorOpen(false)}>
          <DialogContent>
            <ActionGenerator
              text="Add action"
              tagIds={actionTagOptions}
              onGenerate={(ret) => {
                setActions([...actions, ret]);
                setGeneratorOpen(false);
              }}
              onCancel={() => setGeneratorOpen(false)}
            />
          </DialogContent>
        </Dialog>
      </>
    );
  }

  function TopicTagSelectorModal(props) {
    const [tagOpen, setTagOpen] = useState(false);
    return (
      <>
        <IconButton onClick={() => setTagOpen(true)} sx={{ color: blue[700] }}>
          <AddBoxIcon />
        </IconButton>
        <Dialog open={tagOpen} onClose={() => setTagOpen(false)}>
          <DialogContent>
            <TopicTagSelector
              currentSelectedIds={tagIds}
              onCancel={() => setTagOpen(false)}
              onApply={(ary) => {
                setTagIds(ary);
                setActionTagOptions(createActionTagOptions(ary));
                setTagOpen(false);
              }}
            />
          </DialogContent>
        </Dialog>
      </>
    );
  }

  const updateErrors = (key, value, validator) => {
    if (validator(value)) setErrors(errors.filter((error) => error !== key));
    else if (errors.indexOf(key) < 0) setErrors([...errors, key]);
  };

  return (
    <>
      <Dialog
        open={open === true}
        onClose={(event, reason) => {
          if (reason && reason === "backdropClick") return;
          onSetOpen(false);
        }}
        maxWidth="md"
        fullWidth
        sx={{ maxHeight: "100vh" }}
      >
        <DialogTitle>
          <Box alignItems="center" display="flex" flexDirection="row">
            <Typography flexGrow={1} className={dialogStyle.dialog_title}>
              {presetTopic ? "Edit Topic" : "Create Topic"}
            </Typography>
            <IconButton onClick={handleClose}>
              <CloseIcon />
            </IconButton>
          </Box>
        </DialogTitle>
        <DialogContent>
          <Stepper activeStep={activeStep} alternativeLabel>
            {steps.map((label, index) => {
              const stepProps = {};
              const labelProps = {};
              if (isStepSkipped(index)) {
                stepProps.completed = false;
              }
              return (
                <Step key={label} {...stepProps}>
                  <StepLabel {...labelProps}>{label}</StepLabel>
                </Step>
              );
            })}
          </Stepper>
          <>
            {activeStep === 0 && (
              <Box display="flex" flexDirection="column">
                <Typography sx={{ mt: 2, mb: 1 }}>Import from Flashsense</Typography>
                <TextField
                  size="small"
                  required
                  variant="outlined"
                  value={topicId}
                  placeholder="Please enter UUID"
                  onChange={(event) => {
                    setTopicId(event.target.value);
                  }}
                  error={!validateUUID(topicId)}
                  sx={{ mb: 2, mr: 1, minWidth: "360px" }}
                />
                {validErrorMessage && (
                  <Typography variant="subtitle2" sx={{ color: "error.main" }}>
                    {validErrorMessage}
                  </Typography>
                )}
              </Box>
            )}
            {activeStep === 1 && (
              <Box display="flex" flexDirection="column" m={1}>
                {/* <Box display="flex" flexDirection="column" m={1}> */}
                <Box display="flex" flexDirection="row" mb={1}>
                  <Box mr={2} sx={{ width: "50%" }}>
                    <Typography sx={{ fontWeight: 900 }} mb={1}>
                      Title
                    </Typography>
                    <TextField
                      size="small"
                      required
                      variant="outlined"
                      value={title}
                      onChange={(event) => {
                        setTitle(event.target.value);
                        updateErrors("title", event.target.value, validateNotEmpty);
                      }}
                      error={!validateNotEmpty(title)}
                      // sx={{ minWidth: "450px" }}
                      sx={{ width: "100%" }}
                    />
                  </Box>
                  <Box>
                    <Typography sx={{ fontWeight: 900 }} mb={2}>
                      Topic ID(UUID)
                    </Typography>
                    <Typography>{topicId}</Typography>
                  </Box>
                </Box>
                <Box mb={1}>
                  <Typography sx={{ fontWeight: 900 }} mb={1}>
                    Abstract
                  </Typography>
                  <TextField
                    size="small"
                    multiline
                    variant="outlined"
                    value={abst}
                    onChange={(event) => {
                      setAbst(event.target.value);
                    }}
                    // sx={{ minWidth: "830px" }}
                    sx={{ width: "99%" }}
                  />
                </Box>
                <Box mb={1}>
                  <Typography sx={{ fontWeight: 900 }} mb={1}>
                    Threat impact
                  </Typography>
                  <ButtonGroup variant="outlined">
                    {[1, 2, 3, 4].map((impact) => (
                      <Button key={impact} variant="text" onClick={() => setThreatImpact(impact)}>
                        <ThreatImpactChip
                          threatImpact={impact}
                          reverse={parseInt(threatImpact) !== impact}
                          sx={{ cursor: "pointer" }}
                        />
                      </Button>
                    ))}
                  </ButtonGroup>
                </Box>
                <Box mb={1}>
                  <Box display="flex" flexDirection="row" alignItems="center" mb={1}>
                    <Typography sx={{ fontWeight: 900 }}>Actions</Typography>
                    <ActionGeneratorModal />
                  </Box>
                  {actions?.length > 0 || (
                    <Box
                      display="flex"
                      flexDirection="row"
                      alignItems="center"
                      sx={{ color: grey[500] }}
                    >
                      <ContentPasteIcon fontSize="small" sx={{ mr: 0.5 }} />
                      <Typography variant="body2">Please add action</Typography>
                    </Box>
                  )}
                  <List
                    sx={{
                      width: "98%",
                      position: "relative",
                      overflow: "auto",
                      maxHeight: 200,
                    }}
                  >
                    {actions
                      .slice()
                      .sort(
                        (a, b) =>
                          actionTypes.indexOf(a.action_type) - actionTypes.indexOf(b.action_type),
                      )
                      .map((action, idx) => (
                        <ActionItem
                          key={idx}
                          action={action.action}
                          actionId={action.action_id}
                          actionType={action.action_type}
                          recommended={action.recommended}
                          ext={action.ext}
                          onChangeRecommended={() =>
                            setActions(
                              actions.map((item) =>
                                item !== action
                                  ? item
                                  : { ...item, recommended: !item.recommended },
                              ),
                            )
                          }
                          onDelete={() => setActions(actions.filter((item) => item !== action))}
                          sx={{ flexGrow: 1 }}
                        />
                      ))}
                  </List>
                </Box>
                <Box mb={1}>
                  <Box mb={1}>
                    <Box display="flex" flexDirection="row" alignItems="center">
                      <Typography sx={{ fontWeight: 900 }}>Artifact Tags</Typography>
                      <TopicTagSelectorModal />
                    </Box>
                    <TextField
                      size="small"
                      variant="outlined"
                      value={allTags
                        .filter((tag) => tagIds.includes(tag.tag_id))
                        .map((tag) => tag.tag_name)
                        .join(", ")}
                      // sx={{ minWidth: "830px" }}
                      sx={{ width: "99%" }}
                      inputProps={{ readOnly: true }}
                    />
                  </Box>
                  <Box>
                    <Typography sx={{ fontWeight: 900, mt: "7px", mb: 1.7 }}>
                      Misp Tags (CSV)
                    </Typography>
                    <TextField
                      size="small"
                      variant="outlined"
                      value={mispTags}
                      onChange={(event) => setMispTags(event.target.value)}
                      // sx={{ minWidth: "720px" }}
                      sx={{ width: "99%" }}
                    />
                  </Box>
                </Box>
                {/* </Box> */}
              </Box>
            )}
            <Box sx={{ display: "flex", flexDirection: "row", pt: 2 }}>
              <Button
                disabled={activeStep === 0}
                onClick={handleBackFlashsense}
                className={dialogStyle.submit_btn}
              >
                Back
              </Button>
              <Box sx={{ flex: "1 1 auto" }} />
              {isStepOptional(activeStep) && (
                <Button onClick={handleSkipFlashsense} className={dialogStyle.submit_btn}>
                  Skip
                </Button>
              )}
              {activeStep === steps.length - 1 ? (
                <Button
                  onClick={
                    presetTopic && topicId === presetTopic.topic_id
                      ? handleUpdateTopic
                      : handleCreateTopic
                  }
                  disabled={errors?.length > 0}
                  className={dialogStyle.submit_btn}
                >
                  {presetTopic && topicId === presetTopic.topic_id ? "Update" : "Create"}
                </Button>
              ) : (
                <Button
                  onClick={handleFetchFlashsense}
                  disabled={!topicId}
                  className={dialogStyle.submit_btn}
                >
                  Next
                </Button>
              )}
            </Box>
            {activeStep === 1 && presetTopic && (
              <Box mb={1}>
                <Divider sx={{ my: 5 }} />
                <Typography sx={{ fontWeight: 900, color: "error.main" }} mb={1}>
                  Delete Topic
                </Typography>
                <Box display="flex" flexDirection="row" alignItems="center">
                  <Typography variant="body2" mb={1} mr={2}>
                    Once you delete topic, there is no going back.
                  </Typography>
                  <TopicDeleteModal
                    topicId={presetTopic.topic_id}
                    onSetOpenTopicModal={onSetOpen}
                    onDelete={handleDeleteTopic}
                  />
                </Box>
              </Box>
            )}
          </>
        </DialogContent>
      </Dialog>
      <Dialog open={editActionOpen} onClose={() => setEditActionOpen(false)}>
        <DialogContent>
          <ActionGenerator
            text="Update action"
            tagIds={actionTagOptions}
            action={editActionTarget}
            onEdit={(ret) => {
              setActions(actions.map((item) => (item !== editActionTarget ? item : ret)));
              setEditActionOpen(false);
            }}
            onCancel={() => setEditActionOpen(false)}
          />
        </DialogContent>
      </Dialog>
    </>
  );
}

TopicModal.propTypes = {
  open: PropTypes.bool.isRequired,
  onSetOpen: PropTypes.func.isRequired,
  presetTopic: PropTypes.object,
  presetTagId: PropTypes.string,
  presetParentTagId: PropTypes.string,
  presetActions: PropTypes.arrayOf(
    PropTypes.shape({
      action_id: PropTypes.string,
      action: PropTypes.string,
      action_type: PropTypes.string,
      recommended: PropTypes.bool,
      ext: PropTypes.shape({
        tags: PropTypes.array,
        vulnerable_versions: PropTypes.object,
      }),
    }),
  ),
<<<<<<< HEAD
  pteamId: PropTypes.string.isRequired,
  serviceId: PropTypes.string.isRequired,
=======
>>>>>>> ec668ce9
};<|MERGE_RESOLUTION|>--- conflicted
+++ resolved
@@ -51,20 +51,8 @@
 const steps = ["Import Flashsense", "Create topic"];
 
 export function TopicModal(props) {
-<<<<<<< HEAD
-  const {
-    open,
-    onSetOpen,
-    presetTopic,
-    presetTagId,
-    presetParentTagId,
-    presetActions,
-    pteamId,
-    serviceId,
-  } = props;
-=======
-  const { open, onSetOpen, presetTopic, presetTagId, presetParentTagId, presetActions } = props;
->>>>>>> ec668ce9
+  const { open, onSetOpen, presetTopic, presetTagId, presetParentTagId, presetActions, pteamId } =
+    props;
 
   const [errors, setErrors] = useState([]);
   const [activeStep, setActiveStep] = useState(0);
@@ -790,9 +778,5 @@
       }),
     }),
   ),
-<<<<<<< HEAD
   pteamId: PropTypes.string.isRequired,
-  serviceId: PropTypes.string.isRequired,
-=======
->>>>>>> ec668ce9
 };