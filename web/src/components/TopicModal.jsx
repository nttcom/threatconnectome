--- conflicted
+++ resolved
@@ -407,7 +407,11 @@
               <Box mb={1}>
                 <Box display="flex" flexDirection="row" alignItems="center" mb={1}>
                   <Typography sx={{ fontWeight: 900 }}>Actions</Typography>
-                  <ActionGeneratorModal />
+                  <ActionGeneratorModal
+                    actionTagOptions={actionTagOptions}
+                    actions={actions}
+                    setActions={setActions}
+                  />
                 </Box>
                 {actions?.length > 0 || (
                   <Box
@@ -459,7 +463,12 @@
                 <Box mb={1}>
                   <Box display="flex" flexDirection="row" alignItems="center">
                     <Typography sx={{ fontWeight: 900 }}>Artifact Tags</Typography>
-                    <TopicTagSelectorModal />
+                    <TopicTagSelectorModal
+                      tagIds={tagIds}
+                      setTagIds={setTagIds}
+                      setActionTagOptions={setActionTagOptions}
+                      createActionTagOptions={createActionTagOptions}
+                    />
                   </Box>
                   <TextField
                     size="small"
@@ -477,113 +486,6 @@
                   <Typography sx={{ fontWeight: 900, mt: "7px", mb: 1.7 }}>
                     Misp Tags (CSV)
                   </Typography>
-<<<<<<< HEAD
-                  <ButtonGroup variant="outlined">
-                    {[1, 2, 3, 4].map((impact) => (
-                      <Button key={impact} variant="text" onClick={() => setThreatImpact(impact)}>
-                        <ThreatImpactChip
-                          threatImpact={impact}
-                          reverse={parseInt(threatImpact) !== impact}
-                          sx={{ cursor: "pointer" }}
-                        />
-                      </Button>
-                    ))}
-                  </ButtonGroup>
-                </Box>
-                <Box mb={1}>
-                  <Box display="flex" flexDirection="row" alignItems="center" mb={1}>
-                    <Typography sx={{ fontWeight: 900 }}>Actions</Typography>
-                    <ActionGeneratorModal
-                      actionTagOptions={actionTagOptions}
-                      actions={actions}
-                      setActions={setActions}
-                    />
-                  </Box>
-                  {actions?.length > 0 || (
-                    <Box
-                      display="flex"
-                      flexDirection="row"
-                      alignItems="center"
-                      sx={{ color: grey[500] }}
-                    >
-                      <ContentPasteIcon fontSize="small" sx={{ mr: 0.5 }} />
-                      <Typography variant="body2">Please add action</Typography>
-                    </Box>
-                  )}
-                  <List
-                    sx={{
-                      width: "98%",
-                      position: "relative",
-                      overflow: "auto",
-                      maxHeight: 200,
-                    }}
-                  >
-                    {actions
-                      .slice()
-                      .sort(
-                        (a, b) =>
-                          actionTypes.indexOf(a.action_type) - actionTypes.indexOf(b.action_type),
-                      )
-                      .map((action, idx) => (
-                        <ActionItem
-                          key={idx}
-                          action={action.action}
-                          actionId={action.action_id}
-                          actionType={action.action_type}
-                          recommended={action.recommended}
-                          ext={action.ext}
-                          onChangeRecommended={() =>
-                            setActions(
-                              actions.map((item) =>
-                                item !== action
-                                  ? item
-                                  : { ...item, recommended: !item.recommended },
-                              ),
-                            )
-                          }
-                          onDelete={() => setActions(actions.filter((item) => item !== action))}
-                          sx={{ flexGrow: 1 }}
-                        />
-                      ))}
-                  </List>
-                </Box>
-                <Box mb={1}>
-                  <Box mb={1}>
-                    <Box display="flex" flexDirection="row" alignItems="center">
-                      <Typography sx={{ fontWeight: 900 }}>Artifact Tags</Typography>
-                      <TopicTagSelectorModal
-                        tagIds={tagIds}
-                        setTagIds={setTagIds}
-                        setActionTagOptions={setActionTagOptions}
-                        createActionTagOptions={createActionTagOptions}
-                      />
-                    </Box>
-                    <TextField
-                      size="small"
-                      variant="outlined"
-                      value={allTags
-                        .filter((tag) => tagIds.includes(tag.tag_id))
-                        .map((tag) => tag.tag_name)
-                        .join(", ")}
-                      // sx={{ minWidth: "830px" }}
-                      sx={{ width: "99%" }}
-                      inputProps={{ readOnly: true }}
-                    />
-                  </Box>
-                  <Box>
-                    <Typography sx={{ fontWeight: 900, mt: "7px", mb: 1.7 }}>
-                      Misp Tags (CSV)
-                    </Typography>
-                    <TextField
-                      size="small"
-                      variant="outlined"
-                      value={mispTags}
-                      onChange={(event) => setMispTags(event.target.value)}
-                      // sx={{ minWidth: "720px" }}
-                      sx={{ width: "99%" }}
-                    />
-                  </Box>
-=======
                   <TextField
                     size="small"
                     variant="outlined"
@@ -592,7 +494,6 @@
                     // sx={{ minWidth: "720px" }}
                     sx={{ width: "99%" }}
                   />
->>>>>>> 53299e79
                 </Box>
               </Box>
               {/* </Box> */}
