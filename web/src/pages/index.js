--- conflicted
+++ resolved
@@ -1,22 +1,3 @@
-<<<<<<< HEAD
-import ATeam from "./ATeam";
-import AcceptATeamInvitation from "./AcceptATeamInvitation";
-import AcceptATeamWatchingRequest from "./AcceptATeamWatchingRequest";
-import AcceptGTeamInvitation from "./AcceptGTeamInvitation";
-import AcceptPTeamInvitation from "./AcceptPTeamInvitation";
-import Account from "./Account";
-import Analysis from "./Analysis";
-import App from "./App";
-import GTeam from "./GTeam";
-import Login from "./Login";
-import PTeam from "./PTeam";
-import ResetPassword from "./ResetPassword";
-import Status from "./Status";
-import Tag from "./Tag";
-import TopicManagement from "./TopicManagement";
-import Zone from "./Zone";
-import ZoneEdit from "./ZoneEdit";
-=======
 import { ATeam } from "./ATeam";
 import { AcceptATeamInvitation } from "./AcceptATeamInvitation";
 import { AcceptATeamWatchingRequest } from "./AcceptATeamWatchingRequest";
@@ -31,9 +12,9 @@
 import { ResetPassword } from "./ResetPassword";
 import { Status } from "./Status";
 import { Tag } from "./Tag";
+import { TopicManagement } from "./TopicManagement";
 import { Zone } from "./Zone";
 import { ZoneEdit } from "./ZoneEdit";
->>>>>>> f271fec4
 
 export {
   ATeam,
