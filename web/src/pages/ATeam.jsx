import { Avatar, Box, MenuItem, Tab, Tabs, TextField, Tooltip } from "@mui/material";
import React, { useEffect, useState } from "react";
<<<<<<< HEAD
import { useSelector } from "react-redux";
=======
import { useDispatch, useSelector } from "react-redux";
import { useLocation } from "react-router";
>>>>>>> 302044cf

import { ATeamLabel } from "../components/ATeamLabel";
import { ATeamMember } from "../components/ATeamMember";
import { ATeamWatching } from "../components/ATeamWatching";
import { TabPanel } from "../components/TabPanel";
import { useSkipUntilAuthTokenIsReady } from "../hooks/auth";
import {
  useGetATeamQuery,
  useGetATeamAuthQuery,
  useGetATeamMembersQuery,
  useGetUserMeQuery,
} from "../services/tcApi";
import { noATeamMessage, experienceColors } from "../utils/const";
import { a11yProps, errorToString } from "../utils/func.js";

export function ATeam() {
  const [filterMode, setFilterMode] = useState("ATeam");
  const [tabValue, setTabValue] = useState(0);

<<<<<<< HEAD
  const ateamId = useSelector((state) => state.ateam.ateamId);
=======
  const location = useLocation();
  const params = new URLSearchParams(location.search);
  const ateamId = params.get("ateamId");
  const ateam = useSelector((state) => state.ateam.ateam);

  const dispatch = useDispatch();
>>>>>>> 302044cf

  const filterModes = ["All", "ATeam"];

  const skip = useSkipUntilAuthTokenIsReady() || !ateamId;
  const {
    data: userMe,
    error: userMeError,
    isLoading: userMeIsLoading,
  } = useGetUserMeQuery(undefined, { skip });
  const {
    data: ateam,
    error: ateamError,
    isLoading: ateamIsLoading,
  } = useGetATeamQuery(ateamId, { skip });
  const {
    data: authorities,
    error: authoritiesError,
    isLoading: authoritiesIsLoading,
  } = useGetATeamAuthQuery(ateamId, { skip });
  const {
    data: members,
    error: membersError,
    isLoading: membersIsLoading,
  } = useGetATeamMembersQuery(ateamId, { skip });

  useEffect(() => {
    if (!ateamId) return;
  }, [ateamId]);

  const tabHandleChange = (event, newValue) => {
    setTabValue(newValue);
  };

  if (skip) return <></>;
  if (!ateamId) return <>{noATeamMessage}</>;

  if (userMeError) return <>{`Cannot get UserInfo: ${errorToString(userMeError)}`}</>;
  if (userMeIsLoading) return <>Now loading UserInfo...</>;
  if (ateamError) return <>{`Cannot get Ateam: ${errorToString(ateamError)}`}</>;
  if (ateamIsLoading) return <>Now loading Ateam...</>;
  if (authoritiesError) return <>{`Cannot get ATeamAuth: ${errorToString(authoritiesError)}`}</>;
  if (authoritiesIsLoading) return <>Now loading ATeamAuth...</>;
  if (membersError) return <>{`Cannot get Members: ${errorToString(membersError)}`}</>;
  if (membersIsLoading) return <>Now loading Members...</>;

  if (!ateam) return <></>;

  const isAdmin = (authorities[userMe.user_id] ?? []).includes("admin");

  return (
    <>
      <Box alignItems="center" display="flex" flexDirection="row" flexGrow={1} mb={1}>
        <ATeamLabel ateam={ateam} />
        <Box alignItems="flex-end" display="flex" flexDirection="column">
          <TextField
            label="Filter"
            margin="dense"
            onChange={(event) => setFilterMode(event.target.value)}
            select
            size="small"
            value={filterMode}
            sx={{ mx: 1, width: 100 }}
          >
            {filterModes.map((mode) => (
              <MenuItem key={mode} value={mode}>
                {mode}
              </MenuItem>
            ))}
          </TextField>
          <Box alignItems="center" display="flex" flexDirection="row">
            {members &&
              (() => {
                const maxYears = Math.max(...Object.values(members).map((member) => member.years));
                return (
                  <Tooltip
                    arrow
                    placement="bottom-start"
                    title={`${maxYears}+ year${maxYears ? "s" : ""} experience`}
                  >
                    <Avatar
                      variant="rounded"
                      sx={{
                        bgcolor: experienceColors[maxYears],
                        color: "black",
                        m: 0.5,
                      }}
                    >
                      {maxYears}+
                    </Avatar>
                  </Tooltip>
                );
              })()}
          </Box>
        </Box>
      </Box>
      <Box sx={{ width: "100%" }}>
        <Box sx={{ borderBottom: 1, borderColor: "divider" }}>
          <Tabs value={tabValue} onChange={tabHandleChange} aria-label="ateam tabs">
            <Tab label="Members" {...a11yProps(0)} />
            <Tab label="Watching List" {...a11yProps(1)} />
          </Tabs>
        </Box>
        <TabPanel value={tabValue} index={0}>
          <ATeamMember
            ateamId={ateamId}
            members={members}
            authorities={authorities}
            isAdmin={isAdmin}
          />
        </TabPanel>
        <TabPanel value={tabValue} index={1}>
          <ATeamWatching ateam={ateam} isAdmin={isAdmin} />
        </TabPanel>
      </Box>
    </>
  );
}<|MERGE_RESOLUTION|>--- conflicted
+++ resolved
@@ -1,11 +1,7 @@
 import { Avatar, Box, MenuItem, Tab, Tabs, TextField, Tooltip } from "@mui/material";
 import React, { useEffect, useState } from "react";
-<<<<<<< HEAD
-import { useSelector } from "react-redux";
-=======
 import { useDispatch, useSelector } from "react-redux";
 import { useLocation } from "react-router";
->>>>>>> 302044cf
 
 import { ATeamLabel } from "../components/ATeamLabel";
 import { ATeamMember } from "../components/ATeamMember";
@@ -25,16 +21,11 @@
   const [filterMode, setFilterMode] = useState("ATeam");
   const [tabValue, setTabValue] = useState(0);
 
-<<<<<<< HEAD
-  const ateamId = useSelector((state) => state.ateam.ateamId);
-=======
   const location = useLocation();
   const params = new URLSearchParams(location.search);
   const ateamId = params.get("ateamId");
-  const ateam = useSelector((state) => state.ateam.ateam);
 
   const dispatch = useDispatch();
->>>>>>> 302044cf
 
   const filterModes = ["All", "ATeam"];
 
