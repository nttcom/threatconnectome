--- conflicted
+++ resolved
@@ -10,7 +10,7 @@
 import TableSortLabel from "@mui/material/TableSortLabel";
 import { visuallyHidden } from "@mui/utils";
 import PropTypes from "prop-types";
-import { useState, useMemo, useEffect } from "react";
+import { useState, useMemo } from "react";
 
 import { useSkipUntilAuthUserIsReady } from "../../hooks/auth";
 import { useGetTicketsQuery } from "../../services/tcApi";
@@ -20,15 +20,10 @@
 
 import { ToDoTableRow } from "./ToDoTableRow";
 
-<<<<<<< HEAD
-export function ToDoTable({ myTasks, pteamIds, cveIds, page, setPage }) {
-  const [rowsPerPage, setRowsPerPage] = useState(10);
+export function ToDoTable({ myTasks, pteamIds, cveIds, page, rowsPerPage, onPageChange }) {
   const [order, setOrder] = useState("asc");
   const [orderBy, setOrderBy] = useState("ssvc");
 
-=======
-export function ToDoTable({ myTasks, pteamIds, cveIds, page, rowsPerPage, onPageChange }) {
->>>>>>> 7a3ca643
   const skip = useSkipUntilAuthUserIsReady();
 
   const {
@@ -87,7 +82,6 @@
     });
   };
 
-<<<<<<< HEAD
   const headCells = [
     { id: "cve", label: "CVE", isSortable: false },
     { id: "team", label: "Team", isSortable: false },
@@ -98,12 +92,6 @@
     { id: "actions", label: "", isSortable: false },
   ];
 
-  useEffect(() => {
-    setPage(0);
-  }, [myTasks, setPage]);
-
-=======
->>>>>>> 7a3ca643
   if (skip) return <></>;
   if (ticketsError) throw new APIError(errorToString(ticketsError), { api: "getTickets" });
   if (ticketsIsLoading) return <>Now loading Tickets...</>;
