--- conflicted
+++ resolved
@@ -19,7 +19,6 @@
   const params = new URLSearchParams(location.search);
   const myTasks = params.get("mytasks") === "off" ? false : true;
   const cveId = params.get("cve_id")?.trim() ?? "";
-  const [page, setPage] = useState(0);
 
   const page = parseInt(params.get("page")) || 1;
   const rowsPerPage = parseInt(params.get("perPage")) || 10;
@@ -40,7 +39,6 @@
   if (userMeIsLoading) return <>Now loading UserInfo...</>;
   const pteamIds = userMe?.pteam_roles.map((role) => role.pteam.pteam_id) ?? [];
 
-<<<<<<< HEAD
   const updateParams = (newParams) => {
     const updatedParams = new URLSearchParams(location.search);
     Object.entries(newParams).forEach(([key, value]) => {
@@ -51,7 +49,8 @@
       }
     });
     navigate(location.pathname + "?" + updatedParams.toString());
-=======
+  };
+
   const handleCVESearch = (word) => {
     const newParams = new URLSearchParams(location.search);
     if (word) {
@@ -60,10 +59,9 @@
       newParams.delete("cve_id");
     }
     if (word !== params.get("cve_id")) {
-      setPage(0); // reset page
+      newParams.delete("page"); // reset page
     }
     navigate(location.pathname + "?" + newParams.toString());
->>>>>>> a2abf07b
   };
 
   const handleMyTasksChange = (event) => {
@@ -85,15 +83,6 @@
         <Android12Switch checked={myTasks} onChange={handleMyTasksChange} />
         <Typography>My tasks</Typography>
       </Box>
-<<<<<<< HEAD
-
-      <ToDoTable
-        myTasks={myTasks}
-        pteamIds={pteamIds}
-        page={page}
-        rowsPerPage={rowsPerPage}
-        onPageChange={updateParams}
-=======
       <Box sx={{ mb: 1 }}>
         <CVESearchField word={cveId} onApply={handleCVESearch} />
       </Box>
@@ -102,8 +91,8 @@
         pteamIds={pteamIds}
         cveIds={cveId ? [cveId] : []}
         page={page}
-        setPage={setPage}
->>>>>>> a2abf07b
+        rowsPerPage={rowsPerPage}
+        onPageChange={updateParams}
       />
     </>
   );
