--- conflicted
+++ resolved
@@ -129,31 +129,6 @@
             </StyledListItemIcon>
             <ListItemText>Team</ListItemText>
           </StyledListItemButton>
-<<<<<<< HEAD
-        </>
-        {/* Vulns */}
-        <StyledListItemButton
-          onClick={() => navigate("/vulns?" + queryParams)}
-          selected={locationReader.isVulnsPage()}
-        >
-          <StyledListItemIcon>
-            <TopicIcon />
-          </StyledListItemIcon>
-          <ListItemText>Vulns</ListItemText>
-        </StyledListItemButton>
-        {/* Vulnerabilities -- not listed on drawer, currently */}
-        {/* ToDo */}
-        <StyledListItemButton
-          onClick={() => navigate("/todo?" + queryParams)}
-          selected={locationReader.isToDoPage()}
-        >
-          <StyledListItemIcon>
-            <FormatListBulletedIcon />
-          </StyledListItemIcon>
-          <ListItemText>ToDo</ListItemText>
-        </StyledListItemButton>
-      </List>
-=======
           {/* Vulns */}
           <StyledListItemButton
             onClick={() => navigate("/vulns?" + queryParams)}
@@ -165,9 +140,18 @@
             <ListItemText>Vulns</ListItemText>
           </StyledListItemButton>
           {/* Vulnerabilities -- not listed on drawer, currently */}
+          {/* ToDo */}
+          <StyledListItemButton
+            onClick={() => navigate("/todo?" + queryParams)}
+            selected={locationReader.isToDoPage()}
+          >
+            <StyledListItemIcon>
+              <FormatListBulletedIcon />
+            </StyledListItemIcon>
+            <ListItemText>ToDo</ListItemText>
+          </StyledListItemButton>
         </List>
       </Box>
->>>>>>> e022bf5c
     </MuiDrawer>
   );
 }