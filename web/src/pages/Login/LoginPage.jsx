import {
  Visibility as VisibilityIcon,
  VisibilityOff as VisibilityOffIcon,
} from "@mui/icons-material";
import {
  Box,
  Button,
  Container,
  CssBaseline,
  Divider,
  IconButton,
  InputAdornment,
  Link,
  TextField,
  Typography,
} from "@mui/material";
import React, { useEffect, useState } from "react";
import { useDispatch } from "react-redux";
import { useLocation, useNavigate } from "react-router-dom";

import {
  useSendEmailVerificationMutation,
  useSignInWithEmailAndPasswordMutation,
  useSignInWithSamlPopupMutation,
} from "../../services/firebaseApi";
import { useCreateUserMutation, useTryLoginMutation } from "../../services/tcApi";
import { samlProvider } from "../../utils/firebase";

export function Login() {
  const [message, setMessage] = useState(null);
  const [visible, setVisible] = useState(false);

  const dispatch = useDispatch();
  const location = useLocation();
  const navigate = useNavigate();

<<<<<<< HEAD
=======
  const [_cookies, setCookie, removeCookie] = useCookies([authCookieName]);

  const [sendEmailVerification] = useSendEmailVerificationMutation();
>>>>>>> bfbc22a0
  const [signInWithEmailAndPassword] = useSignInWithEmailAndPasswordMutation();
  const [signInWithSamlPopup] = useSignInWithSamlPopupMutation();
  const [createUser] = useCreateUserMutation();
  const [tryLogin] = useTryLoginMutation();

  useEffect(() => {
    setMessage(location.state?.message);
  }, [dispatch, location]);

  const callSignInWithEmailAndPassword = async (email, password) => {
    return await signInWithEmailAndPassword({ email, password })
      .unwrap()
      .catch((error) => {
        switch (error.code) {
          case "auth/invalid-email":
            setMessage("Invalid email format.");
            break;
          case "auth/too-many-requests":
            setMessage("Too many requests.");
            break;
          case "auth/user-disabled":
            setMessage("Disabled user.");
            break;
          case "auth/user-not-found":
            setMessage("User not found.");
            break;
          case "auth/wrong-password":
            setMessage("Wrong password.");
            break;
          default:
            setMessage("Something went wrong.");
        }
        return undefined;
      });
  };

  const navigateInternalPage = async (userCredential) => {
    try {
      await tryLogin().unwrap();
      navigate({
        pathname: location.state?.from ?? "/",
        search: location.state?.search ?? "",
      });
    } catch (error) {
      switch (error.data?.detail) {
        case "Email is not verified. Try logging in on UI and verify email.": {
          const actionCodeSettings = {
            url: `${window.location.origin}${import.meta.env.VITE_PUBLIC_URL}/login`,
          };
          await sendEmailVerification({
            user: userCredential.user,
            actionCodeSettings: actionCodeSettings,
          });
          setMessage(
            "Your email address is not verified. An email for verification was sent to your address.",
          );
          break;
        }
        case "No such user":
          await createUser({}); // should get uid & email via firebase credential in api.
          // TODO: navigate to the first time login page, or say hello on snackbar.
          navigate("/account", {
            state: {
              from: location.state?.from ?? "/",
              search: location.state?.search ?? "",
            },
          });
          break;
        default:
          setMessage("Something went wrong.");
          console.error(error);
      }
    }
  };

  const handleLoginWithEmail = async (event) => {
    event.preventDefault();
    setMessage("Logging in...");
    const data = new FormData(event.currentTarget);
    const userCredential = await callSignInWithEmailAndPassword(
      data.get("email"),
      data.get("password"),
    );
    if (userCredential === undefined) return;
    navigateInternalPage(userCredential);
  };

  const handleLoginWithSaml = () => {
    signInWithSamlPopup()
      .then(async (userCredential) => {
        navigateInternalPage(userCredential);
      })
      .catch((error) => {
        setMessage("Something went wrong.");
        console.error(error);
      });
  };

  const handleResetPassword = (event) => {
    event.preventDefault();
    navigate("/reset_password", {
      state: {
        from: location.state?.from ?? "/",
        search: location.state?.search ?? "",
      },
    });
  };
  const handleSignUp = (event) => {
    event.preventDefault();
    navigate("/sign_up");
  };

  return (
    <Container component="main" maxWidth="xs">
      <CssBaseline />
      <Box
        alignItems="center"
        component="form"
        display="flex"
        flexDirection="column"
        mt={1}
        onSubmit={handleLoginWithEmail}
      >
        <Typography component="h1" mb={1} variant="h5">
          Threatconnectome
        </Typography>
        <TextField
          autoComplete="email"
          fullWidth
          id="email"
          label="Email Address"
          margin="normal"
          name="email"
          required
        />
        <TextField
          autoComplete="current-password"
          fullWidth
          id="password"
          label="Password"
          margin="normal"
          name="password"
          required
          type={visible ? "text" : "password"}
          InputProps={{
            endAdornment: (
              <InputAdornment position="end">
                <IconButton onClick={() => setVisible(!visible)}>
                  {visible ? <VisibilityOffIcon /> : <VisibilityIcon />}
                </IconButton>
              </InputAdornment>
            ),
          }}
        />
        <Link component="button" type="button" onClick={handleResetPassword}>
          Forgot password?
        </Link>
        <Button
          fullWidth
          type="submit"
          variant="contained"
          sx={{ textTransform: "none", mb: 2, mt: 3 }}
        >
          Log In with Email
        </Button>
      </Box>
      {/* show saml login button if samlProviderId is set as env */}
      {samlProvider && (
        <>
          <Divider />
          <Button
            fullWidth
            onClick={handleLoginWithSaml}
            variant="contained"
            sx={{ textTransform: "none", mb: 2, mt: 2 }}
          >
            Log In with SAML
          </Button>
        </>
      )}
      <Divider />
      <Box display="flex" flexDirection="row" flexGrow={1} justifyContent="center" mt={1}>
        <Typography mr={1}>No metemcyber account?</Typography>
        <Link component="button" onClick={handleSignUp} variant="body1">
          Sign up
        </Link>
      </Box>
      <Box alignItems="center" display="flex" flexDirection="column" mt={3}>
        <Typography>{message}</Typography>
      </Box>
      <Typography align="center" variant="body1" style={{ color: "grey" }} mt={3}>
        This service is in closed beta. LOGIN is only available for email addresses of authorized
        organizations.
      </Typography>
    </Container>
  );
}<|MERGE_RESOLUTION|>--- conflicted
+++ resolved
@@ -34,12 +34,7 @@
   const location = useLocation();
   const navigate = useNavigate();
 
-<<<<<<< HEAD
-=======
-  const [_cookies, setCookie, removeCookie] = useCookies([authCookieName]);
-
   const [sendEmailVerification] = useSendEmailVerificationMutation();
->>>>>>> bfbc22a0
   const [signInWithEmailAndPassword] = useSignInWithEmailAndPasswordMutation();
   const [signInWithSamlPopup] = useSignInWithSamlPopupMutation();
   const [createUser] = useCreateUserMutation();
