import {
  Visibility as VisibilityIcon,
  VisibilityOff as VisibilityOffIcon,
} from "@mui/icons-material";
import {
  Box,
  Button,
  Container,
  CssBaseline,
  Divider,
  IconButton,
  InputAdornment,
  Link,
  TextField,
  Typography,
} from "@mui/material";
import { sendEmailVerification } from "firebase/auth";
import React, { useEffect, useState } from "react";
import { useCookies } from "react-cookie";
import { useDispatch } from "react-redux";
import { useLocation, useNavigate } from "react-router-dom";

import {
  useSignInWithEmailAndPasswordMutation,
  useSignInWithSamlPopupMutation,
} from "../../services/firebaseApi";
import { useCreateUserMutation, useTryLoginMutation } from "../../services/tcApi";
import { clearAuth } from "../../slices/auth";
import { authCookieName, cookiesOptions } from "../../utils/const";
import { samlProvider } from "../../utils/firebase";

export function Login() {
  const [message, setMessage] = useState(null);
  const [visible, setVisible] = useState(false);

  const dispatch = useDispatch();
  const location = useLocation();
  const navigate = useNavigate();

  const [_cookies, setCookie, removeCookie] = useCookies([authCookieName]);

<<<<<<< HEAD
=======
  const metemcyberAuthUrl = import.meta.env.VITE_METEMCYBER_AUTH_URL;

>>>>>>> 34ea9d27
  const [signInWithEmailAndPassword] = useSignInWithEmailAndPasswordMutation();
  const [signInWithSamlPopup] = useSignInWithSamlPopupMutation();
  const [createUser] = useCreateUserMutation();
  const [tryLogin] = useTryLoginMutation();

  useEffect(() => {
    dispatch(clearAuth());
    removeCookie(authCookieName, cookiesOptions);
    setMessage(location.state?.message);
  }, [dispatch, location, removeCookie]);

  const callSignInWithEmailAndPassword = async (email, password) => {
    return await signInWithEmailAndPassword({ email, password })
      .unwrap()
      .catch((error) => {
        switch (error.code) {
          case "auth/invalid-email":
            setMessage("Invalid email format.");
            break;
          case "auth/too-many-requests":
            setMessage("Too many requests.");
            break;
          case "auth/user-disabled":
            setMessage("Disabled user.");
            break;
          case "auth/user-not-found":
            setMessage("User not found.");
            break;
          case "auth/wrong-password":
            setMessage("Wrong password.");
            break;
          default:
            setMessage("Something went wrong.");
        }
        return undefined;
      });
  };

  const navigateInternalPage = async (userCredential) => {
    const accessToken = userCredential.user.accessToken;
    setCookie(authCookieName, accessToken, cookiesOptions);
    try {
      await tryLogin().unwrap();
      navigate({
        pathname: location.state?.from ?? "/",
        search: location.state?.search ?? "",
      });
    } catch (error) {
      switch (error.data?.detail) {
        case "Email is not verified. Try logging in on UI and verify email.": {
          const actionCodeSettings = {
            url: `${window.location.origin}${import.meta.env.VITE_PUBLIC_URL}/login`,
          };
          await sendEmailVerification(userCredential.user, actionCodeSettings);
          setMessage(
            "Your email address is not verified. An email for verification was sent to your address.",
          );
          break;
        }
        case "No such user":
          await createUser({}); // should get uid & email via firebase credential in api.
          // TODO: navigate to the first time login page, or say hello on snackbar.
          navigate("/account", {
            state: {
              from: location.state?.from ?? "/",
              search: location.state?.search ?? "",
            },
          });
          break;
        default:
          setMessage("Something went wrong.");
          console.error(error);
      }
    }
  };

  const handleLoginWithEmail = async (event) => {
    event.preventDefault();
    setMessage("Logging in...");
    const data = new FormData(event.currentTarget);
    const userCredential = await callSignInWithEmailAndPassword(
      data.get("email"),
      data.get("password"),
    );
    if (userCredential === undefined) return;
    navigateInternalPage(userCredential);
  };

  const handleLoginWithSaml = () => {
    signInWithSamlPopup()
      .then(async (userCredential) => {
        navigateInternalPage(userCredential);
      })
      .catch((error) => {
        setMessage("Something went wrong.");
        console.error(error);
      });
  };

  const handleResetPassword = (event) => {
    event.preventDefault();
    navigate("/reset_password", {
      state: {
        from: location.state?.from ?? "/",
        search: location.state?.search ?? "",
      },
    });
  };
  const handleSignUp = (event) => {
    event.preventDefault();
    navigate("/sign_up");
  };

  return (
    <Container component="main" maxWidth="xs">
      <CssBaseline />
      <Box
        alignItems="center"
        component="form"
        display="flex"
        flexDirection="column"
        mt={1}
        onSubmit={handleLoginWithEmail}
      >
        <Typography component="h1" mb={1} variant="h5">
          Threatconnectome
        </Typography>
        <TextField
          autoComplete="email"
          fullWidth
          id="email"
          label="Email Address"
          margin="normal"
          name="email"
          required
        />
        <TextField
          autoComplete="current-password"
          fullWidth
          id="password"
          label="Password"
          margin="normal"
          name="password"
          required
          type={visible ? "text" : "password"}
          InputProps={{
            endAdornment: (
              <InputAdornment position="end">
                <IconButton onClick={() => setVisible(!visible)}>
                  {visible ? <VisibilityOffIcon /> : <VisibilityIcon />}
                </IconButton>
              </InputAdornment>
            ),
          }}
        />
        <Link component="button" type="button" onClick={handleResetPassword}>
          Forgot password?
        </Link>
        <Button
          fullWidth
          type="submit"
          variant="contained"
          sx={{ textTransform: "none", mb: 2, mt: 3 }}
        >
          Log In with Email
        </Button>
      </Box>
      {/* show saml login button if samlProviderId is set as env */}
      {samlProvider && (
        <>
          <Divider />
          <Button
            fullWidth
            onClick={handleLoginWithSaml}
            variant="contained"
            sx={{ textTransform: "none", mb: 2, mt: 2 }}
          >
            Log In with SAML
          </Button>
        </>
      )}
      <Divider />
      <Box display="flex" flexDirection="row" flexGrow={1} justifyContent="center" mt={1}>
        <Typography mr={1}>No metemcyber account?</Typography>
        <Link component="button" onClick={handleSignUp} variant="body1">
          Sign up
        </Link>
      </Box>
      <Box alignItems="center" display="flex" flexDirection="column" mt={3}>
        <Typography>{message}</Typography>
      </Box>
      <Typography align="center" variant="body1" style={{ color: "grey" }} mt={3}>
        This service is in closed beta. LOGIN is only available for email addresses of authorized
        organizations.
      </Typography>
    </Container>
  );
}<|MERGE_RESOLUTION|>--- conflicted
+++ resolved
@@ -39,11 +39,6 @@
 
   const [_cookies, setCookie, removeCookie] = useCookies([authCookieName]);
 
-<<<<<<< HEAD
-=======
-  const metemcyberAuthUrl = import.meta.env.VITE_METEMCYBER_AUTH_URL;
-
->>>>>>> 34ea9d27
   const [signInWithEmailAndPassword] = useSignInWithEmailAndPasswordMutation();
   const [signInWithSamlPopup] = useSignInWithSamlPopupMutation();
   const [createUser] = useCreateUserMutation();
