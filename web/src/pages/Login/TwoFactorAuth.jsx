import { Refresh } from "@mui/icons-material";
import {
  Alert,
  Box,
  Button,
  CircularProgress,
  Container,
  Paper,
  Snackbar,
  Stack,
  TextField,
  Typography,
} from "@mui/material";
import PropTypes from "prop-types";
import { useState } from "react";

import { useAuth } from "../../hooks/auth";
import { useSmsResend } from "../../hooks/useSmsResend";
import { normalizeFullwidthDigits } from "../../utils/normalizeInput";

export function TwoFactorAuth(props) {
  const { authData, navigateInternalPage } = props;

  const [isLoading, setIsLoading] = useState(false);
  const [code, setCode] = useState("");
  const [codeError, setCodeError] = useState(null);
  const [verificationId, setVerificationId] = useState(authData.verificationId);

  const { verifySmsForLogin, sendSmsCodeAgain } = useAuth();

  const { canResend, timer, notification, startResendTimer, showNotification, closeNotification } =
    useSmsResend(5);

  const handleCodeChange = (e) => {
    const normalized = normalizeFullwidthDigits(e.target.value);
    const sanitized = normalized.replace(/\D/g, "").slice(0, 6);
    setCode(sanitized);
    if (codeError) {
      setCodeError(null);
    }
  };

  const handleVerify = (e) => {
    e.preventDefault();
    setCodeError(null);
    verifySmsForLogin(authData.resolver, verificationId, code)
      .then(() => {
        setIsLoading(true);
        navigateInternalPage();
      })
      .catch((error) => {
        setCodeError(error.message);
      });
  };

  const handleResend = async () => {
<<<<<<< HEAD
    setCode("");
    setCodeError(null);
    startResendTimer();
    const resendVerificationId = await sendSmsCodeAgain(authData.phoneInfoOptions, authData.auth);
    setVerificationId(resendVerificationId);
    showNotification("The verification code has been resent.", "info");
=======
    setTimer(5);
    setCanResend(false);

    sendSmsCodeAgain(authData.phoneInfoOptions, authData.auth)
      .then((resendVerificationId) => {
        setVerificationId(resendVerificationId);
        setNotification({
          open: true,
          message: "The authentication code has been resent.",
          type: "info",
        });
      })
      .catch((error) => {
        setCodeError(error.message);
      });
>>>>>>> 8f6b4549
  };

  const handleCloseNotification = () => {
    closeNotification();
  };

  return (
    <Box
      sx={{ minHeight: "100vh", display: "flex", alignItems: "center", justifyContent: "center" }}
    >
      <Container maxWidth="xs">
        <Paper elevation={3} sx={{ p: 3 }}>
          <Box textAlign="center" mb={3}>
            <Typography variant="h6" gutterBottom>
              Two-factor authentication
            </Typography>
            <Typography variant="body2" color="text.secondary">
              Please enter the 6-digit code sent via SMS.
            </Typography>
          </Box>
          <Box component="form" onSubmit={handleVerify}>
            <Stack spacing={2}>
              <TextField
                fullWidth
                label="Verification code"
                value={code}
                onChange={handleCodeChange}
                placeholder="123456"
                slotProps={{
                  htmlInput: {
                    inputMode: "numeric",
                    maxLength: 6,
                    "aria-label": "Verification code input",
                    style: {
                      textAlign: "center",
                      letterSpacing: "0.5em",
                    },
                  },
                }}
                error={Boolean(codeError)}
                helperText={codeError}
              />
              <Button
                variant="contained"
                fullWidth
                disabled={code.length !== 6 || isLoading}
                type="submit"
              >
                {isLoading ? (
                  <>
                    <CircularProgress size={18} sx={{ mr: 1 }} />
                    Checking the code...
                  </>
                ) : (
                  "Authenticate"
                )}
              </Button>
              <Stack
                direction="row"
                spacing={1}
                sx={{ alignItems: "center", justifyContent: "center" }}
              >
                <Typography variant="body2" color="text.secondary">
                  Did you receive the code?
                </Typography>
                <Button
                  id="recaptcha-container-invisible-resend"
                  size="small"
                  disabled={!canResend || isLoading}
                  onClick={handleResend}
                  sx={{ fontWeight: "bold" }}
                >
                  {canResend ? (
                    <Stack direction="row" spacing={0.5} sx={{ alignItems: "center" }}>
                      <Refresh fontSize="small" />
                      <span>Resend the code</span>
                    </Stack>
                  ) : (
                    `Resend in ${timer} seconds`
                  )}
                </Button>
              </Stack>
            </Stack>
          </Box>
          <Snackbar
            open={notification.open}
            autoHideDuration={4000}
            onClose={handleCloseNotification}
            anchorOrigin={{ vertical: "bottom", horizontal: "center" }}
          >
            <Alert severity={notification.type} variant="filled">
              {notification.message}
            </Alert>
          </Snackbar>
        </Paper>
      </Container>
    </Box>
  );
}

TwoFactorAuth.propTypes = {
  authData: PropTypes.object.isRequired,
  navigateInternalPage: PropTypes.func.isRequired,
};<|MERGE_RESOLUTION|>--- conflicted
+++ resolved
@@ -54,14 +54,6 @@
   };
 
   const handleResend = async () => {
-<<<<<<< HEAD
-    setCode("");
-    setCodeError(null);
-    startResendTimer();
-    const resendVerificationId = await sendSmsCodeAgain(authData.phoneInfoOptions, authData.auth);
-    setVerificationId(resendVerificationId);
-    showNotification("The verification code has been resent.", "info");
-=======
     setTimer(5);
     setCanResend(false);
 
@@ -70,14 +62,13 @@
         setVerificationId(resendVerificationId);
         setNotification({
           open: true,
-          message: "The authentication code has been resent.",
+          message: "The verification code has been resent.",
           type: "info",
         });
       })
       .catch((error) => {
         setCodeError(error.message);
       });
->>>>>>> 8f6b4549
   };
 
   const handleCloseNotification = () => {
