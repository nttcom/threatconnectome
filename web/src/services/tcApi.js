--- conflicted
+++ resolved
@@ -408,13 +408,6 @@
     getVuln: builder.query({
       query: (vulnId) => `/vulns/${vulnId}`,
       providesTags: (result, error, vulnId) => [{ type: "Vuln", id: `${vulnId}` }],
-<<<<<<< HEAD
-=======
-    }),
-    getTopic: builder.query({
-      query: (topicId) => `/topics/${topicId}`,
-      providesTags: (result, error, topicId) => [{ type: "Topic", id: `${topicId}` }],
->>>>>>> 23004b59
     }),
     createTopic: builder.mutation({
       query: ({ topicId, data }) => ({
@@ -446,11 +439,6 @@
       ],
     }),
 
-<<<<<<< HEAD
-    getVulnActions: builder.query({
-      query: (vulnId) => ({
-        url: `vulns/${vulnId}/actions`,
-=======
     /* Vuln Action */
     getVulnActions: builder.query({
       query: (vulnId) => ({
@@ -468,7 +456,6 @@
     getTopicActions: builder.query({
       query: (topicId) => ({
         url: `topics/${topicId}/actions/user/me`,
->>>>>>> 23004b59
         method: "GET",
       }),
       providesTags: (result, error, arg) => [
@@ -516,18 +503,6 @@
     }),
 
     /* Vuln */
-    getVulnActions: builder.query({
-      query: (vulnId) => ({
-        url: `vulns/${vulnId}/actions`,
-      }),
-      providesTags: (result, error, arg) => [
-        ...(result?.reduce(
-          (ret, action) => [...ret, { type: "VulnAction", id: action.action_id }],
-          [],
-        ) ?? []),
-        { type: "VulnAction", id: "ALL" },
-      ],
-    }),
     getVulns: builder.query({
       query: (params) => ({
         url: "vulns",
@@ -588,23 +563,12 @@
   useGetThreatQuery,
   useUpdateThreatMutation,
   useGetTicketsQuery,
-  useGetTicketQuery,
   useUpdateTicketSafetyImpactMutation,
   useUpdateTicketStatusMutation,
   useGetVulnQuery,
-<<<<<<< HEAD
   useCreateTopicMutation,
   useUpdateTopicMutation,
   useDeleteTopicMutation,
-=======
-  useGetTopicQuery,
-  useCreateTopicMutation,
-  useUpdateTopicMutation,
-  useDeleteTopicMutation,
-  useGetVulnActionsQuery,
-  useGetTopicActionsQuery,
-  useGetUserMeQuery,
->>>>>>> 23004b59
   useGetVulnActionsQuery,
   useGetUserMeQuery,
   useGetVulnsQuery,
