import { createApi, fetchBaseQuery } from "@reduxjs/toolkit/query/react";

const _responseListToDictConverter =
  (keyName, valueName = undefined) =>
  async (response) =>
    (await response.json()).reduce((ret, item) => {
      /* convert array to dict,
       *    [{x: a, y: b}, ...] => {a: {x: a, y: b}, ...} // if keyName = "x"
       * or [{x: a, y: b}, ...] => {a: b, ...} // and if valueName = "y"
       */
      const key = item[keyName];
      const value = valueName ? item[valueName] : item;
      return {
        ...ret,
        [key]: value,
      };
    }, {});

export const tcApi = createApi({
  reducerPath: "tcApi",
  baseQuery: fetchBaseQuery({
    baseUrl: process.env.REACT_APP_API_BASE_URL,
    prepareHeaders: (headers, { getState }) => {
      /* Note: access token is stored in auth.token via firebaseApi or cookie */
      const token = getState().auth.token;
      if (token) {
        headers.set("authorization", `Bearer ${token}`);
      }
      return headers;
    },
    paramsSerializer: (params) =>
      Object.keys(params)
        .filter((key) => ![null, undefined].includes(params[key]))
        .flatMap((key) =>
          params[key] instanceof Array
            ? params[key].map((item) => `${encodeURIComponent(key)}=${encodeURIComponent(item)}`)
            : `${encodeURIComponent(key)}=${encodeURIComponent(params[key])}`,
        )
        .join("&"),
  }),
  endpoints: (builder) => ({
    /* PTeam */
    getPTeam: builder.query({
      query: (pteamId) => `pteams/${pteamId}`,
    }),

    /* PTeam Auth Info */
    getPTeamAuthInfo: builder.query({
      query: () => "pteams/auth_info",
    }),

    /* PTeam Auth */
    getPTeamAuth: builder.query({
      query: (pteamId) => ({
        url: `pteams/${pteamId}/authority`,
        responseHandler: _responseListToDictConverter("user_id", "authorities"),
      }),
      providesTags: (result, error, pteamId) => [{ type: "PTeamAuth", id: pteamId }],
    }),
    updatePTeamAuth: builder.mutation({
      query: ({ pteamId, data }) => ({
        url: `pteams/${pteamId}/authority`,
        method: "POST",
        body: data,
      }),
      invalidatesTags: (result, error, arg) => [{ type: "PTeamAuth", id: arg.pteamId }],
    }),

    /* PTeam Members */
    getPTeamMembers: builder.query({
      query: (pteamId) => ({
        url: `pteams/${pteamId}/members`,
        responseHandler: _responseListToDictConverter("user_id"),
      }),
    }),

    /* SBOM */
    uploadSBOMFile: builder.mutation({
      query: ({ pteamId, serviceName, sbomFile, forceMode = true }) => {
        const sbomFormData = new FormData();
        sbomFormData.append("file", sbomFile);
        return {
          url: `pteams/${pteamId}/upload_sbom_file`,
          params: { service: serviceName, force_mode: forceMode },
          method: "POST",
          body: sbomFormData,
          /* Note: Content-Type is fixed to multipart/form-data automatically. */
        };
      },
    }),

<<<<<<< HEAD
    /* Update PTeam Service */
    updatePTeamService: builder.mutation({
      query: ({ pteamId, serviceId, data }) => ({
        url: `pteams/${pteamId}/services/${serviceId}/`,
        method: "PUT",
        body: data,
      }),
      invalidatesTags: (result, error, arg) => [
        { type: "UpdatePTeamService", id: arg.pteamId + arg.serviceId },
      ],
=======
    /* Topics */
    searchTopics: builder.query({
      query: (params) => ({
        url: "topics/search",
        params: params,
      }),
>>>>>>> 4444451f
    }),
  }),
});

export const {
  useGetPTeamQuery,
  useUpdatePTeamAuthMutation,
  useGetPTeamAuthInfoQuery,
  useGetPTeamAuthQuery,
  useGetPTeamMembersQuery,
  useUploadSBOMFileMutation,
<<<<<<< HEAD
  useUpdatePTeamServiceMutation,
=======
  useSearchTopicsQuery,
>>>>>>> 4444451f
} = tcApi;<|MERGE_RESOLUTION|>--- conflicted
+++ resolved
@@ -89,7 +89,6 @@
       },
     }),
 
-<<<<<<< HEAD
     /* Update PTeam Service */
     updatePTeamService: builder.mutation({
       query: ({ pteamId, serviceId, data }) => ({
@@ -100,14 +99,14 @@
       invalidatesTags: (result, error, arg) => [
         { type: "UpdatePTeamService", id: arg.pteamId + arg.serviceId },
       ],
-=======
+      
     /* Topics */
     searchTopics: builder.query({
       query: (params) => ({
         url: "topics/search",
         params: params,
       }),
->>>>>>> 4444451f
+
     }),
   }),
 });
@@ -119,9 +118,6 @@
   useGetPTeamAuthQuery,
   useGetPTeamMembersQuery,
   useUploadSBOMFileMutation,
-<<<<<<< HEAD
   useUpdatePTeamServiceMutation,
-=======
   useSearchTopicsQuery,
->>>>>>> 4444451f
 } = tcApi;