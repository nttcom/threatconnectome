--- conflicted
+++ resolved
@@ -605,18 +605,6 @@
       invalidatesTags: (result, error, arg) => [{ type: "Account", id: arg.userId }],
     }),
 
-<<<<<<< HEAD
-    /* Tags */
-    createTag: builder.mutation({
-      query: (data) => ({
-        url: "tags",
-        method: "POST",
-        body: data,
-      }),
-    }),
-
-=======
->>>>>>> 0fa01920
     /* External */
     checkMail: builder.mutation({
       query: (data) => ({
