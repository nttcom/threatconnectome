import { createApi, fetchBaseQuery } from "@reduxjs/toolkit/query/react";

const _responseListToDictConverter =
  (keyName, valueName = undefined) =>
  async (response) =>
    (await response.json()).reduce((ret, item) => {
      /* convert array to dict,
       *    [{x: a, y: b}, ...] => {a: {x: a, y: b}, ...} // if keyName = "x"
       * or [{x: a, y: b}, ...] => {a: b, ...} // and if valueName = "y"
       */
      const key = item[keyName];
      const value = valueName ? item[valueName] : item;
      return {
        ...ret,
        [key]: value,
      };
    }, {});

export const tcApi = createApi({
  reducerPath: "tcApi",
  baseQuery: fetchBaseQuery({
    baseUrl: process.env.REACT_APP_API_BASE_URL,
    prepareHeaders: (headers, { getState }) => {
      /* Note: access token is stored in auth.token via firebaseApi or cookie */
      const token = getState().auth.token;
      if (token) {
        headers.set("authorization", `Bearer ${token}`);
      }
      return headers;
    },
    paramsSerializer: (params) =>
      Object.keys(params)
        .filter((key) => ![null, undefined].includes(params[key]))
        .flatMap((key) =>
          params[key] instanceof Array
            ? params[key].map((item) => `${encodeURIComponent(key)}=${encodeURIComponent(item)}`)
            : `${encodeURIComponent(key)}=${encodeURIComponent(params[key])}`,
        )
        .join("&"),
  }),
  endpoints: (builder) => ({
    /* Action Log */
    createActionLog: builder.mutation({
      query: (data) => ({
        url: "actionlogs",
        method: "POST",
        body: data,
      }),
    }),

    /* PTeam */
    getPTeam: builder.query({
      query: (pteamId) => `pteams/${pteamId}`,
    }),
    createPTeam: builder.mutation({
      query: (data) => ({
        url: "/pteams",
        method: "POST",
        body: data,
      }),
    }),
    updatePTeam: builder.mutation({
      query: ({ pteamId, data }) => ({
        url: `/pteams/${pteamId}`,
        method: "PUT",
        body: data,
      }),
    }),

    /* PTeam Auth Info */
    getPTeamAuthInfo: builder.query({
      query: () => "pteams/auth_info",
    }),

    /* PTeam Auth */
    getPTeamAuth: builder.query({
      query: (pteamId) => ({
        url: `pteams/${pteamId}/authority`,
        responseHandler: _responseListToDictConverter("user_id", "authorities"),
      }),
      providesTags: (result, error, pteamId) => [{ type: "PTeamAuth", id: pteamId }],
    }),
    updatePTeamAuth: builder.mutation({
      query: ({ pteamId, data }) => ({
        url: `pteams/${pteamId}/authority`,
        method: "POST",
        body: data,
      }),
      invalidatesTags: (result, error, arg) => [{ type: "PTeamAuth", id: arg.pteamId }],
    }),

    /* PTeam Invitation */
    createPTeamInvitation: builder.mutation({
      query: ({ pteamId, data }) => ({
        url: `pteams/${pteamId}/invitation`,
        method: "POST",
        body: data,
      }),
    }),
    applyPTeamInvitation: builder.mutation({
      query: (data) => ({
        url: "pteams/apply_invitation",
        method: "POST",
        body: data,
      }),
    }),

    /* PTeam Members */
    getPTeamMembers: builder.query({
      query: (pteamId) => ({
        url: `pteams/${pteamId}/members`,
        responseHandler: _responseListToDictConverter("user_id"),
      }),
    }),
    deletePTeamMember: builder.mutation({
      query: ({ pteamId, userId }) => ({
        url: `pteams/${pteamId}/members/${userId}`,
        method: "DELETE",
      }),
    }),

    /* PTeam Service */
    updatePTeamService: builder.mutation({
      query: ({ pteamId, serviceId, data }) => ({
        url: `pteams/${pteamId}/services/${serviceId}/`,
        method: "PUT",
        body: data,
      }),
    }),

    /* SBOM */
    uploadSBOMFile: builder.mutation({
      query: ({ pteamId, serviceName, sbomFile, forceMode = true }) => {
        const sbomFormData = new FormData();
        sbomFormData.append("file", sbomFile);
        return {
          url: `pteams/${pteamId}/upload_sbom_file`,
          params: { service: serviceName, force_mode: forceMode },
          method: "POST",
          body: sbomFormData,
          /* Note: Content-Type is fixed to multipart/form-data automatically. */
        };
      },
    }),

    /* Ticket Status */
    createTicketStatus: builder.mutation({
      query: ({ pteamId, serviceId, ticketId, data }) => ({
        url: `pteams/${pteamId}/services/${serviceId}/ticketstatus/${ticketId}`,
        method: "POST",
        body: data,
      }),
    }),

    /* Topics */
    searchTopics: builder.query({
      query: (params) => ({
        url: "topics/search",
        params: params,
      }),
    }),
    createTopic: builder.mutation({
      query: ({ topicId, data }) => ({
        url: `/topics/${topicId}`,
        method: "POST",
        body: data,
      }),
    }),

    /* User */
    createUser: builder.mutation({
      query: (data) => ({
        url: "/users",
        method: "POST",
        body: data,
      }),
    }),
    updateUser: builder.mutation({
      query: ({ userId, data }) => ({
        url: `/users/${userId}`,
        method: "PUT",
        body: data,
      }),
    }),

    /* External */
    checkMail: builder.mutation({
      query: (data) => ({
        url: "external/email/check",
        method: "POST",
        body: data,
      }),
    }),
    checkSlack: builder.mutation({
      query: (data) => ({
        url: "external/slack/check",
        method: "POST",
        body: data,
      }),
    }),
  }),
});

export const {
  useCreateActionLogMutation,
  useGetPTeamQuery,
  useCreatePTeamMutation,
  useUpdatePTeamMutation,
  useUpdatePTeamAuthMutation,
  useGetPTeamAuthInfoQuery,
  useGetPTeamAuthQuery,
  useCreatePTeamInvitationMutation,
  useApplyPTeamInvitationMutation,
  useGetPTeamMembersQuery,
  useDeletePTeamMemberMutation,
  useUploadSBOMFileMutation,
  useUpdatePTeamServiceMutation,
  useCreateTicketStatusMutation,
  useSearchTopicsQuery,
  useCreateUserMutation,
  useUpdateUserMutation,
<<<<<<< HEAD
  useCreateTopicMutation,
=======
  useCheckMailMutation,
  useCheckSlackMutation,
>>>>>>> 21a23fc7
} = tcApi;<|MERGE_RESOLUTION|>--- conflicted
+++ resolved
@@ -219,10 +219,7 @@
   useSearchTopicsQuery,
   useCreateUserMutation,
   useUpdateUserMutation,
-<<<<<<< HEAD
   useCreateTopicMutation,
-=======
   useCheckMailMutation,
   useCheckSlackMutation,
->>>>>>> 21a23fc7
 } = tcApi;