--- conflicted
+++ resolved
@@ -89,7 +89,14 @@
       },
     }),
 
-<<<<<<< HEAD
+    /* Topics */
+    searchTopics: builder.query({
+      query: (params) => ({
+        url: "topics/search",
+        params: params,
+      }),
+    }),
+
     /* User */
     createUser: builder.mutation({
       query: (data) => ({
@@ -103,13 +110,6 @@
         url: `/users/${userId}`,
         method: "PUT",
         body: data,
-=======
-    /* Topics */
-    searchTopics: builder.query({
-      query: (params) => ({
-        url: "topics/search",
-        params: params,
->>>>>>> 4444451f
       }),
     }),
   }),
@@ -122,10 +122,7 @@
   useGetPTeamAuthQuery,
   useGetPTeamMembersQuery,
   useUploadSBOMFileMutation,
-<<<<<<< HEAD
+  useSearchTopicsQuery,
   useCreateUserMutation,
   useUpdateUserMutation,
-=======
-  useSearchTopicsQuery,
->>>>>>> 4444451f
 } = tcApi;