--- conflicted
+++ resolved
@@ -305,7 +305,6 @@
       providesTags: (result, error) => [{ type: "Tag", id: "ALL" }],
     }),
 
-<<<<<<< HEAD
     /* Threat */
     getThreat: builder.query({
       query: (threatId) => ({
@@ -328,13 +327,6 @@
         { type: "Threat", id: arg.threatId },
         { type: "Ticket", id: "ALL" },
       ],
-=======
-    getTag: builder.query({
-      query: (tagId) => ({
-        url: `tags/${tagId}`,
-      }),
->>>>>>> e22282e4
-    }),
 
     /* Ticket */
     getTickets: builder.query({
@@ -385,7 +377,6 @@
       query: (vulnId) => `/vulns/${vulnId}`,
       providesTags: (result, error, vulnId) => [{ type: "Vuln", id: `${vulnId}` }],
     }),
-<<<<<<< HEAD
     createTopic: builder.mutation({
       query: ({ topicId, data }) => ({
         url: `topics/${topicId}`,
@@ -414,12 +405,6 @@
         { type: "Threat", id: "ALL" },
         { type: "Topic", id: `${topicId}` },
       ],
-=======
-    getTopic: builder.query({
-      query: (topicId) => `/topics/${topicId}`,
-      providesTags: (result, error, topicId) => [{ type: "Topic", id: `${topicId}` }],
->>>>>>> e22282e4
-    }),
 
     /* Vuln Action */
     getVulnActions: builder.query({
@@ -526,23 +511,15 @@
   useGetPTeamPackagesSummaryQuery,
   useUploadSBOMFileMutation,
   useGetTagsQuery,
-<<<<<<< HEAD
   useGetThreatQuery,
   useUpdateThreatMutation,
-=======
-  useGetTagQuery,
->>>>>>> e22282e4
   useGetTicketsQuery,
   useUpdateTicketSafetyImpactMutation,
   useUpdateTicketStatusMutation,
   useGetVulnQuery,
-<<<<<<< HEAD
   useCreateTopicMutation,
   useUpdateTopicMutation,
   useDeleteTopicMutation,
-=======
-  useGetTopicQuery,
->>>>>>> e22282e4
   useGetVulnActionsQuery,
   useGetUserMeQuery,
   useGetVulnsQuery,
