import { createApi, fetchBaseQuery } from "@reduxjs/toolkit/query/react";

import Firebase from "../utils/Firebase";
import Supabase from "../utils/Supabase";
import { blobToDataURL } from "../utils/func";

const _responseListToDictConverter =
  (keyName, valueName = undefined) =>
  (data, meta, arg) => {
    return data.reduce((ret, item) => {
      /* convert array to dict,
       *    [{x: a, y: b}, ...] => {a: {x: a, y: b}, ...} // if keyName = "x"
       * or [{x: a, y: b}, ...] => {a: b, ...} // and if valueName = "y"
       */
      const key = item[keyName];
      const value = valueName ? item[valueName] : item;
      return {
        ...ret,
        [key]: value,
      };
    }, {});
  };

const _getBearerToken = {
  supabase: Supabase.getBearerToken.bind(Supabase),
  firebase: Firebase.getBearerToken.bind(Firebase),
}[import.meta.env.VITE_AUTH_SERVICE];

export const tcApi = createApi({
  reducerPath: "tcApi",
  baseQuery: fetchBaseQuery({
    baseUrl: import.meta.env.VITE_API_BASE_URL,
    prepareHeaders: async (headers) => {
      const token = await _getBearerToken();
      if (token) {
        headers.set("authorization", `Bearer ${token}`);
      }
      return headers;
    },
    paramsSerializer: (params) =>
      Object.keys(params)
        .filter((key) => ![null, undefined].includes(params[key]))
        .flatMap((key) =>
          params[key] instanceof Array
            ? params[key].map((item) => `${encodeURIComponent(key)}=${encodeURIComponent(item)}`)
            : `${encodeURIComponent(key)}=${encodeURIComponent(params[key])}`,
        )
        .join("&"),
  }),
  endpoints: (builder) => ({
    /* Action */
    createAction: builder.mutation({
      query: (data) => ({
        url: "actions",
        method: "POST",
        body: data,
      }),
      invalidatesTags: (result, error, arg) => [
        { type: "TopicAction", id: "ALL" },
        { type: "Ticket", id: "ALL" },
      ],
    }),
    updateAction: builder.mutation({
      query: ({ actionId, data }) => ({
        url: `actions/${actionId}`,
        method: "PUT",
        body: data,
      }),
      invalidatesTags: (result, error, arg) => [{ type: "TopicAction", id: arg.actionId }],
    }),
    deleteAction: builder.mutation({
      query: (actionId) => ({
        url: `actions/${actionId}`,
        method: "DELETE",
      }),
      invalidatesTags: (result, error, arg) => [
        { type: "TopicAction", id: arg.actionId },
        { type: "Ticket", id: "ALL" },
      ],
    }),

    /* Action Log */
    createActionLog: builder.mutation({
      query: (data) => ({
        url: "actionlogs",
        method: "POST",
        body: data,
      }),
    }),

    /* Dependency */
    getDependencies: builder.query({
      query: ({ pteamId, serviceId }) => ({
        url: `pteams/${pteamId}/services/${serviceId}/dependencies`,
        method: "GET",
      }),
      providesTags: (result, error, arg) => [{ type: "Service", id: "ALL" }],
    }),

    /* PTeam */
    getPTeam: builder.query({
      query: (pteamId) => `pteams/${pteamId}`,
      providesTags: (result, error, pteamId) => [
        { type: "PTeam", id: pteamId },
        ...(result?.services.reduce(
          (ret, service) => [...ret, { type: "Service", id: service.service_id }],
          [{ type: "Service", id: "ALL" }],
        ) ?? []),
      ],
    }),
    createPTeam: builder.mutation({
      query: (data) => ({
        url: "pteams",
        method: "POST",
        body: data,
      }),
      invalidatesTags: (result, error, arg) => [{ type: "PTeamAccountRole", id: "ALL" }],
    }),
    updatePTeam: builder.mutation({
      query: ({ pteamId, data }) => ({
        url: `pteams/${pteamId}`,
        method: "PUT",
        body: data,
      }),
      invalidatesTags: (result, error, arg) => [
        { type: "PTeam", id: arg.pteamId },
        { type: "PTeam", id: "ALL" },
      ],
    }),

    /* PTeam Invitation */
    getPTeamInvitation: builder.query({
      query: (invitationId) => ({
        url: `pteams/invitation/${invitationId}`,
      }),
      providesTags: (result, error, invitationId) => [
        { type: "PTeam", id: result?.pteam_id },
        { type: "PTeamInvitation", id: "ALL" },
      ],
    }),
    createPTeamInvitation: builder.mutation({
      query: ({ pteamId, data }) => ({
        url: `pteams/${pteamId}/invitation`,
        method: "POST",
        body: data,
      }),
      invalidatesTags: (result, error, arg) => [{ type: "PTeamInvitation", id: "ALL" }],
    }),
    applyPTeamInvitation: builder.mutation({
      query: (data) => ({
        url: "pteams/apply_invitation",
        method: "POST",
        body: data,
      }),
      invalidatesTags: (result, error, arg) => [
        { type: "PTeamAccountRole", id: "ALL" },
        { type: "PTeamInvitation", id: "ALL" },
      ],
    }),

    /* PTeam Member */
    getPTeamMembers: builder.query({
      query: (pteamId) => `pteams/${pteamId}/members`,
      providesTags: (result, error, pteamId) => [
        ...(result
          ? Object.keys(result).reduce(
              (ret, userId) => [...ret, { type: "Account", id: userId }],
              [],
            )
          : []),
        { type: "PTeam", id: "ALL" },
        { type: "PTeamAccountRole", id: "ALL" },
      ],
      transformResponse: _responseListToDictConverter("user_id"),
    }),
    deletePTeamMember: builder.mutation({
      query: ({ pteamId, userId }) => ({
        url: `pteams/${pteamId}/members/${userId}`,
        method: "DELETE",
      }),
      invalidatesTags: (result, error, arg) => [
        { type: "PTeamAccountRole", id: `${arg.pteamId}:${arg.userId}` },
        { type: "PTeamAccountRole", id: "ALL" },
      ],
    }),
    updatePTeamMember: builder.mutation({
      query: ({ pteamId, userId, data }) => ({
        url: `pteams/${pteamId}/members/${userId}`,
        method: "PUT",
        body: data,
      }),
      invalidatesTags: (result, error, arg) => [
        { type: "PTeamAccountRole", id: `${arg.pteamId}:${arg.userId}` },
        { type: "PTeamAccountRole", id: "ALL" },
      ],
    }),

    /* PTeam Service */
    updatePTeamService: builder.mutation({
      query: ({ pteamId, serviceId, data }) => ({
        url: `pteams/${pteamId}/services/${serviceId}`,
        method: "PUT",
        body: data,
      }),
      invalidatesTags: (result, error, arg) => [
        { type: "Service", id: arg.serviceId },
        { type: "Ticket", id: "ALL" },
      ],
    }),
    deletePTeamService: builder.mutation({
      query: ({ pteamId, serviceId }) => ({
        url: `pteams/${pteamId}/services/${serviceId}`,
        method: "DELETE",
      }),
      invalidatesTags: (result, error, arg) => [{ type: "Service", id: "ALL" }],
    }),

    /* PTeam Service Tagged TopicId */
    getPTeamServiceTaggedTopicIds: builder.query({
      query: ({ pteamId, serviceId, tagId }) => ({
        url: `pteams/${pteamId}/services/${serviceId}/tags/${tagId}/topic_ids`,
        method: "GET",
      }),
      providesTags: (result, error, arg) => [
        { type: "Ticket", id: "ALL" },
        { type: "Threat", id: "ALL" },
        { type: "TicketStatus", id: "ALL" },
        { type: "Service", id: "ALL" },
      ],
    }),

    /* PTeam Service Thumbnail */
    getPTeamServiceThumbnail: builder.query({
      query: ({ pteamId, serviceId }) => ({
        url: `pteams/${pteamId}/services/${serviceId}/thumbnail`,
        responseHandler: async (response) => await blobToDataURL(await response.blob()),
      }),
      providesTags: (result, error, arg) => [
        { type: "Service", id: "ALL" },
        { type: "Service.thumbnail", id: arg.serviceId },
      ],
    }),

    updatePTeamServiceThumbnail: builder.mutation({
      query: ({ pteamId, serviceId, imageFile }) => {
        const imageFileData = new FormData();
        imageFileData.append("uploaded", imageFile);
        return {
          url: `pteams/${pteamId}/services/${serviceId}/thumbnail`,
          method: "POST",
          body: imageFileData,
        };
      },
      invalidatesTags: (result, error, arg) => [{ type: "Service.thumbnail", id: arg.serviceId }],
    }),

    deletePTeamServiceThumbnail: builder.mutation({
      query: ({ pteamId, serviceId }) => ({
        url: `pteams/${pteamId}/services/${serviceId}/thumbnail`,
        method: "DELETE",
      }),
      invalidatesTags: (result, error, arg) => [{ type: "Service.thumbnail", id: arg.serviceId }],
    }),

    /* PTeam packages Summary */
    getPTeamPackagesSummary: builder.query({
      query: ({ pteamId, serviceId }) => ({
        url: `pteams/${pteamId}/packages/summary`,
        method: "GET",
        params: { service_id: serviceId },
      }),
      providesTags: (result, error, arg) => [
        { type: "Ticket", id: "ALL" },
        { type: "Threat", id: "ALL" },
        { type: "TicketStatus", id: "ALL" },
        { type: "Service", id: "ALL" },
      ],
    }),

    /* SBOM */
    uploadSBOMFile: builder.mutation({
      query: ({ pteamId, serviceName, sbomFile, forceMode = true }) => {
        const sbomFormData = new FormData();
        sbomFormData.append("file", sbomFile);
        return {
          url: `pteams/${pteamId}/upload_sbom_file`,
          params: { service: serviceName, force_mode: forceMode },
          method: "POST",
          body: sbomFormData,
          /* Note: Content-Type is fixed to multipart/form-data automatically. */
        };
      },
      invalidatesTags: (result, error, arg) => [{ type: "Tag", id: "ALL" }],
    }),

    /* Tag */
    getTags: builder.query({
      query: () => ({
        url: "tags",
      }),
      providesTags: (result, error) => [{ type: "Tag", id: "ALL" }],
    }),

    /* Threat */
    getThreat: builder.query({
      query: (threatId) => ({
        url: `threats/${threatId}`,
        method: "GET",
      }),
      providesTags: (result, error, threatId) => [
        { type: "Threat", id: "ALL" },
        { type: "Threat", id: threatId },
        { type: "Service", id: "ALL" },
      ],
    }),
    updateThreat: builder.mutation({
      query: ({ threatId, data }) => ({
        url: `threats/${threatId}`,
        method: "PUT",
        body: data,
      }),
      invalidatesTags: (result, error, arg) => [
        { type: "Threat", id: arg.threatId },
        { type: "Ticket", id: "ALL" },
      ],
    }),

    /* Ticket */
    getTickets: builder.query({
      query: ({ pteamId, serviceId, topicId, tagId }) => ({
        url: `pteams/${pteamId}/services/${serviceId}/topics/${topicId}/tags/${tagId}/tickets`,
        method: "GET",
      }),
      providesTags: (result, error, arg) => [
        ...(result ? result.map((ticket) => ({ type: "TicketStatus", id: ticket.ticket_id })) : []),
        { type: "Ticket", id: "ALL" },
        { type: "Threat", id: "ALL" },
        { type: "Service", id: "ALL" },
      ],
    }),

    /* Ticket Status */
    updateTicketStatus: builder.mutation({
      query: ({ pteamId, serviceId, ticketId, data }) => ({
        url: `pteams/${pteamId}/services/${serviceId}/ticketstatus/${ticketId}`,
        method: "PUT",
        body: data,
      }),
      invalidatesTags: (result, error, arg) => [
        { type: "TicketStatus", id: "ALL" },
        { type: "TicketStatus", id: arg.ticketId },
      ],
    }),

    /* Vuln */
    getVuln: builder.query({
      query: (vulnId) => `/vulns/${vulnId}`,
      providesTags: (result, error, vulnId) => [{ type: "Vuln", id: `${vulnId}` }],
    }),
    createTopic: builder.mutation({
      query: ({ topicId, data }) => ({
        url: `topics/${topicId}`,
        method: "POST",
        body: data,
      }),
      invalidatesTags: (result, error, arg) => [{ type: "Threat", id: "ALL" }],
    }),
    updateTopic: builder.mutation({
      query: ({ topicId, data }) => ({
        url: `topics/${topicId}`,
        method: "PUT",
        body: data,
      }),
      invalidatesTags: (result, error, arg) => [
        { type: "Threat", id: "ALL" },
        { type: "Topic", id: `${arg.topicId}` },
      ],
    }),
    deleteTopic: builder.mutation({
      query: (topicId) => ({
        url: `topics/${topicId}`,
        method: "DELETE",
      }),
      invalidatesTags: (result, error, topicId) => [
        { type: "Threat", id: "ALL" },
        { type: "Topic", id: `${topicId}` },
      ],
    }),

    /* Topic Action */
    getPTeamVulnActions: builder.query({
      query: ({ topicId, pteamId }) => ({
        url: `topics/${topicId}/actions/pteam/${pteamId}`,
        method: "GET",
      }),
      providesTags: (result, error, arg) => [
        ...(result?.actions.reduce(
          (ret, action) => [...ret, { type: "TopicAction", id: action.action_id }],
          [],
        ) ?? []),
        { type: "TopicAction", id: "ALL" },
      ],
    }),
    getVulnActions: builder.query({
      query: (vulnId) => ({
        url: `vulns/${vulnId}/actions/user/me`,
        method: "GET",
      }),
      providesTags: (result, error, arg) => [
        ...(result?.reduce(
          (ret, action) => [...ret, { type: "VulnAction", id: action.action_id }],
          [],
        ) ?? []),
        { type: "VulnAction", id: "ALL" },
      ],
    }),

    /* User */
    getUserMe: builder.query({
      query: () => "users/me",
      providesTags: (result, error, _) => [
        { type: "Account", id: result?.user_id },
        ...(result?.pteam_roles.reduce(
          (ret, pteam_role) => [
            ...ret,
            { type: "PTeam", id: pteam_role.pteam.pteam_id },
            { type: "PTeamAccountRole", id: `${pteam_role.pteam.pteam_id}:${result?.user_id}` },
          ],
          [{ type: "PTeamAccountRole", id: "ALL" }],
        ) ?? []),
      ],
    }),
    tryLogin: builder.mutation({
      query: () => "users/me",
      method: "GET",
    }),
    createUser: builder.mutation({
      query: (data) => ({
        url: "users",
        method: "POST",
        body: data,
      }),
    }),
    updateUser: builder.mutation({
      query: ({ userId, data }) => ({
        url: `users/${userId}`,
        method: "PUT",
        body: data,
      }),
      invalidatesTags: (result, error, arg) => [{ type: "Account", id: arg.userId }],
    }),

    /* Vuln */
    getVulnActions: builder.query({
      query: (vulnId) => ({
        url: `vulns/${vulnId}/actions`,
      }),
      providesTags: (result, error, arg) => [
        ...(result?.reduce(
          (ret, action) => [...ret, { type: "VulnAction", id: action.action_id }],
          [],
        ) ?? []),
        { type: "VulnAction", id: "ALL" },
      ],
    }),
    getVulns: builder.query({
      query: (params) => ({
        url: "vulns",
        params: params,
      }),
      providesTags: (result, error, arg) => [
        ...(result?.vulns.reduce((ret, vuln) => [...ret, { type: "Vuln", id: vuln.vuln_id }], []) ??
          []),
        { type: "Vuln", id: "ALL" },
        { type: "Service", id: "ALL" },
      ],
    }),

    /* External */
    checkMail: builder.mutation({
      query: (data) => ({
        url: "external/email/check",
        method: "POST",
        body: data,
      }),
    }),
    checkSlack: builder.mutation({
      query: (data) => ({
        url: "external/slack/check",
        method: "POST",
        body: data,
      }),
    }),
  }),
});

export const {
  useCreateActionMutation,
  useUpdateActionMutation,
  useDeleteActionMutation,
  useCreateActionLogMutation,
  useGetDependenciesQuery,
  useGetPTeamQuery,
  useCreatePTeamMutation,
  useUpdatePTeamMutation,
  useGetPTeamInvitationQuery,
  useCreatePTeamInvitationMutation,
  useApplyPTeamInvitationMutation,
  useGetPTeamMembersQuery,
  useDeletePTeamMemberMutation,
  useUpdatePTeamMemberMutation,
  useUpdatePTeamServiceMutation,
  useDeletePTeamServiceMutation,
  useGetPTeamServiceTaggedTopicIdsQuery,
  useGetPTeamServiceThumbnailQuery,
  useUpdatePTeamServiceThumbnailMutation,
  useDeletePTeamServiceThumbnailMutation,
  useGetPTeamPackagesSummaryQuery,
  useUploadSBOMFileMutation,
  useGetTagsQuery,
  useGetThreatQuery,
  useUpdateThreatMutation,
  useGetTicketsQuery,
  useUpdateTicketStatusMutation,
<<<<<<< HEAD
  useGetVulnQuery,
  useSearchTopicsQuery,
=======
  useGetTopicQuery,
>>>>>>> 64ac7d82
  useCreateTopicMutation,
  useUpdateTopicMutation,
  useDeleteTopicMutation,
  useGetPTeamVulnActionsQuery,
  useGetVulnActionsQuery,
  useGetUserMeQuery,
  useGetVulnActionsQuery,
  useGetVulnsQuery,
  useTryLoginMutation,
  useCreateUserMutation,
  useUpdateUserMutation,
  useCheckMailMutation,
  useCheckSlackMutation,
} = tcApi;<|MERGE_RESOLUTION|>--- conflicted
+++ resolved
@@ -522,19 +522,13 @@
   useUpdateThreatMutation,
   useGetTicketsQuery,
   useUpdateTicketStatusMutation,
-<<<<<<< HEAD
   useGetVulnQuery,
-  useSearchTopicsQuery,
-=======
-  useGetTopicQuery,
->>>>>>> 64ac7d82
   useCreateTopicMutation,
   useUpdateTopicMutation,
   useDeleteTopicMutation,
   useGetPTeamVulnActionsQuery,
   useGetVulnActionsQuery,
   useGetUserMeQuery,
-  useGetVulnActionsQuery,
   useGetVulnsQuery,
   useTryLoginMutation,
   useCreateUserMutation,
