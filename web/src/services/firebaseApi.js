import { createApi, fakeBaseQuery } from "@reduxjs/toolkit/query/react";
import {
  sendEmailVerification,
  sendPasswordResetEmail,
  signInWithEmailAndPassword,
  signInWithPopup,
  createUserWithEmailAndPassword,
  applyActionCode,
  verifyPasswordResetCode,
  confirmPasswordReset,
  setPersistence,
  browserSessionPersistence,
} from "firebase/auth";

<<<<<<< HEAD
import { auth, samlProvider } from "../utils/firebase";
=======
import { setAuthToken } from "../slices/auth";
import Firebase from "../utils/Firebase";
>>>>>>> c0d205c2

export const firebaseApi = createApi({
  reducerPath: "firebaseApi",
  baseQuery: fakeBaseQuery(),
  endpoints: (builder) => ({
    /*
    getAccessToken builder.query({
      queryFn: (_, { getState }) => {
        try {
          const data = getState().auth.token;
          if (!data) {
            throw new Error("No access token");
          }
          return { data };
        } catch (error) {
          return { error };
        }
      },
      providesTags: () => [{ type: "Credential" }],
    }),
    */
    sendEmailVerification: builder.mutation({
      queryFn: async ({ user, actionCodeSettings }) => {
        return await sendEmailVerification(user, actionCodeSettings)
          .then((success) => {
            return { data: success };
          })
          .catch((error) => ({ error }));
      },
    }),
    sendPasswordResetEmail: builder.mutation({
      queryFn: async ({ email, actionCodeSettings }) => {
        return await sendPasswordResetEmail(Firebase.getAuth(), email, actionCodeSettings)
          .then((success) => {
            return { data: success };
          })
          .catch((error) => ({ error }));
      },
    }),
    signInWithEmailAndPassword: builder.mutation({
<<<<<<< HEAD
      queryFn: async ({ email, password }) => {
        await setPersistence(auth, browserSessionPersistence);
        return await signInWithEmailAndPassword(auth, email, password)
=======
      queryFn: async ({ email, password }, { dispatch }) => {
        return await signInWithEmailAndPassword(Firebase.getAuth(), email, password)
>>>>>>> c0d205c2
          .then((credential) => {
            return { data: credential };
          })
          .catch((error) => ({ error }));
      },
      invalidatesTags: () => [{ type: "Credential" }],
    }),
    signInWithSamlPopup: builder.mutation({
<<<<<<< HEAD
      queryFn: async () => {
=======
      queryFn: async (_, { dispatch }) => {
        const samlProvider = Firebase.getSamlProvider();
>>>>>>> c0d205c2
        if (!samlProvider) {
          return { error: "SAML not supported" };
        }
        return await signInWithPopup(Firebase.getAuth(), samlProvider)
          .then((credential) => {
            return { data: credential };
          })
          .catch((error) => ({ error }));
      },
      invalidatesTags: () => [{ type: "Credential" }],
    }),
    createUserWithEmailAndPassword: builder.mutation({
      queryFn: async ({ email, password }) => {
        return await createUserWithEmailAndPassword(Firebase.getAuth(), email, password)
          .then((credential) => {
            return { data: credential };
          })
          .catch((error) => ({ error }));
      },
      invalidatesTags: () => [{ type: "Credential" }],
    }),
    applyActionCode: builder.mutation({
      queryFn: async ({ actionCode }) => {
        return await applyActionCode(Firebase.getAuth(), actionCode)
          .then(() => {
            return { data: { success: true, message: "Action code applied successfully" } };
          })
          .catch((error) => ({ error }));
      },
      invalidatesTags: () => [{ type: "Credential" }],
    }),
    verifyPasswordResetCode: builder.mutation({
      queryFn: async ({ actionCode }) => {
        return await verifyPasswordResetCode(Firebase.getAuth(), actionCode)
          .then((email) => {
            return {
              data: { success: true, email, message: "Password reset code verified successfully" },
            };
          })
          .catch((error) => ({ error }));
      },
      invalidatesTags: () => [{ type: "Credential" }],
    }),
    confirmPasswordReset: builder.mutation({
      queryFn: async ({ actionCode, newPassword }) => {
        return await confirmPasswordReset(Firebase.getAuth(), actionCode, newPassword)
          .then(() => {
            return { data: { success: true, message: "Password has been reset successfully" } };
          })
          .catch((error) => ({ error }));
      },
      invalidatesTags: () => [{ type: "Credential" }],
    }),
  }),
});

export const {
  /* useGetAccessTokenQuery, */
  useSendEmailVerificationMutation,
  useSendPasswordResetEmailMutation,
  useSignInWithEmailAndPasswordMutation,
  useSignInWithSamlPopupMutation,
  useCreateUserWithEmailAndPasswordMutation,
  useApplyActionCodeMutation,
  useVerifyPasswordResetCodeMutation,
  useConfirmPasswordResetMutation,
} = firebaseApi;<|MERGE_RESOLUTION|>--- conflicted
+++ resolved
@@ -12,12 +12,7 @@
   browserSessionPersistence,
 } from "firebase/auth";
 
-<<<<<<< HEAD
-import { auth, samlProvider } from "../utils/firebase";
-=======
-import { setAuthToken } from "../slices/auth";
 import Firebase from "../utils/Firebase";
->>>>>>> c0d205c2
 
 export const firebaseApi = createApi({
   reducerPath: "firebaseApi",
@@ -58,14 +53,9 @@
       },
     }),
     signInWithEmailAndPassword: builder.mutation({
-<<<<<<< HEAD
       queryFn: async ({ email, password }) => {
-        await setPersistence(auth, browserSessionPersistence);
-        return await signInWithEmailAndPassword(auth, email, password)
-=======
-      queryFn: async ({ email, password }, { dispatch }) => {
+        await setPersistence(Firebase.getAuth(), browserSessionPersistence);
         return await signInWithEmailAndPassword(Firebase.getAuth(), email, password)
->>>>>>> c0d205c2
           .then((credential) => {
             return { data: credential };
           })
@@ -74,12 +64,8 @@
       invalidatesTags: () => [{ type: "Credential" }],
     }),
     signInWithSamlPopup: builder.mutation({
-<<<<<<< HEAD
       queryFn: async () => {
-=======
-      queryFn: async (_, { dispatch }) => {
         const samlProvider = Firebase.getSamlProvider();
->>>>>>> c0d205c2
         if (!samlProvider) {
           return { error: "SAML not supported" };
         }
