import { createApi, fakeBaseQuery } from "@reduxjs/toolkit/query/react";
import {
  signInWithEmailAndPassword,
  signInWithPopup,
<<<<<<< HEAD
  setPersistence,
  browserSessionPersistence,
=======
  createUserWithEmailAndPassword,
  applyActionCode,
  verifyPasswordResetCode,
  confirmPasswordReset,
>>>>>>> b395eff0
} from "firebase/auth";

import { auth, samlProvider } from "../utils/firebase";

export const firebaseApi = createApi({
  reducerPath: "firebaseApi",
  baseQuery: fakeBaseQuery(),
  endpoints: (builder) => ({
    /*
    getAccessToken builder.query({
      queryFn: (_, { getState }) => {
        try {
          const data = getState().auth.token;
          if (!data) {
            throw new Error("No access token");
          }
          return { data };
        } catch (error) {
          return { error };
        }
      },
      providesTags: () => [{ type: "Credential" }],
    }),
    */
    signInWithEmailAndPassword: builder.mutation({
      queryFn: async ({ email, password }) => {
        await setPersistence(auth, browserSessionPersistence);
        return await signInWithEmailAndPassword(auth, email, password)
          .then((credential) => {
            return { data: credential };
          })
          .catch((error) => ({ error }));
      },
      invalidatesTags: () => [{ type: "Credential" }],
    }),
    signInWithSamlPopup: builder.mutation({
      queryFn: async () => {
        if (!samlProvider) {
          return { error: "SAML not supported" };
        }
        return await signInWithPopup(auth, samlProvider)
          .then((credential) => {
            return { data: credential };
          })
          .catch((error) => ({ error }));
      },
      invalidatesTags: () => [{ type: "Credential" }],
    }),
    createUserWithEmailAndPassword: builder.mutation({
      queryFn: async ({ email, password }) => {
        return await createUserWithEmailAndPassword(auth, email, password)
          .then((credential) => {
            return { data: credential };
          })
          .catch((error) => ({ error }));
      },
      invalidatesTags: () => [{ type: "Credential" }],
    }),
    applyActionCode: builder.mutation({
      queryFn: async ({ actionCode }) => {
        return await applyActionCode(auth, actionCode)
          .then(() => {
            return { data: { success: true, message: "Action code applied successfully" } };
          })
          .catch((error) => ({ error }));
      },
      invalidatesTags: () => [{ type: "Credential" }],
    }),
    verifyPasswordResetCode: builder.mutation({
      queryFn: async ({ actionCode }) => {
        return await verifyPasswordResetCode(auth, actionCode)
          .then((email) => {
            return {
              data: { success: true, email, message: "Password reset code verified successfully" },
            };
          })
          .catch((error) => ({ error }));
      },
      invalidatesTags: () => [{ type: "Credential" }],
    }),
    confirmPasswordReset: builder.mutation({
      queryFn: async ({ actionCode, newPassword }) => {
        return await confirmPasswordReset(auth, actionCode, newPassword)
          .then(() => {
            return { data: { success: true, message: "Password has been reset successfully" } };
          })
          .catch((error) => ({ error }));
      },
      invalidatesTags: () => [{ type: "Credential" }],
    }),
  }),
});

export const {
  /* useGetAccessTokenQuery, */
  useSignInWithEmailAndPasswordMutation,
  useSignInWithSamlPopupMutation,
  useCreateUserWithEmailAndPasswordMutation,
  useApplyActionCodeMutation,
  useVerifyPasswordResetCodeMutation,
  useConfirmPasswordResetMutation,
} = firebaseApi;<|MERGE_RESOLUTION|>--- conflicted
+++ resolved
@@ -2,15 +2,12 @@
 import {
   signInWithEmailAndPassword,
   signInWithPopup,
-<<<<<<< HEAD
-  setPersistence,
-  browserSessionPersistence,
-=======
   createUserWithEmailAndPassword,
   applyActionCode,
   verifyPasswordResetCode,
   confirmPasswordReset,
->>>>>>> b395eff0
+  setPersistence,
+  browserSessionPersistence,
 } from "firebase/auth";
 
 import { auth, samlProvider } from "../utils/firebase";
