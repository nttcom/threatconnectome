--- conflicted
+++ resolved
@@ -8,14 +8,6 @@
   delete axios.defaults.headers.common["Authorization"];
 };
 
-<<<<<<< HEAD
-export const getATeamTopics = async (ateamId, params) =>
-  axios.get(`/ateams/${ateamId}/topicstatus`, { params: params ?? {} });
-=======
-// ateams
-export const getATeam = async (ateamId) => axios.get(`/ateams/${ateamId}`);
->>>>>>> ba84f3c7
-
 // topics
 export const fetchFlashsense = async (topicId) => axios.get(`/topics/fetch_fs/${topicId}`);
 
