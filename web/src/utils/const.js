import CheckIcon from "@mui/icons-material/Check";
import HealthAndSafetyIcon from "@mui/icons-material/HealthAndSafety";
import PriorityHighIcon from "@mui/icons-material/PriorityHigh";
import RunningWithErrorsIcon from "@mui/icons-material/RunningWithErrors";
import WarningIcon from "@mui/icons-material/Warning";
import {
  amber,
  blue,
  blueGrey,
  brown,
  green,
  grey,
  lightBlue,
  orange,
  red,
  teal,
  yellow,
} from "@mui/material/colors";

export const rootPrefix = process.env.PUBLIC_URL.replace(/\/+$/, ""); // trim trailing slash

export const systemAccount = {
  uuid: "00000000-0000-0000-0000-0000cafe0011",
  email: process.env.REACT_APP_SYSTEM_EMAIL || "SYSTEM_ACCOUNT",
};

export const actionTypeChipWidth = 90;

export const drawerWidth = 200;

export const mainMaxWidth = 1100;

export const actionTypeChipColors = {
  elimination: "error",
  mitigation: "warning",
  detection: "success",
  transfer: "info",
  acceptance: "primary",
  rejection: "secondary",
};
export const actionTypes = Object.keys(actionTypeChipColors);

export const difficulty = ["high", "middle", "low"];

export const difficultyColors = {
  low: amber[500],
  middle: yellow[700],
  high: red[500],
};

export const avatarGroupStyle = {
  alignItems: "center",
  "& .MuiAvatarGroup-avatar": {
    border: `2px solid ${grey[400]}`,
    height: "33px",
    width: "33px",
    "&.low": {
      border: `2px solid ${difficultyColors.low}`,
    },
    "&.middle": {
      border: `2px solid ${difficultyColors.middle}`,
    },
    "&.high": {
      border: `2px solid ${difficultyColors.high}`,
    },
  },
};

export const experienceColors = {
  0: green[500],
  2: yellow[500],
  5: orange[500],
  7: red[500],
};

export const threatImpactNames = {
  1: "immediate",
  2: "offcycle",
  3: "acceptable",
  4: "none",
};

export const threatImpactProps = {
  immediate: {
    chipLabel: "Immediate",
    icon: RunningWithErrorsIcon,
    statusLabel: "Your pteam has a immediate",
    style: {
      bgcolor: red[600],
      color: "white",
      textTransform: "none",
    },
  },
  offcycle: {
    chipLabel: "Off-cycle",
    icon: WarningIcon,
    statusLabel: "Your pteam has a off-cycle",
    style: {
      bgcolor: orange[600],
      color: "white",
      textTransform: "none",
    },
  },
  acceptable: {
    chipLabel: "Acceptable",
    icon: PriorityHighIcon,
    statusLabel: "Your pteam has a acceptable",
    style: {
      bgcolor: amber[600],
      color: "white",
      textTransform: "none",
    },
  },
  none: {
    chipLabel: "None",
    icon: CheckIcon,
    statusLabel: "Your pteam has none",
    style: {
      bgcolor: grey[600],
      color: "white",
      textTransform: "none",
    },
  },
  safe: {
    chipLabel: "Safe",
    icon: HealthAndSafetyIcon,
    statusLabel: "Your pteam has safe",
    style: {
      bgcolor: green[600],
      color: "white",
      textTransform: "none",
    },
  },
};

const prop_immediate = {
  displayName: "Immediate",
  icon: RunningWithErrorsIcon,
  statusLabel:
    "Immediate: Act immediately; focus all resources on applying the fix as quickly as possible, including, if necessary, pausing regular organization operations.",
  style: {
    bgcolor: red[600],
    color: "white",
    textTransform: "none",
  },
};
const prop_out_of_cycle = {
  displayName: "Out-of-cycle",
  icon: WarningIcon,
  statusLabel:
    "Out-of-cycle: Act more quickly than usual to apply the mitigation or remediation out-of-cycle, during the next available opportunity, working overtime if necessary.",
  style: {
    bgcolor: orange[600],
    color: "white",
    textTransform: "none",
  },
};
const prop_scheduled = {
  displayName: "Scheduled",
  icon: PriorityHighIcon,
  statusLabel: "Scheduled: Act during regularly scheduled maintenance time.",
  style: {
    bgcolor: amber[600],
    color: "white",
    textTransform: "none",
  },
};
const prop_defer = {
  displayName: "Defer",
  icon: CheckIcon,
  statusLabel: "Defer: Do not act at present.",
  style: {
    bgcolor: grey[600],
    color: "white",
    textTransform: "none",
  },
};
const prop_safe = {
  chipLabel: "Safe",
  icon: HealthAndSafetyIcon,
  statusLabel: "Your pteam has safe",
  style: {
    bgcolor: green[600],
    color: "white",
    textTransform: "none",
  },
};
// sorted priorities -- should match with strings which api returns.
export const sortedSSVCPriorities = ["immediate", "out_of_cycle", "scheduled", "defer"];
export const ssvcPriorityProps = {
  immediate: prop_immediate,
  Immediate: prop_immediate,
  out_of_cycle: prop_out_of_cycle,
  "Out-of-cycle": prop_out_of_cycle,
  scheduled: prop_scheduled,
  Scheduled: prop_scheduled,
  defer: prop_defer,
  Defer: prop_defer,
  safe: prop_safe,
  Safe: prop_safe,
  empty: prop_defer,
  Empty: prop_defer,
};
export const defaultAlertThreshold = sortedSSVCPriorities[0];

export const sortedSystemExposure = ["open", "controlled", "small"];
export const systemExposure = {
  open: "Open",
  controlled: "Controlled",
  small: "Small",
};

export const sortedMissionImpat = [
  "mission_failure",
  "mef_failure",
  "mef_support_crippled",
  "degraded",
];
export const missionImpact = {
  mission_failure: "Mission Failure",
  mef_failure: "MEF Failure",
  mef_support_crippled: "MEF Support Crippled",
  degraded: "Degraded",
};

<<<<<<< HEAD
export const sortedTopicStatus = ["alerted", "acknowledged", "scheduled", "completed"];
=======
/* Safety Impact */
export const safetyImpactDescription =
  "The safety impact of the vulnerability. (based on IEC 61508)";
export const sortedSafetyImpacts = [
  // should match with strings which api returns
  "catastrophic",
  "critical",
  "marginal",
  "negligible",
];
const propSafetyImpactCatastrophic = {
  displayName: "Catastrophic",
};
const propSafetyImpactCritical = {
  displayName: "Critical",
};
const propSafetyImpactMarginal = {
  displayName: "Marginal",
};
const propSafetyImpactNegligible = {
  displayName: "Negligible",
};
export const safetyImpactProps = {
  catastrophic: propSafetyImpactCatastrophic,
  Catastrophic: propSafetyImpactCatastrophic,
  critical: propSafetyImpactCritical,
  Critical: propSafetyImpactCritical,
  marginal: propSafetyImpactMarginal,
  Marginal: propSafetyImpactMarginal,
  negligible: propSafetyImpactNegligible,
  Negligible: propSafetyImpactNegligible,
};

>>>>>>> 6b0cc663
export const topicStatusProps = {
  alerted: {
    chipLabel: "alerted",
    chipLabelCapitalized: "Alerted",
    style: {
      bgcolor: teal[50],
      color: "red",
    },
    buttonStyle: {
      color: blueGrey[700],
      "&:hover": {
        bgcolor: blueGrey[50],
      },
    },
  },
  acknowledged: {
    chipLabel: "acknowledged",
    chipLabelCapitalized: "Acknowledged",
    style: {
      bgcolor: teal[200],
      color: "black",
    },
    buttonStyle: {
      color: lightBlue[700],
      "&:hover": {
        bgcolor: lightBlue[50],
      },
    },
  },
  scheduled: {
    chipLabel: "scheduled",
    chipLabelCapitalized: "Scheduled",
    style: {
      bgcolor: teal[600],
      color: "white",
    },
    buttonStyle: {
      color: teal[700],
      "&:hover": {
        bgcolor: teal[50],
      },
    },
  },
  completed: {
    chipLabel: "completed",
    chipLabelCapitalized: "Completed",
    style: {
      bgcolor: green[600],
      color: "white",
    },
    buttonStyle: {
      color: green[700],
      "&:hover": {
        bgcolor: green[50],
      },
    },
  },
};

export const commonButtonStyle = {
  bgcolor: green[700],
  color: "white",
  textTransform: "none",
  "&:hover": {
    bgcolor: green[900],
  },
};

export const cancelButtonStyle = {
  color: grey[900],
  "&:hover": {
    bgcolor: grey[100],
  },
};

export const modalCommonButtonStyle = {
  color: "inherit",
  textTransform: "none",
  "&:hover": {
    bgcolor: grey[100],
  },
};

export const sxModal = {
  position: "absolute",
  top: "50%",
  left: "50%",
  transform: "translate(-50%, -50%)",
  maxHeight: "90%",
  overflow: "auto",
  bgcolor: "background.paper",
  boxShadow: 24,
  p: 4,
};

export const noPTeamMessage = "You do not belong to any pteam. Please create a pteam.";
export const noATeamMessage = "You do not belong to any ateam. Please create an ateam.";

export const teamColor = {
  pteam: {
    mainColor: brown[900],
    hoverColor: brown[700],
  },
  ateam: {
    mainColor: blue[900],
    hoverColor: blue[700],
  },
};<|MERGE_RESOLUTION|>--- conflicted
+++ resolved
@@ -223,9 +223,6 @@
   degraded: "Degraded",
 };
 
-<<<<<<< HEAD
-export const sortedTopicStatus = ["alerted", "acknowledged", "scheduled", "completed"];
-=======
 /* Safety Impact */
 export const safetyImpactDescription =
   "The safety impact of the vulnerability. (based on IEC 61508)";
@@ -259,7 +256,7 @@
   Negligible: propSafetyImpactNegligible,
 };
 
->>>>>>> 6b0cc663
+export const sortedTopicStatus = ["alerted", "acknowledged", "scheduled", "completed"];
 export const topicStatusProps = {
   alerted: {
     chipLabel: "alerted",
